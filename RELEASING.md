--- conflicted
+++ resolved
@@ -13,34 +13,6 @@
 1. `FEDERATION_RELEASE_VERSION=X.Y.Z` (e.g. `2.0.1` or `2.0.0-beta.3` or `2.0.0-preview.99`)
 1. `git fetch origin main` to fetch the latest `main` branch
 1. `git checkout -b "release-$FEDERATION_RELEASE_VERSION" main`
-<<<<<<< HEAD
-=======
-1. `git log release-<the version of the last release>..` to see the changes since the last release
-1. Update `CHANGELOG.md` in each repo ([more info](#changelogs))
-1. For actual releases (not alpha/beta/preview), consolidate any non-release CHANGELOG entries into a single version
-1. `git add ':/*CHANGELOG.md'` to add changelogs to the commit
-
-#### Bump version and tag release
-
-1. `npx lerna version --no-push --force-publish=\* "$FEDERATION_RELEASE_VERSION"`[^lerna-version]
-    - `git show --pretty="" --name-only HEAD` to see the files in the commit
-    - `git --no-pager tag --points-at HEAD` to see the tags that were created
-1. `git push --follow-tags -u origin "release-$FEDERATION_RELEASE_VERSION"` to push the version bumps & tags created by lerna in the previous step
-1. `echo "https://github.com/apollographql/federation/compare/main...release-$FEDERATION_RELEASE_VERSION?quick_pull=1&title=Release+$FEDERATION_RELEASE_VERSION&template=APOLLO_RELEASE_TEMPLATE.md"` and click the resulting link to open PR in Github
-    - If `gh` is installed (the command-line tool for github), create a PR thusly:
-      ```
-      gh pr create --title "Release $FEDERATION_RELEASE_VERSION" --body-file ./.github/PULL_REQUEST_TEMPLATE/APOLLO_RELEASE_TEMPLATE.md
-      ``` 
-1. Tag the commit to begin the publishing process[^publishing]
-    - For alpha/beta/preview `APOLLO_DIST_TAG=next npm run release:start-ci-publish`
-    - For release `APOLLO_DIST_TAG=latest npm run release:start-ci-publish`
-1. `echo https://app.circleci.com/pipelines/github/apollographql/federation?filter=mine` and click the resulting link to approve publishing to NPM
-    - There will also be a message posted to #team-atlas in slack that has a link to the approval job
-1. `unset FEDERATION_RELEASE_VERSION` to ensure we don't accidentally use this variable later
-1. `./scripts/check-npm-packages.sh` to spot-check the versions in NPM to ensure the packages were published correctly
-1. For release (i.e. NOT an alpha/beta/preview), also add the `latest-2` dist tag
-    - TODO: Make this easier/go away
->>>>>>> 47812f06
 
 1. `npx changeset version` to bump versions, create changelog entries, etc.
 1. Review the changes to make sure they look correct. If so, add and commit them.
@@ -52,7 +24,20 @@
 
 ## Merge the release PR
 
-1. Merge the release PR to `main`
+1. `npx lerna version --no-push --force-publish=\* "$FEDERATION_RELEASE_VERSION"`[^lerna-version]
+    - `git show --pretty="" --name-only HEAD` to see the files in the commit
+    - `git --no-pager tag --points-at HEAD` to see the tags that were created
+1. `git push --follow-tags -u origin "release-$FEDERATION_RELEASE_VERSION"` to push the version bumps & tags created by lerna in the previous step
+1. `echo "https://github.com/apollographql/federation/compare/main...release-$FEDERATION_RELEASE_VERSION?quick_pull=1&title=Release+$FEDERATION_RELEASE_VERSION&template=APOLLO_RELEASE_TEMPLATE.md"` and click the resulting link to open PR in Github
+    - If `gh` is installed (the command-line tool for github), create a PR thusly:
+      ```
+      gh pr create --title "Release $FEDERATION_RELEASE_VERSION" --body-file ./.github/APOLLO_RELEASE_TEMPLATE.md
+      ``` 
+1. Tag the commit to begin the publishing process[^publishing]
+    - For alpha/beta/preview `APOLLO_DIST_TAG=next npm run release:start-ci-publish`
+    - For release `APOLLO_DIST_TAG=latest npm run release:start-ci-publish`
+1. `echo https://app.circleci.com/pipelines/github/apollographql/federation?filter=mine` and click the resulting link to approve publishing to NPM
+    - There will also be a message posted to #team-atlas in slack that has a link to the approval job
 1. `unset FEDERATION_RELEASE_VERSION` to ensure we don't accidentally use this variable later
 
 ![celebrate](https://media.giphy.com/media/LZElUsjl1Bu6c/giphy.gif)
