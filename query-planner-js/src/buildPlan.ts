import {
  assert,
  arrayEquals,
  baseType,
  CompositeType,
  Field,
  FieldSelection,
  FragmentElement,
  isAbstractType,
  isCompositeType,
  isListType,
  isObjectType,
  isNamedType,
  ListType,
  NonNullType,
  ObjectType,
  Operation,
  OperationPath,
  sameOperationPaths,
  Schema,
  SchemaRootKind,
  Selection,
  SelectionSet,
  selectionSetOf,
  Variable,
  VariableDefinition,
  VariableDefinitions,
  newDebugLogger,
  selectionOfElement,
  selectionSetOfElement,
  NamedFragments,
  operationToDocument,
  MapWithCachedArrays,
  FederationMetadata,
  federationMetadata,
  entitiesFieldName,
  concatOperationPaths,
  Directive,
  directiveApplicationsSubstraction,
  conditionalDirectivesInOperationPath,
  SetMultiMap,
  OperationElement,
  Concrete,
  DeferDirectiveArgs,
  setValues,
  MultiMap,
  typenameFieldName,
  mapKeys,
  operationPathToStringPath,
  mapValues,
  isInterfaceObjectType,
  isInterfaceType,
  Type,
  MutableSelectionSet,
  SelectionSetUpdates,
  AbstractType,
  isDefined,
  InterfaceType,
  FragmentSelection,
  possibleRuntimeTypes,
<<<<<<< HEAD
  FederationDirectiveName,
  ArgumentDefinition,
  FieldDefinition,
  NamedType,
  RequiredProperties,
=======
  typesCanBeMerged,
  Supergraph,
  sameType,
>>>>>>> 555d60d2
} from "@apollo/federation-internals";
import {
  advanceSimultaneousPathsWithOperation,
  Edge,
  emptyContext,
  ExcludedDestinations,
  QueryGraph,
  GraphPath,
  isPathContext,
  isRootPathTree,
  OpGraphPath,
  OpPathTree,
  OpRootPathTree,
  PathContext,
  PathTree,
  RootVertex,
  Vertex,
  isRootVertex,
  ExcludedConditions,
  advanceOptionsToString,
  ConditionResolution,
  unsatisfiedConditionsResolution,
  cachingConditionResolver,
  ConditionResolver,
  addConditionExclusion,
  SimultaneousPathsWithLazyIndirectPaths,
  simultaneousPathsToString,
  SimultaneousPaths,
  terminateWithNonRequestedTypenameField,
  getLocallySatisfiableKey,
  createInitialOptions,
  buildFederatedQueryGraph,
  FEDERATED_GRAPH_ROOT_SOURCE,
} from "@apollo/query-graphs";
import { stripIgnoredCharacters, print, OperationTypeNode, SelectionSetNode, Kind } from "graphql";
import { DeferredNode, FetchDataRewrite } from ".";
import { Conditions, conditionsOfSelectionSet, isConstantCondition, mergeConditions, removeConditionsFromSelectionSet, updatedConditions } from "./conditions";
import { enforceQueryPlannerConfigDefaults, QueryPlannerConfig, validateQueryPlannerConfig } from "./config";
import { generateAllPlansAndFindBest } from "./generateAllPlans";
import { QueryPlan, ResponsePath, SequenceNode, PlanNode, ParallelNode, FetchNode, SubscriptionNode, trimSelectionNodes, SubgraphFetchNode } from "./QueryPlan";

const debug = newDebugLogger('plan');

// Somewhat random string used to optimise handling __typename in some cases. See usage for details. The concrete value
// has no particular significance.
const SIBLING_TYPENAME_KEY = 'sibling_typename';

type CostFunction = FetchGroupProcessor<number, number>;

/**
 * Constant used during query plan cost computation to account for the base cost of doing a fetch, that is the
 * fact any fetch imply some networking cost, request serialization/deserialization, validation, ...
 *
 * The number is a little bit arbitrary, but insofar as we roughly assign a cost of 1 to a single field queried
 * (see `selectionCost` method), this can be though of as saying that resolving a single field is in general
 * a tiny fraction of the actual cost of doing a subgraph fetch.
 */
const fetchCost = 1000;

/**
 * Constant used during query plan cost computation as a multiplier to the cost of fetches made in sequences.
 *
 * This means that if 3 fetches are done in sequence, the cost of 1nd one is multiplied by this number, the
 * 2nd by twice this number, and the 3rd one by thrice this number. The goal is to heavily favor query plans
 * with the least amount of sequences, since this affect overall latency directly. The exact number is a tad
 * arbitrary however.
 */
const pipeliningCost = 100;

/**
 * Computes the cost of a Plan.
 *
 * A plan is essentially some mix of sequences and parallels of fetches. And the plan cost
 * is about minimizing both:
 *  1. The expected total latency of executing the plan. Typically, doing 2 fetches in
 *    parallel will most likely have much better latency then executing those exact same
 *    fetches in sequence, and so the cost of the latter must be greater than that of
 *    the former.
 *  2. The underlying use of resources. For instance, if we query 2 fields and we have
 *    the choice between getting those 2 fields from a single subgraph in 1 fetch, or
 *    get each from a different subgraph with 2 fetches in parallel, then we want to
 *    favor the former as just doing a fetch in and of itself has a cost in terms of
 *    resources consumed.
 *
 * Do note that at the moment, this cost is solely based on the "shape" of the plan and has
 * to make some conservative assumption regarding concrete runtime behaviour. In particular,
 * it assumes that:
 *  - all fields have the same cost (all resolvers take the same time).
 *  - that field cost is relative small compare to actually doing a subgraph fetch. That is,
 *    it assumes that the networking and other query processing costs are much higher than
 *    the cost of resolving a single field. Or to put it more concretely, it assumes that
 *    a fetch of 5 fields is probably not too different from than of 2 fields.
 */
const defaultCostFunction: CostFunction = {
  /**
   * The cost of a fetch roughly proportional to how many fields it fetches (but see `selectionCost` for more details)
   * plus some constant "premium" to account for the fact than doing each fetch is costly (and that fetch cost often
   * dwarfted the actual cost of fields resolution).
   */
  onFetchGroup: (group: FetchGroup) => (fetchCost + group.cost()),

  /**
   * We don't take conditions into account in costing for now as they don't really know anything on the condition
   * and this shouldn't really play a role in picking a plan over another.
   */
  onConditions: (_: Conditions, value: number) => value,

  /**
   * We sum the cost of fetch groups in parallel. Note that if we were only concerned about expected latency,
   * we could instead take the `max` of the values, but as we also try to minimize general resource usage, we
   * want 2 parallel fetches with cost 1000 to be more costly than one with cost 1000 and one with cost 10,
   * so suming is a simple option.
   */
  reduceParallel: (values: number[]) => parallelCost(values),

  /**
   * For sequences, we want to heavily favor "shorter" pipelines of fetches as this directly impact the
   * expected latency of the overall plan.
   *
   * To do so, each "stage" of a sequence/pipeline gets an additional multiplier on the intrinsic cost
   * of that stage.
   */
  reduceSequence: (values: number[]) => sequenceCost(values),

  /**
   * This method exists so we can inject the necessary information for deferred block when
   * genuinely creating plan nodes. It's irrelevant to cost computation however and we just
   * return the cost of the block unchanged.
   */
  reduceDeferred(_: DeferredInfo, value: number): number {
    return value;
  },

  /**
   * It is unfortunately a bit difficult to properly compute costs for defers because in theory
   * some of the deferred blocks (the costs in `deferredValues`) can be started _before_ the full
   * `nonDeferred` part finishes (more precisely, the "structure" of query plans express the fact
   * that there is a non-deferred part and other deferred parts, but the complete dependency of
   * when a deferred part can be start is expressed through the `FetchNode.id` field, and as
   * this cost function is currently mainly based on the "structure" of query plans, we don't
   * have easy access to this info).
   *
   * Anyway, the approximation we make here is that all the deferred starts strictly after the
   * non-deferred one, and that all the deferred parts can be done in parallel.
   */
  reduceDefer(nonDeferred: number, _: SelectionSet, deferredValues: number[]): number {
    return sequenceCost([nonDeferred, parallelCost(deferredValues)]);
  },
};

function parallelCost(values: number[]): number {
  return sum(values);
}

function sequenceCost(stages: number[]): number {
  return stages.reduceRight((acc, stage, idx) => (acc + (Math.max(1, idx * pipeliningCost) * stage)), 0);
}

type ClosedPath<RV extends Vertex> = {
  paths: SimultaneousPaths<RV>,
  selection?: SelectionSet,
}

function closedPathToString(p: ClosedPath<any>): string {
  const pathStr = simultaneousPathsToString(p.paths);
  return p.selection ? `${pathStr} -> ${p.selection}` : pathStr;
}

function flattenClosedPath<RV extends Vertex>(
  p: ClosedPath<RV>
): { path: OpGraphPath<RV>, selection?: SelectionSet }[] {
  return p.paths.map((path) => ({ path, selection: p.selection}));
}

type ClosedBranch<RV extends Vertex> = ClosedPath<RV>[];

function allTailVertices(options: SimultaneousPathsWithLazyIndirectPaths<any>[]): Set<Vertex> {
  const vertices = new Set<Vertex>();
  for (const option of options) {
    for (const path of option.paths) {
      vertices.add(path.tail);
    }
  }
  return vertices;
}

function selectionIsFullyLocalFromAllVertices(
  selection: SelectionSet,
  vertices: Set<Vertex>,
  inconsistentAbstractTypesRuntimes: Set<string>,
): boolean {
  let _useInconsistentAbstractTypes: boolean | undefined = undefined;
  const useInconsistentAbstractTypes = (): boolean => {
    if (_useInconsistentAbstractTypes === undefined) {
      _useInconsistentAbstractTypes = selection.some((elt) =>
        elt.kind === 'FragmentElement' && !!elt.typeCondition && inconsistentAbstractTypesRuntimes.has(elt.typeCondition.name)
      );
    }
    return _useInconsistentAbstractTypes;
  }
  for (const vertex of vertices) {
    // To guarantee that the selection is fully local from the provided vertex/type, we must have:
    // - no edge crossing subgraphs from that vertex.
    // - the type must be compositeType (mostly just ensuring the selection make sense).
    // - everything in the selection must be avaiable in the type (which `rebaseOn` essentially validates).
    // - the selection must not "type-cast" into any abstract type that has inconsistent runtimes acrosse subgraphs. The reason for the
    //   later condition is that `selection` is originally a supergraph selection, but that we're looking to apply "as-is" to a subgraph.
    //   But suppose it has a `... on I` where `I` is an interface. Then it's possible that `I` includes "more" types in the supergraph
    //   than in the subgraph, and so we might have to type-explode it. If so, we cannot use the selection "as-is".
    if (vertex.hasReachableCrossSubgraphEdges
      || !isCompositeType(vertex.type)
      || !selection.canRebaseOn(vertex.type)
      || useInconsistentAbstractTypes()
    ) {
      return false;
    }
  }
  return true;
}

/**
 * Given 2 paths that are 2 different options to reach the same query leaf field, checks if one can be shown
 * to be always "better" (more efficient/optimal) than the other one, and this regardless of any surrounding context (that
 * is regardless of what the rest of the query plan would be for any other query leaf field.
 *
 * Note that this method is used on final options of a given "query path", so all the heuristics done within `GraphPath`
 * to avoid unecessary option have already been applied (say, avoiding to consider a path that do 2 successives key jumps
 * when there is a 1 jump equivalent, ...), so this focus on what can be done based on the fact that the path considered
 * are "finished".
 *
 * @return -1 if `opt1` is known to be strictly better than `opt2`, 1 if it is `opt2` that is strictly better, and 0 if we
 * cannot really guarantee anything (at least "out of context").
 */
export function compareOptionsComplexityOutOfContext<RV extends Vertex>(opt1: SimultaneousPaths<RV>, opt2: SimultaneousPaths<RV>): number {
  // Currently, we only every compare single-path options. We may find smart things to do for multi-path options later,
  // but unsure what currently.
  if (opt1.length === 1) {
    if (opt2.length === 1) {
      return compareSinglePathOptionsComplexityOutOfContext(opt1[0], opt2[0]);
    } else {
      return compareSingleVsMultiPathOptionsComplexityOutOfContext(opt1[0], opt2);
    }
  } else if (opt2.length === 1) {
    return -compareSingleVsMultiPathOptionsComplexityOutOfContext(opt2[0], opt1);
  }
  return 0;
}

function compareSinglePathOptionsComplexityOutOfContext<RV extends Vertex>(p1: OpGraphPath<RV>, p2: OpGraphPath<RV>): number {
  // Currently, this method only handle the case where we have something like:
  //  - `p1`: <some prefix> -[t]-> T(A)               -[u]-> U(A) -[x] -> Int(A)
  //  - `p2`: <some prefix> -[t]-> T(A) -[key]-> T(B) -[u]-> U(B) -[x] -> Int(B)
  // That is, we have 2 choices that are identical up to the "end", when one stays in the subgraph (p1, which stays in A)
  // while the other use a key to another subgraph (p2, going to B).
  //
  // In such a case, whatever else the a query might be doing, it can never be "worst"
  // to use `p1` than to use `p2` because both will force the same "fetch group" up to the
  // end, but `p2` may force one more fetch that `p` does not.
  // Do note that we say "may" above, because the rest of the plan may well have a forced
  // choice like:
  //  - `other`: <some prefix> -[t]-> T(A) -[key]-> T(B) -[u]-> U(B) -[y] -> Int(B)
  // in which case the plan will have the jump from A to B after `t` whether we use `p1` or
  // `p2`, but while in that particular case `p1` and `p2` are about comparable in term
  // of performance, `p1` is still not worst than `p2` (and in other situtation, `p1` may
  // genuinely be better).
  //
  // Note that this is in many ways just a generalization of a heuristic we use earlier for leaf field. That is,
  // we will never get as input to this method something like:
  //  - `p1`: <some prefix> -[t]-> T(A)               -[x] -> Int(A)
  //  - `p2`: <some prefix> -[t]-> T(A) -[key]-> T(B) -[x] -> Int(B)
  // because when the code is asked for option for `x` after `<some prefix> -[t]-> T(A)`, it notices that `x`
  // is a leaf and is in `A`, so it doesn't ever look for alternative path. But this only work for direct
  // leaf of an entity. In the example at the beginning, field `u` makes this not working, because when
  // we compute choices for `u`, we don't yet know what comes after that, and so we have to take the option
  // of going to subgraph `B` into account (it may very be that whatever comes after `u` is not in `A` for
  // instance).
  if (p1.tail.source !== p2.tail.source) {
    const { thisJumps: p1Jumps, thatJumps: p2Jumps } = p1.countSubgraphJumpsAfterLastCommonVertex(p2);
    // As described above, we want to known if one of the path has no jumps at all (after the common prefix) while
    // the other do have some.
    if (p1Jumps === 0 && p2Jumps > 0) {
      return -1;
    } else if (p1Jumps > 0 && p2Jumps === 0) {
      return 1;
    } else {
      return 0;
    }
  }
  return 0;
}

function compareSingleVsMultiPathOptionsComplexityOutOfContext<RV extends Vertex>(p1: OpGraphPath<RV>, p2s: SimultaneousPaths<RV>): number {
  // This handle the same case than for the single-path only case, but compares the single path against
  // each of the option of the multi-path, and only "ignore" the multi-path if all its paths can be ignored.
  // Note that this happens less often than the single-path only case, but with @provides on an interface, you can
  // have case where one the one side you can get something entirely on the current graph, but the type-exploded case
  // has still be generated due to the leaf field not being the one just after "provided" interface.
  for (const p2 of p2s) {
    // Note: not sure if it is possible for a branch of the multi-path option to subsume the single-path one in practice, but
    // if it does, we ignore it because it's not obvious that this is enough to get rid of `p1` (maybe `p1` is provably a bit
    // costlier than one of the path of `p2s`, but `p2s` may have many paths and could still be collectively worst than `p1`).
    if (compareSinglePathOptionsComplexityOutOfContext(p1, p2) >= 0) {
      return 0;
    }
  }
  return -1;
}

class QueryPlanningTraversal<RV extends Vertex> {
  // The stack contains all states that aren't terminal.
  private bestPlan: [FetchDependencyGraph, OpPathTree<RV>, number] | undefined;
  private readonly isTopLevel: boolean;
  private conditionResolver: ConditionResolver;

  private stack: [Selection, SimultaneousPathsWithLazyIndirectPaths<RV>[]][];
  private readonly closedBranches: ClosedBranch<RV>[] = [];
  private readonly optionsLimit: number | null;

  constructor(
    readonly parameters: PlanningParameters<RV>,
    selectionSet: SelectionSet,
    readonly startFetchIdGen: number,
    readonly hasDefers: boolean,
    private readonly rootKind: SchemaRootKind,
    readonly costFunction: CostFunction,
    initialContext: PathContext,
    excludedDestinations: ExcludedDestinations = [],
    excludedConditions: ExcludedConditions = [],
  ) {
    const { root, federatedQueryGraph } = parameters;
    this.isTopLevel = isRootVertex(root);
    this.optionsLimit = parameters.config.debug?.pathsLimit;
    this.conditionResolver = cachingConditionResolver(
      federatedQueryGraph,
      (edge, context, excludedEdges, excludedConditions) => this.resolveConditionPlan(edge, context, excludedEdges, excludedConditions),
    );

    const initialPath: OpGraphPath<RV> = GraphPath.create(federatedQueryGraph, root);

    const initialOptions = createInitialOptions(
      initialPath,
      initialContext,
      this.conditionResolver,
      excludedDestinations,
      excludedConditions,
      parameters.overrideConditions,
    );
    this.stack = mapOptionsToSelections(selectionSet, initialOptions);
  }

  private debugStack() {
    if (this.isTopLevel && debug.enabled) {
      debug.group('Query planning open branches:');
      for (const [selection, options] of this.stack) {
        debug.groupedValues(options, opt => `${simultaneousPathsToString(opt)}`, `${selection}:`);
      }
      debug.groupEnd();
    }
  }

  findBestPlan(): [FetchDependencyGraph, OpPathTree<RV>, number] | undefined {
    while (this.stack.length > 0) {
      this.debugStack();
      const [selection, options] = this.stack.pop()!;
      this.handleOpenBranch(selection, options);
    }
    this.computeBestPlanFromClosedBranches();
    return this.bestPlan;
  }

  private recordClosedBranch(closed: ClosedBranch<RV>) {
    const maybeTrimmed = this.maybeEliminateStrictlyMoreCostlyPaths(closed);
    debug.log(() => `Closed branch has ${maybeTrimmed.length} options (eliminated ${closed.length - maybeTrimmed.length} that could be proved as unecessary)`);
    this.closedBranches.push(maybeTrimmed);
  }

  private handleOpenBranch(selection: Selection, options: SimultaneousPathsWithLazyIndirectPaths<RV>[]) {
    const operation = selection.element;
    debug.group(() => `Handling open branch: ${operation}`);
    let newOptions: SimultaneousPathsWithLazyIndirectPaths<RV>[] = [];
    for (const option of options) {
      const followupForOption = advanceSimultaneousPathsWithOperation(
        this.parameters.supergraphSchema,
        option,
        operation,
        this.parameters.overrideConditions,
      );
      if (!followupForOption) {
        // There is no valid way to advance the current `operation` from this option, so this option is a dead branch
        // that cannot produce a valid query plan. So we simply ignore it and rely on other options.
        continue;
      }
      if (followupForOption.length === 0) {
        // This `operation` is valid from that option but is guarantee to yield no result (it's a type condition that, along
        // with prior condition, has no intersection). Given that (assuming the user do properly resolve all versions of a
        // given field the same way from all subgraphs) all options should return the same results, we know that operation
        // should return no result from all options (even if we can't provide it technically).
        // More concretely, this usually means the current operation is a type condition that has no intersection with the possible
        // current runtime types at this point, and this means whatever fields the type condition sub-selection selects, they
        // will never be part of the results. That said, we cannot completely ignore the type-condition/fragment or we'd end
        // up with the wrong results. Consider the example a sub-part of the query is :
        //   {
        //     foo {
        //       ... on Bar {
        //         field
        //       }
        //     }
        //   }
        // and suppose that `... on Bar` can never match a concrete runtime type at this point. Because that's the only sub-selection
        // of `foo`, if we completely ignore it, we'll end up not querying this at all. Which means that, during execution,
        // we'd either return (for that sub-part of the query) `{ foo: null }` if `foo` happens to be nullable, or just `null` for
        // the whole sub-part otherwise. But what we *should* return (assuming foo doesn't actually return `null`) is `{ foo: {} }`.
        // Meaning, we have queried `foo` and it returned something, but it's simply not a `Bar` and so nothing was included.
        // Long story short, to avoid that situation, we replace the whole `... on Bar` section that can never match the runtime
        // type by simply getting the `__typename` of `foo`. This ensure we do query `foo` but don't end up including condiditions
        // that may not even make sense to the subgraph we're querying.
        // Do note that we'll only need that `__typename` if there is no other selections inside `foo`, and so we might include
        // it unecessarally in practice: it's a very minor inefficiency though.
        if (operation.kind === 'FragmentElement') {
          this.recordClosedBranch(options.map((o) => ({
            paths: o.paths.map(p => terminateWithNonRequestedTypenameField(p, this.parameters.overrideConditions))
          })));
        }
        debug.groupEnd(() => `Terminating branch with no possible results`);
        return;
      }
      newOptions = newOptions.concat(followupForOption);

      if (this.optionsLimit && newOptions.length > this.optionsLimit) {
        throw new Error(`Too many options generated for ${selection}, reached the limit of ${this.optionsLimit}`);
      }
    }

    if (newOptions.length === 0) {
      // If we have no options, it means there is no way to build a plan for that branch, and
      // that means the whole query planning has no plan.
      // This should never happen for a top-level query planning (unless the supergraph has *not* been
      // validated), but can happen when computing sub-plans for a key condition.
      if (this.isTopLevel) {
        debug.groupEnd(() => `No valid options to advance ${selection} from ${advanceOptionsToString(options)}`);
        throw new Error(`Was not able to find any options for ${selection}: This shouldn't have happened.`);
      } else {
        // We clear both open branches and closed ones as a mean to terminate the plan computation with
        // no plan
        this.stack.splice(0, this.stack.length);
        this.closedBranches.splice(0, this.closedBranches.length);
        debug.groupEnd(() => `No possible plan for ${selection} from ${advanceOptionsToString(options)}; terminating condition`);
        return;
      }
    }

    if (selection.selectionSet) {
      const allTails = allTailVertices(newOptions);
      if (selectionIsFullyLocalFromAllVertices(selection.selectionSet, allTails, this.parameters.inconsistentAbstractTypesRuntimes)
        && !selection.hasDefer()
      ) {
        // We known the rest of the selection is local to whichever subgraph the current options are in, and so we're
        // going to keep that selection around and add it "as-is" to the `FetchNode` when needed, saving a bunch of
        // work (created `GraphPath`, merging `PathTree`, ...). However, as we're skipping the "normal path" for that
        // sub-selection, there is a few things that are handled in said "normal path" that we need to still handle.
        // More precisely:
        // - we have this "attachment" trick that removes requested `__typename` temporarily, so we should add it back.
        // - we still need to add the selection of `__typename` for abstract types. It is not really necessary for the
        //   execution per-se, but if we don't do it, then we will not be able to reuse named fragments as often
        //   as we should (we add `__typename` for abstract types on the "normal path" and so we add them too to
        //   named fragments; as such, we need them here too).
        const selectionSet = addTypenameFieldForAbstractTypes(addBackTypenameInAttachments(selection.selectionSet));
        this.recordClosedBranch(newOptions.map((opt) => ({ paths: opt.paths, selection: selectionSet })));
      } else {
        for (const branch of mapOptionsToSelections(selection.selectionSet, newOptions)) {
          this.stack.push(branch);
        }
      }
      debug.groupEnd();
    } else {
      this.recordClosedBranch(newOptions.map((opt) => ({ paths: opt.paths })));
      debug.groupEnd(() => `Branch finished`);
    }
  }

  /**
   * This method is called on a closed branch, that is on all the possible options found
   * to get a particular leaf of the query being planned. And when there is more than one
   * option, it tries a last effort at checking an option can be shown to be less efficient
   * than another one _whatever the rest of the query plan is_ (that is, whatever the options
   * for any other leaf of the query are).
   *
   * In practice, this compare all pair of options and call the heuristics
   * of `compareOptionsComplexityOutOfContext` on them to see if one strictly
   * subsume the other (and if that's the case, the subsumed one is ignored).
   */
  private maybeEliminateStrictlyMoreCostlyPaths(branch: ClosedBranch<RV>): ClosedBranch<RV> {
    if (branch.length <= 1) {
      return branch;
    }

    // Copying the branch because we're going to modify in place.
    const toHandle = branch.concat();

    const keptOptions: ClosedPath<RV>[] = [];
    while (toHandle.length >= 2) {
      const first = toHandle[0];
      let shouldKeepFirst = true;
      // We compare `first` to every other remaining. But we iterate from end to beginning
      // because we may remove in place some of those we iterate on and that makes it safe.
      for (let i = toHandle.length - 1 ; i >= 1; i--) {
        const other = toHandle[i];
        const cmp = compareOptionsComplexityOutOfContext(first.paths, other.paths);
        if (cmp < 0) {
          // This means that `first` is always better than `other`. So we eliminate `other`.
          toHandle.splice(i, 1);
        } else if (cmp > 0) {
          // This means that `first` is always worst than `other`. So we eliminate `first` (
          // and we're done with this inner loop).
          toHandle.splice(0, 1);
          shouldKeepFirst = false;
          break;
        }
      }
      if (shouldKeepFirst) {
        // Means that we found no other option that make first unecessary. We mark first as kept,
        // and remove it from our working set (which we know it hasn't yet).
        keptOptions.push(first);
        toHandle.splice(0, 1);
      }
    }
    // We know toHandle has at most 1 element, but it may have one and we should keep it.
    if (toHandle.length > 0) {
      keptOptions.push(toHandle[0]);
    }
    return keptOptions;
  }

  private newDependencyGraph(): FetchDependencyGraph {
    const { supergraphSchema, federatedQueryGraph } = this.parameters;
    const rootType = this.isTopLevel && this.hasDefers ? supergraphSchema.schemaDefinition.rootType(this.rootKind) : undefined;
    return FetchDependencyGraph.create(supergraphSchema, federatedQueryGraph, this.startFetchIdGen, rootType);
  }

  // Moves the first closed branch to after any branch having more options.
  // This method assumes that closed branches are sorted by decreasing number of options _except_ for the first element
  // which may be out of order, and this method restore that order.
  private reorderFirstBranch() {
    const firstBranch = this.closedBranches[0];
    let i = 1;
    while (i < this.closedBranches.length && this.closedBranches[i].length > firstBranch.length) {
      i++;
    }
    // `i` is the smallest index of an element having the same number or less options than the first one,
    // so we switch that first branch with the element "before" `i` (which has more elements).
    this.closedBranches[0] = this.closedBranches[i - 1];
    this.closedBranches[i - 1] = firstBranch;
  }

  private sortOptionsInClosedBranches() {
    this.closedBranches.forEach((branch) => branch.sort((p1, p2) => {
      const p1Jumps = Math.max(...p1.paths.map((p) => p.subgraphJumps()));
      const p2Jumps = Math.max(...p2.paths.map((p) => p.subgraphJumps()));
      return p1Jumps - p2Jumps;
    }));
  }

  private computeBestPlanFromClosedBranches() {
    if (this.closedBranches.length === 0) {
      return;
    }

    // We now sort the options within each branch, putting those with the least amount of subgraph jumps first.
    // The idea is that for each branch taken individually, the option with the least jumps is going to be
    // the most efficient, and while it is not always the case that the best plan is built for those
    // individual bests, they are still statistically more likely to be part of the best plan. So putting
    // them first has 2 benefits for the rest of this method:
    // 1. if we end up cutting some options of a branch below (due to having too many possible plans),
    //   we'll cut the last option first (we `pop()`), so better cut what it the least likely to be good.
    // 2. when we finally generate the plan, we use the cost of previously computed plans to cut computation
    //   early when possible (see `generateAllPlansAndFindBest`), so there is a premium in generating good
    //   plans early (it cuts more computation), and putting those more-likely-to-be-good options first helps
    //   this.
    this.sortOptionsInClosedBranches();

    // We're out of smart ideas for now, so we look at how many plans we'd have to generate, and if it's
    // "too much", we reduce it to something manageable by arbitrarilly throwing out options. This effectively
    // means that when a query has too many options, we give up on always finding the "best"
    // query plan in favor of an "ok" query plan.
    // TODO: currently, when we need to reduce options, we do so somewhat arbitrarilly. More
    // precisely, we reduce the branches with the most options first and then drop the last
    // option of the branch, repeating until we have a reasonable number of plans to consider.
    // The sorting we do about help making this slightly more likely to be a good choice, but
    // there is likely more "smarts" we could add to this.

    // We sort branches by those that have the most options first.
    this.closedBranches.sort((b1, b2) => b1.length > b2.length ? -1 : (b1.length < b2.length ? 1 : 0));
    let planCount = possiblePlans(this.closedBranches);
    debug.log(() => `Query has ${planCount} possible plans`);

    let firstBranch = this.closedBranches[0];
    const maxPlansToCompute = this.parameters.config.debug.maxEvaluatedPlans;
    while (planCount > maxPlansToCompute && firstBranch.length > 1) {
      // we remove the right-most option of the first branch, and them move that branch to it's new place.
      const prevSize = firstBranch.length;
      firstBranch.pop();
      planCount -= planCount / prevSize;
      this.reorderFirstBranch();
      // Note that if firstBranch is our only branch, it's fine, we'll continue to remove options from
      // it (but that is beyond unlikely).
      firstBranch = this.closedBranches[0];
      debug.log(() => `Reduced plans to consider to ${planCount} plans`);
    }

    // Note that if `!this.isTopLevel`, then this means we're resolving a sub-plan for an edge condition, and we
    // don't want to count those as "evaluated plans".
    if (this.parameters.statistics && this.isTopLevel) {
      this.parameters.statistics.evaluatedPlanCount += planCount;
    }

    debug.log(() => `All branches:${this.closedBranches.map((opts, i) => `\n${i}:${opts.map((opt => `\n - ${closedPathToString(opt)}`))}`)}`);

    // Note that usually, we'll have a majority of branches with just one option. We can group them in
    // a PathTree first with no fuss. When then need to do a cartesian product between this created
    // tree an other branches however to build the possible plans and chose.
    let idxFirstOfLengthOne = 0;
    while (idxFirstOfLengthOne < this.closedBranches.length && this.closedBranches[idxFirstOfLengthOne].length > 1) {
      idxFirstOfLengthOne++;
    }

    let initialTree: OpPathTree<RV>;
    let initialDependencyGraph: FetchDependencyGraph;
    const { federatedQueryGraph, root } = this.parameters;
    if (idxFirstOfLengthOne === this.closedBranches.length) {
      initialTree = PathTree.createOp(federatedQueryGraph, root);
      initialDependencyGraph = this.newDependencyGraph();
    } else {
      const singleChoiceBranches = this
        .closedBranches
        .slice(idxFirstOfLengthOne)
        .flat()
        .map((cp) => flattenClosedPath(cp))
        .flat();
      initialTree = PathTree.createFromOpPaths(federatedQueryGraph, root, singleChoiceBranches);
      initialDependencyGraph = this.updatedDependencyGraph(this.newDependencyGraph(), initialTree);
      if (idxFirstOfLengthOne === 0) {
        // Well, we have the only possible plan; it's also the best.
        this.bestPlan = [initialDependencyGraph, initialTree, this.cost(initialDependencyGraph)];
        return;
      }
    }

    const otherTrees = this
      .closedBranches
      .slice(0, idxFirstOfLengthOne)
      .map(b => b.map(opt => PathTree.createFromOpPaths(federatedQueryGraph, root, flattenClosedPath(opt))));

    const { best, cost} = generateAllPlansAndFindBest({
      initial: { graph: initialDependencyGraph, tree: initialTree },
      toAdd: otherTrees,
      addFct: (p, t) => {
        const updatedDependencyGraph = p.graph.clone();
        this.updatedDependencyGraph(updatedDependencyGraph, t);
        const updatedTree = p.tree.merge(t);
        return { graph: updatedDependencyGraph, tree: updatedTree };
      },
      costFct: (p) => this.cost(p.graph),
      onPlan: (p, cost, prevCost) => {
        debug.log(() => {
          if (!prevCost) {
            return `Computed plan with cost ${cost}: ${p.tree}`;
          } else if (cost > prevCost) {
            return `Ignoring plan with cost ${cost} (a better plan with cost ${prevCost} exists): ${p.tree}`
          } else {
            return `Found better with cost ${cost} (previous had cost ${prevCost}: ${p.tree}`;
          }
        });
      },
    });
    this.bestPlan = [best.graph, best.tree, cost];
  }

  private cost(dependencyGraph: FetchDependencyGraph): number {
    const { main, deferred } = dependencyGraph.process(this.costFunction, this.rootKind);
    return deferred.length === 0
      ? main
      : this.costFunction.reduceDefer(main, dependencyGraph.deferTracking.primarySelection!.get(), deferred);
  }

  private updatedDependencyGraph(dependencyGraph: FetchDependencyGraph, tree: OpPathTree<RV>): FetchDependencyGraph {
    return isRootPathTree(tree)
      ? computeRootFetchGroups(dependencyGraph, tree, this.rootKind)
      : computeNonRootFetchGroups(dependencyGraph, tree, this.rootKind);
  }

  private resolveConditionPlan(edge: Edge, context: PathContext, excludedDestinations: ExcludedDestinations, excludedConditions: ExcludedConditions): ConditionResolution {
    const bestPlan = new QueryPlanningTraversal(
      {
        ...this.parameters,
        root: edge.head,
      },
      edge.conditions!,
      0,
      false,
      'query',
      this.costFunction,
      context,
      excludedDestinations,
      addConditionExclusion(excludedConditions, edge.conditions),
    ).findBestPlan();
    // Note that we want to return 'null', not 'undefined', because it's the latter that means "I cannot resolve that
    // condition" within `advanceSimultaneousPathsWithOperation`.
    return bestPlan ? { satisfied: true, cost: bestPlan[2], pathTree: bestPlan[1] } : unsatisfiedConditionsResolution;
  }
}

/**
 * Used in `FetchDependencyGraph` to store, for a given group, information about one of its parent.
 * Namely, this structure stores:
 *  1. the actual parent group, and
 *  2. the path of the group for which this is a "parent relation" into said parent (`group`). This information
 *   is maintained for the case where we want/need to merge groups into each other. One can roughly think of
 *   this as similar to a `mergeAt`, but that is relative to the start of `group`. It can be `undefined`, which
 *   either mean we don't know that path or that this simply doesn't make sense (there is case where a child `mergeAt` can
 *   be shorter than its parent's, in which case the `path`, which is essentially `child-mergeAt - parent-mergeAt`, does
 *   not make sense (or rather, it's negative, which we cannot represent)). Tl;dr, `undefined` for the `path` means that
 *   should make no assumption and bail on any merging that uses said path.
 */
type ParentRelation = {
  group: FetchGroup,
  path?: OperationPath,
}

const conditionsMemoizer = (selectionSet: SelectionSet) => ({ conditions: conditionsOfSelectionSet(selectionSet) });

class GroupInputs {
  private readonly perType = new Map<string, MutableSelectionSet>();
  onUpdateCallback?: () => void | undefined = undefined;

  constructor(
    readonly supergraphSchema: Schema,
  ) {
  }

  add(selection: Selection | SelectionSet) {
    assert(selection.parentType.schema() === this.supergraphSchema, 'Inputs selections must be based on the supergraph schema');

    const typeName = selection.parentType.name;
    let typeSelection = this.perType.get(typeName);
    if (!typeSelection) {
      typeSelection = MutableSelectionSet.empty(selection.parentType);
      this.perType.set(typeName, typeSelection);
    }
    typeSelection.updates().add(selection);
    this.onUpdateCallback?.();
  }

  addAll(other: GroupInputs) {
    for (const otherSelection of other.perType.values()) {
      this.add(otherSelection.get());
    }
  }

  selectionSets(): SelectionSet[] {
    return mapValues(this.perType).map((s) => s.get());
  }

  toSelectionSetNode(variablesDefinitions: VariableDefinitions, handledConditions: Conditions): SelectionSetNode {
    const selectionSets = mapValues(this.perType).map((s) => removeConditionsFromSelectionSet(s.get(), handledConditions));
    // Making sure we're not generating something invalid.
    selectionSets.forEach((s) => s.validate(variablesDefinitions));
    const selections = selectionSets.flatMap((sSet) => sSet.selections().map((s) => s.toSelectionNode()));
    return {
      kind: Kind.SELECTION_SET,
      selections,
    }
  }

  contains(other: GroupInputs): boolean {
    for (const [type, otherSelection] of other.perType) {
      const thisSelection = this.perType.get(type);
      if (!thisSelection || !thisSelection.get().contains(otherSelection.get())) {
        return false;
      }
    }
    return true;
  }

  equals(other: GroupInputs): boolean {
    if (this.perType.size !== other.perType.size) {
      return false;
    }

    for (const [type, thisSelection] of this.perType) {
      const otherSelection = other.perType.get(type);
      if (!otherSelection || !thisSelection.get().equals(otherSelection.get())) {
        return false;
      }
    }
    return true;
  }

  clone(): GroupInputs {
    const cloned = new GroupInputs(this.supergraphSchema);
    for (const [type, selection] of this.perType.entries()) {
      cloned.perType.set(type, selection.clone());
    }
    return cloned;
  }

  toString(): string {
    const inputs = mapValues(this.perType);
    if (inputs.length === 0) {
      return '{}';
    }
    if (inputs.length === 1) {
      return inputs[0].toString();
    }

    return '[' + inputs.join(',') + ']';
  }
}

/**
 * Represents a subgraph fetch of a query plan, and is a vertex of a `FetchDependencyGraph` (and as such provides links to
 * its parent and children in that dependency graph).
 */
class FetchGroup {
  private readonly _parents: ParentRelation[] = [];
  private readonly _children: FetchGroup[] = [];

  private _id: string | undefined;

  // Set in some code-path to indicate that the selection of the group not be optimized away even if it "looks" useless.
  mustPreserveSelection: boolean = false;

  private constructor(
    readonly dependencyGraph: FetchDependencyGraph,
    public index: number,
    readonly subgraphName: string,
    readonly rootKind: SchemaRootKind,
    readonly parentType: CompositeType,
    readonly isEntityFetch: boolean,
    private _selection: MutableSelectionSet<{ conditions: Conditions}>,
    private _inputs?: GroupInputs,
    readonly mergeAt?: ResponsePath,
    readonly deferRef?: string,
    // Some of the processing on the dependency graph checks for groups to the same subgraph and same mergeAt, and we use this
    // key for that. Having it here saves us from re-computing it more than once.
    readonly subgraphAndMergeAtKey?: string,
    private cachedCost?: number,
    // Cache used to save unecessary recomputation of the `isUseless` method.
    private isKnownUseful: boolean = false,
    private readonly inputRewrites: FetchDataRewrite[] = [],
  ) {
    if (this._inputs) {
      this._inputs.onUpdateCallback = () => {
        // We're trying to avoid the full recomputation of `isUseless` when we're already
        // shown that the group is known useful (if it is shown useless, the group is removed,
        // so we're not caching that result but it's ok). And `isUseless` basically checks if
        // `inputs.contains(selection)`, so if a group is shown useful, it means that there
        // is some selections not in the inputs, but as long as we add to selections (and we
        // never remove from selections; `MutableSelectionSet` don't have removing methods),
        // then this won't change. Only changing inputs may require some recomputation.
        this.isKnownUseful = false;
      }
    }
  }

  static create({
    dependencyGraph,
    index,
    subgraphName,
    rootKind,
    parentType,
    hasInputs,
    mergeAt,
    deferRef,
  }: {
    dependencyGraph: FetchDependencyGraph,
    index: number,
    subgraphName: string,
    rootKind: SchemaRootKind,
    parentType: CompositeType,
    hasInputs: boolean,
    mergeAt?: ResponsePath,
    deferRef?: string,
  }): FetchGroup {
    // Sanity checks that the selection parent type belongs to the schema of the subgraph we're querying.
    assert(parentType.schema() === dependencyGraph.subgraphSchemas.get(subgraphName), `Expected parent type ${parentType} to belong to ${subgraphName}`);
    return new FetchGroup(
      dependencyGraph,
      index,
      subgraphName,
      rootKind,
      parentType,
      hasInputs,
      MutableSelectionSet.emptyWithMemoized(parentType, conditionsMemoizer),
      hasInputs ? new GroupInputs(dependencyGraph.supergraphSchema) : undefined,
      mergeAt,
      deferRef,
      hasInputs ? `${toValidGraphQLName(subgraphName)}-${mergeAt?.join('::') ?? ''}` : undefined
    );
  }

  // Clones everything on the group itself, but not it's `_parents` or `_children` links.
  cloneShallow(newDependencyGraph: FetchDependencyGraph): FetchGroup {
    return new FetchGroup(
      newDependencyGraph,
      this.index,
      this.subgraphName,
      this.rootKind,
      this.parentType,
      this.isEntityFetch,
      this._selection.clone(),
      this._inputs?.clone(),
      this.mergeAt,
      this.deferRef,
      this.subgraphAndMergeAtKey,
      this.cachedCost,
      this.isKnownUseful,
      [...this.inputRewrites],
    );
  }

  cost(): number {
    if (!this.cachedCost) {
      this.cachedCost = selectionCost(this.selection);
    }
    return this.cachedCost;
  }

  set id(id: string | undefined) {
    assert(!this._id, () => `The id for fetch group ${this} is already set`);
    this._id = id;
  }

  get id(): string | undefined {
    return this._id;
  }

  get isTopLevel(): boolean {
    return !this.mergeAt;
  }

  get selection(): SelectionSet {
    return this._selection.get();
  }

  private selectionUpdates(): SelectionSetUpdates {
    this.cachedCost = undefined;
    return this._selection.updates();
  }

  get inputs(): GroupInputs | undefined {
    return this._inputs;
  }

  addParents(parents: readonly ParentRelation[]) {
    for (const parent of parents) {
      this.addParent(parent);
    }
  }

  /**
   * Adds another group as a parent of this one (meaning that this fetch should happen after the provided one).
   */
  addParent(parent: ParentRelation) {
    if (this.isChildOf(parent.group)) {
      // Due to how we handle the building of multiple query plans when there is choices, it's possible that we re-traverse
      // key edges we've already traversed before, and that can means hitting this condition. While we could try to filter
      // "already-children" before calling this method, it's easier to just make this a no-op.
      return;
    }

    assert(!parent.group.isParentOf(this), () => `Group ${parent.group} is a parent of ${this}, but the child relationship is broken`);
    assert(!parent.group.isChildOf(this), () => `Group ${parent.group} is a child of ${this}: adding it as parent would create a cycle`);

    this.dependencyGraph.onModification();
    this._parents.push(parent);
    parent.group._children.push(this);
  }

  removeChild(child: FetchGroup) {
    if (!this.isParentOf(child)) {
      return;
    }

    this.dependencyGraph.onModification();
    findAndRemoveInPlace((g) => g === child, this._children);
    findAndRemoveInPlace((p) => p.group === this, child._parents);
  }

  isParentOf(maybeChild: FetchGroup): boolean {
    return this._children.includes(maybeChild);
  }

  isChildOf(maybeParent: FetchGroup): boolean {
    return !!this.parentRelation(maybeParent);
  }

  isDescendantOf(maybeAncestor: FetchGroup): boolean {
    const children = Array.from(maybeAncestor.children());
    while (children.length > 0) {
      const child = children.pop()!;
      if (child === this) {
        return true;
      }
      child.children().forEach((c) => children.push(c));
    }
    return false;
  }

  /**
   * Returns whether this group is both a child of `maybeParent` but also if we can show that the
   * dependency between the group is "artificial" in the sense that this group inputs do not truly
   * depend on anything `maybeParent` fetches.
   */
  isChildOfWithArtificialDependency(maybeParent: FetchGroup): boolean {
    const relation =  this.parentRelation(maybeParent);
    // To be a child with an artificial dependency, it needs to be a child first, and the "path in parent" should be know.
    if (!relation || !relation.path) {
      return false;
    }

    // Then, if we have no inputs, we know we don't depend on anything from the parent no matter what.
    if (!this.inputs) {
      return true;
    }

    // If we do have inputs, then we first look at the path to `maybeParent`, and it needs to be
    // essentially empty, "essentially" is because path can sometimes have some leading fragment(s)
    // and those are fine to ignore. But if the path has some field, then this implies that the inputs
    // of `this` are based on something at a deeper level than those of `maybeParent`, and the "contains"
    // comparison we do below would not make sense.
    if (relation.path.some((elt) => elt.kind === 'Field')) {
      return false;
    }

    // In theory, the most general test we could have here is to check if `this.inputs` "intersects"
    // `maybeParent.selection. As if it doesn't, we know our inputs don't depend on anything the
    // parent fetches. However, selection set intersection is a bit tricky to implement (due to fragments,
    // it would be a bit of code to do not-too-inefficiently, but both fragments and alias makes the
    // definition of what the intersection we'd need here fairly subtle), and getting it wrong could
    // make us generate incorrect query plans. Adding to that, the current know cases for this method
    // being useful happens to be when `this.inputs` and `maybeParent.inputs` are the same. Now, checking
    // inputs is a bit weaker, in the sense that the input could be different and yet the child group
    // not depend on anything the parent fetches, but it is "sufficient", in that if the inputs of the
    // parent includes entirely the child inputs, then we know nothing the child needs can be fetched
    // by the parent (or rather, if it does, it's useless). Anyway, checking inputs inclusion is easier
    // to do so we rely on this for now. If we run into examples where this happens to general non-optimal
    // query plan, we can decide then to optimize further and implement a proper intersections.
    return !!maybeParent.inputs && maybeParent.inputs.contains(this.inputs);
  }

  parentRelation(maybeParent: FetchGroup): ParentRelation | undefined {
    return this._parents.find(({ group }) => maybeParent === group);
  }

  parents(): readonly ParentRelation[] {
    return this._parents;
  }

  parentGroups(): readonly FetchGroup[] {
    return this.parents().map((p) => p.group);
  }

  children(): readonly FetchGroup[] {
    return this._children;
  }

  addInputs(selection: Selection | SelectionSet, rewrites?: FetchDataRewrite[]) {
    assert(this._inputs, "Shouldn't try to add inputs to a root fetch group");

    this._inputs.add(selection);

    if (rewrites) {
      rewrites.forEach((r) => this.inputRewrites.push(r));
    }
  }

  copyInputsOf(other: FetchGroup) {
    if (other.inputs) {
      this.inputs?.addAll(other.inputs);

      if (other.inputRewrites) {
        other.inputRewrites.forEach((r) => this.inputRewrites.push(r));
      }
    }
  }

  addAtPath(path: OperationPath, selection?: Selection | SelectionSet | readonly Selection[]) {
    this.selectionUpdates().addAtPath(path, selection);
  }

  addSelections(selection: SelectionSet) {
    this.selectionUpdates().add(selection);
  }

  canMergeChildIn(child: FetchGroup): boolean {
    return this.deferRef === child.deferRef && !!child.parentRelation(this)?.path;
  }

  removeInputsFromSelection() {
    const inputs = this.inputs;
    if (inputs) {
      this.cachedCost = undefined;
      const updated = inputs.selectionSets().reduce((prev, value) => prev.minus(value), this.selection);
      this._selection = MutableSelectionSet.ofWithMemoized(updated, conditionsMemoizer);
    }
  }

  // If a group is such that everything is fetches is already included in the inputs, then
  // this group does useless fetches.
  isUseless(): boolean {
    if (this.isKnownUseful || !this.inputs || this.mustPreserveSelection) {
      return false;
    }

    // For groups that fetches from an @interfaceObject, we can sometimes have something like
    //   { ... on Book { id } } => { ... on Product { id } }
    // where `Book` is an implementation of interface `Product`.
    // And that is because while only "books" are concerned by this fetch, the `Book` type is unknown
    // of the queried subgraph (in that example, it defines `Product` as an @interfaceObject) and
    // so we have to "cast" into `Product` instead of `Book`.
    // But the fetch above _is_ useless, it does only fetch its inputs, and we wouldn't catch this
    // if we do a raw inclusion check of `selection` into `inputs`
    //
    // We only care about this problem at the top-level of the selections however, so we do that
    // top-level check manually (instead of just calling `this.inputs.contains(this.selection)`)
    // but fallback on `contains` for anything deeper.

    const conditionInSupergraphIfInterfaceObject = (selection: Selection): InterfaceType | undefined => {
      if (selection.kind === 'FragmentSelection') {
        const condition = selection.element.typeCondition;
        if (condition && isObjectType(condition)) {
          const conditionInSupergraph = this.dependencyGraph.supergraphSchema.type(condition.name);
          // Note that we're checking the true supergraph, not the API schema, so even @inaccessible types will be found.
          assert(conditionInSupergraph, () => `Type ${condition.name} should exists in the supergraph`)
          if (isInterfaceType(conditionInSupergraph)) {
            return conditionInSupergraph;
          }
        }
      }
      return undefined;
    }

    // This condition is specific to the case where we're resolving the _concrete_
    // `__typename` field of an interface when coming from an interfaceObject type.
    // i.e. { ... on Product { __typename id }} => { ... on Product { __typename} }
    // This is usually useless at a glance, but in this case we need to actually
    // keep this since this is our only path to resolving the concrete `__typename`.
    const isInterfaceTypeConditionOnInterfaceObject = (
      selection: Selection
    ): boolean => {
      if (selection.kind === "FragmentSelection") {
        const parentType = selection.element.typeCondition;
        if (parentType && isInterfaceType(parentType)) {
          // Lastly, we just need to check that we're coming from a subgraph
          // that has the type as an interface object in its schema.
          return this.parents().some((p) => {
            const typeInParent = this.dependencyGraph.subgraphSchemas
              .get(p.group.subgraphName)
              ?.type(parentType.name);
            return typeInParent && isInterfaceObjectType(typeInParent);
          });
        }
      }
      return false;
    };

    const inputSelections = this.inputs.selectionSets().flatMap((s) => s.selections());
    // Checks that every selection is contained in the input selections.
    const isUseless = this.selection.selections().every((selection) => {
      // If we're coming from an interfaceObject _to_ an interface, we're
      // "resolving" the concrete type of the interface and don't want to treat
      // this as useless.
      if (isInterfaceTypeConditionOnInterfaceObject(selection)) {
        return false;
      }
      const conditionInSupergraph = conditionInSupergraphIfInterfaceObject(selection);
      if (!conditionInSupergraph) {
        // We're not in the @interfaceObject case described above. We just check that an input selection contains the
        // one we check.
        return inputSelections.some((input) => input.contains(selection));
      }

      const implemTypeNames = conditionInSupergraph.possibleRuntimeTypes().map((t) => t.name);
      // Find all the input selections that selects object for this interface, that is selection on
      // either the interface directly or on one of it's implementation type (we keep both kind separate).
      const interfaceInputSelections: FragmentSelection[] = [];
      const implementationInputSelections: FragmentSelection[] = [];
      for (const inputSelection of inputSelections) {
        // We know that fetch inputs are wrapped in fragments whose condition is an entity type:
        // that's how we build them and we couldn't select inputs correctly otherwise.
        assert(inputSelection.kind === 'FragmentSelection', () => `Unexpecting input selection ${inputSelection} on ${this}`);
        const inputCondition = inputSelection.element.typeCondition;
        assert(inputCondition, () => `Unexpecting input selection ${inputSelection} on ${this} (missing condition)`);
        if (inputCondition.name == conditionInSupergraph.name) {
          interfaceInputSelections.push(inputSelection);
        } else if (implemTypeNames.includes(inputCondition.name)) {
          implementationInputSelections.push(inputSelection);
        }
      }

      const subSelectionSet = selection.selectionSet;
      // we're only here if `conditionInSupergraphIfInterfaceObject` returned something, we imply that selection is a fragment
      // selection and so has a sub-selectionSet.
      assert(subSelectionSet, () => `Should not be here for ${selection}`);

      // If there is some selections on the interface, then the selection needs to be contained in those.
      // Otherwise, if there is implementation selections, it must be contained in _each_ of them (we
      // shouldn't have the case where there is neither interface nor implementation selections, but
      // we just return false if that's the case as a "safe" default).
      if (interfaceInputSelections.length > 0) {
        return interfaceInputSelections.some((input) => input.selectionSet.contains(subSelectionSet));
      }
      return implementationInputSelections.length > 0
        && implementationInputSelections.every((input) => input.selectionSet.contains(subSelectionSet));
    });

    this.isKnownUseful = !isUseless;
    return isUseless;
  }

  /**
   * Merges a child of `this` group into it.
   *
   * Note that it is up to the caller to know that doing such merging is reasonable in the first place, which
   * generally means knowing that 1) `child.inputs` are included in `this.inputs` and 2) all of `child.selection`
   * can safely be queried on the `this.subgraphName` subgraph.
   *
   * @param child - a group that must be a `child` of this, and for which the 'path in parent' (for `this`) is
   *   known. The `canMergeChildIn` method can be used to ensure that `child` meets those requirement.
   */
  mergeChildIn(child: FetchGroup) {
    const relationToChild = child.parentRelation(this);
    assert(relationToChild, () => `Cannot merge ${child} into ${this}: the former is not a child of the latter`);
    const childPathInThis = relationToChild.path;
    assert(childPathInThis, () => `Cannot merge ${child} into ${this}: the path of the former into the later is unknown`);
    this.mergeInInternal(child, childPathInThis);
  }

  canMergeSiblingIn(sibling: FetchGroup): boolean {
    // We only allow merging sibling on the same subgraph, same "mergeAt" and when the common parent is their only parent:
    // - there is no reason merging siblings of different subgraphs could ever make sense.
    // - ensuring the same "mergeAt" makes so we can merge the inputs and selections without having to worry about those
    //   not being at the same level (hence the empty path in the call to `mergeInInternal` below). In theory, we could
    //   relax this when we have the "path in parent" for both sibling, and if `siblingToMerge` is "deeper" than `this`,
    //   we could still merge it in using the appropriate path. We don't use this yet, but if this get in the way of
    //   some query plan optimisation, we may have to do so.
    // - only handling a single parent could be expanded on later, but we don't need it yet so we focus on the simpler case.
    const ownParents = this.parents();
    const siblingParents = sibling.parents();
    return this.deferRef === sibling.deferRef
      && this.subgraphName === sibling.subgraphName
      && sameMergeAt(this.mergeAt, sibling.mergeAt)
      && ownParents.length === 1
      && siblingParents.length === 1
      && ownParents[0].group === siblingParents[0].group;
  }

  /**
   * Merges the provided sibling (shares a common parent) of `this` group into it.
   *
   * Callers _must_ ensures that such merging is possible by calling `canMergeSiblingIn`.
   *
   * @param sibling - a sibling group of `this`. Both `this` and `sibling` must share a parent but it should also be
   * their _only_ parent. Further `this` and `sibling` must be on the same subgraph and have the same `mergeAt`.
   */
  mergeSiblingIn(sibling: FetchGroup) {
    this.copyInputsOf(sibling);
    this.mergeInInternal(sibling, []);
  }

  canMergeGrandChildIn(grandChild: FetchGroup): boolean {
    const gcParents = grandChild.parents();
    if (gcParents.length !== 1) {
      return false;
    }
    return this.deferRef === grandChild.deferRef && !!gcParents[0].path && !!gcParents[0].group.parentRelation(this)?.path;
  }

  /**
   * Merges a grand child of `this` group into it.
   *
   * Note that it is up to the caller to know that doing such merging is reasonable in the first place, which
   * generally means knowing that 1) `grandChild.inputs` are included in `this.inputs` and 2) all of `grandChild.selection`
   * can safely be queried on the `this.subgraphName` subgraph (the later of which is trivially true if `this` and
   * `grandChild` are on the same subgraph and same mergeAt).
   *
   * @param grandChild - a group that must be a "grand child" (a child of a child) of `this`, and for which the
   *   'path in parent' is know for _both_ the grand child to tis parent and that parent to `this`. The `canMergeGrandChildIn`
  *     method can be used to ensure that `grandChild` meets those requirement.
   */
  mergeGrandChildIn(grandChild: FetchGroup) {
    const gcParents = grandChild.parents();
    assert(gcParents.length === 1, () => `Cannot merge ${grandChild} as it has multiple parents ([${gcParents}])`);
    const gcParent = gcParents[0];
    const gcGrandParent = gcParent.group.parentRelation(this);
    assert(gcGrandParent, () => `Cannot merge ${grandChild} into ${this}: the former parent (${gcParent.group}) is not a child of the latter`);
    assert(gcParent.path && gcGrandParent.path, () => `Cannot merge ${grandChild} into ${this}: some paths in parents are unknown`);
    this.mergeInInternal(grandChild, concatOperationPaths(gcGrandParent.path, gcParent.path));
  }

  /**
   * Merges another group into `this` group, without knowing the dependencies between those 2 groups.
   *
   * Note that it is up to the caller to know if such merging is desirable. In particular, if both group have completely
   * different inputs, merging them, which also merges their dependencies, might not be judicious for the optimality of
   * the query plan.
   *
   * @param other - another group to merge into `this`. Both `this` and `other` must be on the same subgraph and have the same
   *   `mergeAt`.
   */
  mergeInWithAllDependencies(other: FetchGroup) {
    assert(this.deferRef === other.deferRef, () => `Can only merge unrelated groups within the same @defer block: cannot merge ${this} and ${other}`);
    assert(this.subgraphName === other.subgraphName, () => `Can only merge unrelated groups to the same subraphs: cannot merge ${this} and ${other}`);
    assert(sameMergeAt(this.mergeAt, other.mergeAt), () => `Can only merge unrelated groups at the same "mergeAt": ${this} has mergeAt=${this.mergeAt}, but ${other} has mergeAt=${other.mergeAt}`);

    this.copyInputsOf(other);
    this.mergeInInternal(other, [], true);
  }

  private mergeInInternal(merged: FetchGroup, path: OperationPath, mergeParentDependencies: boolean = false) {
    assert(!merged.isTopLevel, "Shouldn't remove top level groups");

    if (path.length === 0) {
      this.addSelections(merged.selection);
    } else {
      // The merged groups might have some @include/@skip at top-level that are already part of the path. If so,
      // we clean things up a bit.
      const mergePathConditionalDirectives = conditionalDirectivesInOperationPath(path);
      this.addAtPath(path, removeUnneededTopLevelFragmentDirectives(merged.selection, mergePathConditionalDirectives));
    }

    this.dependencyGraph.onModification();
    this.relocateChildrenOnMergedIn(merged, path);
    if (mergeParentDependencies) {
      this.relocateParentsOnMergedIn(merged);
    }

    if (merged.mustPreserveSelection) {
      this.mustPreserveSelection = true;
    }
    this.dependencyGraph.remove(merged);
  }

  removeUselessChild(child: FetchGroup) {
    const relationToChild = child.parentRelation(this);
    assert(relationToChild, () => `Cannot remove useless ${child} of ${this}: the former is not a child of the latter`);
    const childPathInThis = relationToChild.path;
    assert(childPathInThis, () => `Cannot remove useless ${child} of ${this}: the path of the former into the later is unknown`);

    this.dependencyGraph.onModification();
    // Removing the child means atttaching all it's children to the parent, so it's the same relocation than on a "mergeIn".
    this.relocateChildrenOnMergedIn(child, childPathInThis);
    this.dependencyGraph.remove(child);
  }

  private relocateChildrenOnMergedIn(merged: FetchGroup, pathInThis: OperationPath) {
    for (const child of merged.children()) {
      // This could already be a child of `this`. Typically, we can have case where we have:
      //     1
      //   /  \
      // 0     3
      //   \  /
      //     2
      // and we can merge siblings 2 into 1.
      if (this.isParentOf(child)) {
        continue;
      }
      const pathInMerged = child.parentRelation(merged)?.path;
      child.addParent({ group: this, path: concatPathsInParents(pathInThis, pathInMerged) });
    }
  }

  private relocateParentsOnMergedIn(merged: FetchGroup) {
    for (const parent of merged.parents()) {
      // If the parent of the merged is already a parent of ours, don't re-create the already existing relationship.
      if (parent.group.isParentOf(this)) {
        continue;
      }

      // Further, if the parent is a descendant of `this`, we also should ignore that relationship, becuase
      // adding it a parent of `this` would create a cycle. And assuming this method is called properly,
      // that when `merged` can genuinely be safely merged into `this`, then this just mean the `parent` -> `merged`
      // relationship was unecessary after all (which can happen given how groups are generated).
      if (parent.group.isDescendantOf(this)) {
        continue;
      }
      this.addParent(parent);
    }
  }

  private finalizeSelection(
    variableDefinitions: VariableDefinitions,
    handledConditions: Conditions,
  ): { selection: SelectionSet, outputRewrites: FetchDataRewrite[] } {
    // Finalizing the selection involves the following:
    // 1. removing any @include/@skip that are not necessary because they are already handled earlier in the query plan by
    //    some `ConditionNode`.
    // 2. adding __typename to all abstract types. This is because any follow-up fetch may need to select some of the entities fetched by this
    //   group, and so we need to have the __typename of those.
    // 3. checking if some selection violates `https://spec.graphql.org/draft/#FieldsInSetCanMerge()`: while the original query we plan for will
    //   never violate this, because the planner adds some additional fields to the query (due to @key and @requires) and because type-explosion
    //   changes the query, we could have violation of this. If that is the case, we introduce aliases to the selection to make it valid, and
    //   then generate a rewrite on the output of the fetch so that data aliased this way is rewritten back to the original/proper response name.

    const selectionWithoutConditions = removeConditionsFromSelectionSet(this.selection, handledConditions);
    const selectionWithTypenames = addTypenameFieldForAbstractTypes(selectionWithoutConditions);

    const { updated: selection, outputRewrites } = addAliasesForNonMergingFields(selectionWithTypenames);

    selection.validate(variableDefinitions);
    return { selection, outputRewrites };
  }

  /**
   * Returns the conditions (in the sense of @include/@skip) necessary for actually fetching ("including") that group.
   *
   * Note that in most cases, this will just return `true`, meaning that the group always need to be executed (which does not mean
   * that there isn't any @include/@skip in the group selection, only that those are either not top-level, or they do not include
   * the whole group selection).
   */
  conditions(): Conditions {
    return this._selection.memoized().conditions;
  }

  getFindersForInput(inputs?: SelectionSetNode): Finder[] {
    if (!inputs || inputs.selections.length !== 1 || inputs.selections[0].kind !== Kind.INLINE_FRAGMENT) {
      return [];
    }

    const inputSelection = inputs.selections[0];
    const entityName = inputSelection.typeCondition?.name.value;
    if (!entityName) {
      return [];
    }

    const schema = this.dependencyGraph.subgraphSchemas.get(this.subgraphName);
    assert(schema, `subgraph schema does not exist for ${this.subgraphName}`);
    return (schema.directive(FederationDirectiveName.FINDER)?.applications() ?? [])
      .map(d => d.parent)
      .filter((parent): parent is FieldDefinition<ObjectType> =>
        parent instanceof FieldDefinition
        && parent.type?.kind === 'ObjectType'
        && parent.type?.name === entityName
        && parent.arguments().length === 1
        && inputSelection.selectionSet.selections.some(s => s.kind === 'Field' && s.name.value === parent.arguments()[0].name))
      .map(f => new Finder(f));
  }

  toPlanNode(
    queryPlannerConfig: Concrete<QueryPlannerConfig>,
    handledConditions: Conditions,
    variableDefinitions: VariableDefinitions,
    fragments?: RebasedFragments,
    operationName?: string,
  ) : PlanNode | undefined {
    if (this.selection.isEmpty()) {
      return undefined;
    }

    const { selection, outputRewrites } = this.finalizeSelection(variableDefinitions, handledConditions);
    const inputNodes = this._inputs ? this._inputs.toSelectionSetNode(variableDefinitions, handledConditions) : undefined;

    const finders = this.getFindersForInput(inputNodes);

    const subgraphSchema = this.dependencyGraph.subgraphSchemas.get(this.subgraphName)!;

    if (finders.length > 0) {
      // if multiple finders are found, just use the first one for now
      const finder = finders[0];
      const finderArg = finder.argument(0);
      const variableName = generateNameForFinderArg(finderArg.name, finder.entityType.name, this.selection);
      const operation = operationForFindersFetch({
        subgraphSchema: subgraphSchema,
        selectionSet: this.selection,
        allVariableDefinitions: variableDefinitions,
        operationName,
        finder,
        variableName,
      });
      const operationDocument = operationToDocument(operation);

      const subgraphFetchNode: SubgraphFetchNode = {
        kind: 'SubgraphFetch',
        serviceName: this.subgraphName,
        id: this.id,
        operationName: operation.name,
        operation: stripIgnoredCharacters(print(operationDocument)),
        variableUsages: [finder.fieldName()],
        inputRewrites: this.inputRewrites.length === 0 ? undefined : this.inputRewrites,
        outputRewrites: outputRewrites.length === 0 ? undefined : outputRewrites,
        inputs: [{
          selectedType: finderArg.type.toString(),
          selections: inputNodes ? trimSelectionNodes(inputNodes.selections) : [],
          variableName: variableName,
        }],
      };
      return this.isTopLevel ? subgraphFetchNode
        : {
          kind: 'Flatten',
          path: this.mergeAt!,
          node: subgraphFetchNode,
        };
    }
    let operation = this.isEntityFetch
      ? operationForEntitiesFetch({
          subgraphSchema,
          selectionSet: selection,
          allVariableDefinitions: variableDefinitions,
          operationName,
      })
      : operationForQueryFetch(
          subgraphSchema,
          this.rootKind,
          selection,
          variableDefinitions,
          operationName,
        );

    operation = operation.optimize(fragments?.forSubgraph(this.subgraphName, subgraphSchema));

    const operationDocument = operationToDocument(operation);
    const fetchNode: FetchNode = {
      kind: 'Fetch',
      id: this.id,
      serviceName: this.subgraphName,
      requires: inputNodes ? trimSelectionNodes(inputNodes.selections) : undefined,
      variableUsages: selection.usedVariables().map(v => v.name),
      operation: stripIgnoredCharacters(print(operationDocument)),
      operationKind: schemaRootKindToOperationKind(operation.rootKind),
      operationName: operation.name,
      operationDocumentNode: queryPlannerConfig.exposeDocumentNodeInFetchNode ? operationDocument : undefined,
      inputRewrites: this.inputRewrites.length === 0 ? undefined : this.inputRewrites,
      outputRewrites: outputRewrites.length === 0 ? undefined : outputRewrites,
    };

    return this.isTopLevel
      ? fetchNode
      : {
        kind: 'Flatten',
        path: this.mergeAt!,
        node: fetchNode,
      };
  }

  toString(): string {
    const base = `[${this.index}]${this.deferRef ? '(deferred)' : ''}${this._id ? `{id: ${this._id}}` : ''} ${this.subgraphName}`;
    return this.isTopLevel
      ? `${base}[${this._selection}]`
      : `${base}@(${this.mergeAt})[${this._inputs} => ${this._selection}]`;
  }
}

class RebasedFragments {
  private readonly bySubgraph = new Map<string, NamedFragments | null>();

  constructor(private readonly queryFragments: NamedFragments) {
  }

  forSubgraph(name: string, schema: Schema): NamedFragments | undefined {
    let frags = this.bySubgraph.get(name);
    if (frags === undefined) {
      frags = this.queryFragments.rebaseOn(schema) ?? null;
      this.bySubgraph.set(name, frags);
    }
    return frags ?? undefined;
  }
}

function genAliasName(baseName: string, unavailableNames: Map<string, any>): string {
  let counter = 0;
  let candidate = `${baseName}__alias_${counter}`;
  while (unavailableNames.has(candidate)) {
    candidate = `${baseName}__alias_${++counter}`;
  }
  return candidate;
}

type SelectionSetAtPath = {
  path: string[],
  selections: SelectionSet,
}

type FieldToAlias = {
  path: string[],
  responseName: string,
  alias: string,
}

function computeAliasesForNonMergingFields(selections: SelectionSetAtPath[], aliasCollector: FieldToAlias[]) {
  const seenResponseNames = new Map<string, { fieldName: string, fieldType: Type, selections?: SelectionSetAtPath[] }>();
  const rebasedFieldsInSet = (s: SelectionSetAtPath) => (
    s.selections.fieldsInSet().map(({ path, field }) => ({ fieldPath: s.path.concat(path), field }))
  );
  for (const { fieldPath, field } of selections.map((s) => rebasedFieldsInSet(s)).flat()) {
    const fieldName = field.element.name;
    const responseName = field.element.responseName();
    const fieldType = field.element.definition.type!;
    const previous = seenResponseNames.get(responseName);
    if (previous) {
      if (previous.fieldName === fieldName && typesCanBeMerged(previous.fieldType, fieldType)) {
        // If the type is non-composite, then we're all set. But if it is composite, we need to record the sub-selection to that response name
        // as we need to "recurse" on the merged of both the previous and this new field.
        if (isCompositeType(baseType(fieldType))) {
          assert(previous.selections, () => `Should have added selections for ${previous.fieldType}`);
          const selections = previous.selections.concat({ path: fieldPath.concat(responseName), selections: field.selectionSet! });
          seenResponseNames.set(responseName, { ...previous, selections });
        }
      } else {
        // We need to alias the new occurence.
        const alias = genAliasName(responseName, seenResponseNames);
        // Given how we generate aliases, it's is very unlikely that the generated alias will conflict with any of the other response name
        // at the level, but it's theoretically possible. By adding the alias to the seen names, we ensure that in the remote change that
        // this ever happen, we'll avoid the conflict by giving another alias to the followup occurence.
        const selections = field.selectionSet ? [{ path: fieldPath.concat(alias), selections: field.selectionSet }] : undefined;

        seenResponseNames.set(alias, { fieldName, fieldType, selections });

        // Lastly, we record that the added alias need to be rewritten back to the proper response name post query.
        aliasCollector.push({
          path: fieldPath,
          responseName,
          alias
        });
      }
    } else {
      const selections = field.selectionSet ? [{ path: fieldPath.concat(responseName), selections: field.selectionSet }] : undefined;
      seenResponseNames.set(responseName, { fieldName, fieldType, selections });
    }
  }
  for (const selections of seenResponseNames.values()) {
    if (!selections.selections) {
      continue;
    }
    computeAliasesForNonMergingFields(selections.selections, aliasCollector);
  }
}

function addAliasesForNonMergingFields(selectionSet: SelectionSet): { updated: SelectionSet, outputRewrites: FetchDataRewrite[] } {
  const aliases: FieldToAlias[] = [];
  computeAliasesForNonMergingFields([{ path: [], selections: selectionSet}], aliases);
  const updated = withFieldAliased(selectionSet, aliases);
  const outputRewrites = aliases.map<FetchDataRewrite>(({path, responseName, alias}) => ({
    kind: 'KeyRenamer',
    path: path.concat(alias),
    renameKeyTo: responseName,
  }));
  return { updated, outputRewrites };
}

function withFieldAliased(selectionSet: SelectionSet, aliases: FieldToAlias[]): SelectionSet {
  if (aliases.length === 0) {
    return selectionSet;
  }

  const atCurrentLevel = new Map<string, FieldToAlias>();
  const remaining = new Array<FieldToAlias>();
  for (const alias of aliases) {
    if (alias.path.length > 0) {
      remaining.push(alias);
    } else {
      atCurrentLevel.set(alias.responseName, alias);
    }
  }

  return selectionSet.lazyMap((selection) => {
    const pathElement = selection.element.asPathElement();
    const subselectionAliases = remaining.map((alias) => {
      if (alias.path[0] === pathElement) {
        return {
          ...alias,
          path: alias.path.slice(1),
        };
      } else {
        return undefined;
      }
    }).filter(isDefined);
    const updatedSelectionSet = selection.selectionSet
      ? withFieldAliased(selection.selectionSet, subselectionAliases)
      : undefined;

    if (selection.kind === 'FieldSelection') {
      const field = selection.element;
      const alias = pathElement && atCurrentLevel.get(pathElement);
      return !alias && selection.selectionSet === updatedSelectionSet
        ? selection
        : selection.withUpdatedComponents(alias ? field.withUpdatedAlias(alias.alias) : field, updatedSelectionSet);
    } else {
      return selection.selectionSet === updatedSelectionSet
        ? selection
        : selection.withUpdatedSelectionSet(updatedSelectionSet!);
    }
  });
}

class DeferredInfo {
  private constructor(
    readonly label: string,
    readonly path: GroupPath,
    readonly subselection: MutableSelectionSet,
    readonly deferred = new Set<string>(),
    readonly dependencies = new Set<string>(),
  ) {
  }

  static empty(label: string, path: GroupPath, parentType: CompositeType): DeferredInfo {
    return new DeferredInfo(
      label,
      path,
      MutableSelectionSet.empty(parentType),
    );
  }

  clone(): DeferredInfo {
    return new DeferredInfo(
      this.label,
      this.path,
      this.subselection.clone(),
      new Set(this.deferred),
      new Set(this.dependencies),
    );
  }
}

type DeferContext = {
  currentDeferRef: string | undefined,
  pathToDeferParent: OperationPath,
  activeDeferRef: string | undefined,
  isPartOfQuery: boolean,
}

const emptyDeferContext: DeferContext = {
  currentDeferRef: undefined,
  pathToDeferParent: [],
  activeDeferRef: undefined,
  isPartOfQuery: true,
}

function deferContextForConditions(baseContext: DeferContext): DeferContext {
  return {
    ...baseContext,
    isPartOfQuery: false,
    currentDeferRef: baseContext.activeDeferRef,
  };
}

function deferContextAfterSubgraphJump(baseContext: DeferContext): DeferContext {
  return baseContext.currentDeferRef === baseContext.activeDeferRef
    ? baseContext
    : {
      ...baseContext,
      activeDeferRef: baseContext.currentDeferRef,
    };
}

/**
 * Filter any fragment element in the provided path whose type condition does not exists in the provide schema.
 * Not that if the fragment element should be filtered but it has applied directives, then we preserve those applications by
 * replacing with a fragment with no condition (but if there is not directives, we simply remove the fragment from the path).
 */
function filterOperationPath(path: OperationPath, schema: Schema): OperationPath {
  return path.map((elt) => {
    if (elt.kind === 'FragmentElement' && elt.typeCondition && !schema.type(elt.typeCondition.name)) {
      return elt.appliedDirectives.length > 0 ? elt.withUpdatedCondition(undefined) : undefined;
    }
    return elt;
  }).filter(isDefined);
}

class GroupPath {
  private constructor(
    private readonly fullPath: OperationPath,
    private readonly pathInGroup: OperationPath,
    private readonly responsePath: ResponsePath,
  ) {
  }

  static empty(): GroupPath {
    return new GroupPath([], [], []);
  }

  inGroup(): OperationPath {
    return this.pathInGroup;
  }

  full(): OperationPath {
    return this.fullPath;
  }

  inResponse(): ResponsePath {
    return this.responsePath;
  }

  forNewKeyFetch(newGroupContext: OperationPath): GroupPath {
    return new GroupPath(
      this.fullPath,
      newGroupContext,
      this.responsePath,
    );
  }

  forParentOfGroup(pathOfGroupInParent: OperationPath, parentSchema: Schema): GroupPath {
    return new GroupPath(
      this.fullPath,
      // The group refered by `this` may have types that do not exists in the group "parent", so we filter
      // out any type conditions on those. This typically happens jumping to a group that use an @interfaceObject
      // from a (parent) group that does not know the corresponding interface but has some of the type that
      // implements it (in the supergraph).
      concatOperationPaths(pathOfGroupInParent, filterOperationPath(this.pathInGroup, parentSchema)),
      this.responsePath,
    );
  }

  private updatedResponsePath(element: OperationElement) {
    if (element.kind !== 'Field') {
      return this.responsePath;
    }

    let type = element.definition.type!;
    const newPath = this.responsePath.concat(element.responseName());
    while (!isNamedType(type)) {
      if (isListType(type)) {
        newPath.push('@');
      }
      type = type.ofType;
    }
    return newPath;
  }

  add(element: OperationElement): GroupPath {
    return new GroupPath(
      this.fullPath.concat(element),
      this.pathInGroup.concat(element),
      this.updatedResponsePath(element),
    );
  }

  toString() {
    return `[${this.fullPath}]:[${this.pathInGroup}]`;
  }
}

class DeferTracking {
  private readonly topLevelDeferred = new Set<string>();
  private readonly deferred = new MapWithCachedArrays<string, DeferredInfo>();

  private constructor(
    readonly primarySelection: MutableSelectionSet | undefined
  ) {
  }

  static empty(rootType: CompositeType | undefined): DeferTracking {
    return new DeferTracking(rootType ? MutableSelectionSet.empty(rootType) : undefined);
  }

  clone(): DeferTracking {
    const cloned = new DeferTracking(this.primarySelection?.clone());
    this.topLevelDeferred.forEach((label) => cloned.topLevelDeferred.add(label));
    for (const deferredBlock of this.deferred.values()) {
      cloned.deferred.set(deferredBlock.label, deferredBlock.clone());
    }
    return cloned;
  }

  registerDefer({
    deferContext,
    deferArgs,
    path,
    parentType,
  }: {
    deferContext: DeferContext,
    deferArgs: DeferDirectiveArgs,
    path: GroupPath,
    parentType: CompositeType,
  }): void {
    // Having the primary selection undefined means that @defer handling is actually disabled, so save anything costly that we won't be using.
    if (!this.primarySelection) {
      return;
    }

    assert(deferArgs.label, 'All @defer should have be labelled at this point');
    let deferredBlock = this.deferred.get(deferArgs.label);
    if (!deferredBlock) {
      deferredBlock = DeferredInfo.empty(deferArgs.label, path, parentType);
      this.deferred.set(deferArgs.label, deferredBlock);
    }

    const parentRef = deferContext.currentDeferRef;
    if (!parentRef) {
      this.topLevelDeferred.add(deferArgs.label);
      this.primarySelection.updates().addAtPath(deferContext.pathToDeferParent);
    } else {
      const parentInfo = this.deferred.get(parentRef);
      assert(parentInfo, `Cannot find info for parent ${parentRef} or ${deferArgs.label}`);
      parentInfo.deferred.add(deferArgs.label);
      parentInfo.subselection.updates().addAtPath(deferContext.pathToDeferParent);
    }
  }

  updateSubselection(deferContext: DeferContext, selection?: SelectionSet): void {
    if (!this.primarySelection || !deferContext.isPartOfQuery) {
      return;
    }

    const parentRef = deferContext.currentDeferRef;
    let updates: SelectionSetUpdates;
    if (parentRef) {
      const info = this.deferred.get(parentRef);
      assert(info, () => `Cannot find info for label ${parentRef}`);
      updates = info.subselection.updates();
    } else {
      updates = this.primarySelection.updates();
    }
    updates.addAtPath(deferContext.pathToDeferParent, selection);
  }

  getBlock(label: string): DeferredInfo | undefined {
    return  this.deferred.get(label);
  }

  addDependency(label: string, idDependency: string): void {
    const info = this.deferred.get(label);
    assert(info, () => `Cannot find info for label ${label}`);
    info.dependencies.add(idDependency);
  }

  defersInParent(parentRef: string | undefined): readonly DeferredInfo[] {
    const labels = parentRef ? this.deferred.get(parentRef)?.deferred : this.topLevelDeferred;
    return labels
      ? setValues(labels).map((label) => {
        const info = this.deferred.get(label);
        assert(info, () => `Should not have referenced ${label} without an existing info`);
        return info;
      })
      : [];
  }
}

/**
 * UnhandledGroups is used while processing fetch groups in dependency order to track group for which
 * one of the parent has been processed/handled but which has other parents. So it is a set of
 * groups and for each group which parent(s) remains to be processed before the group itself can be
 * processed.
 */
type UnhandledGroups = [FetchGroup, UnhandledParentRelations][];
type UnhandledParentRelations = ParentRelation[];

function printUnhandled(u: UnhandledGroups): string {
  return '[' + u.map(([g, relations]) =>
    `${g.index} (missing: [${relations.map((r) => r.group.index).join(', ')}])`
  ).join(', ') + ']';
}

/*
 * Used during the processing of fetch groups in dependency order.
 */
class ProcessingState {
  private constructor(
    // Groups that can be handled (because all their parents/dependencies have been processed before).
    readonly next: readonly FetchGroup[],
    // Groups that needs some parents/dependencies to be processed first because they can be themselves.
    // Note that we make sure that this never hold group with no "edges".
    readonly unhandled: UnhandledGroups,
  ) {
  }

  static empty(): ProcessingState {
    return new ProcessingState([], []);
  }

  static forChildrenOfProcessedGroup(processed: FetchGroup, children: FetchGroup[]): ProcessingState {
    const ready: FetchGroup[] = [];
    const unhandled: UnhandledGroups = [];
    for (const c of children) {
      const parents = c.parents();
      if (parents.length === 1) {
        // The parent we have processed is the only one parent of that children; we can handle the children
        ready.push(c);
      } else {
        unhandled.push([c, parents.filter((p) => p.group !== processed)]);
      }
    }
    return new ProcessingState(ready, unhandled);
  }

  static ofReadyGroups(groups: readonly FetchGroup[]): ProcessingState {
    return new ProcessingState(groups, []);
  }

  withOnlyUnhandled(): ProcessingState {
    return new ProcessingState([], this.unhandled);
  }

  mergeWith(that: ProcessingState): ProcessingState {
    const next: FetchGroup[] = this.next.concat(that.next.filter((g) => !this.next.includes(g)));
    const unhandled: UnhandledGroups = [];

    const thatUnhandled = that.unhandled.concat();
    for (const [g, edges] of this.unhandled) {
      const newEdges = this.mergeRemaingsAndRemoveIfFound(g, edges, thatUnhandled);
      if (newEdges.length == 0) {
        if (!next.includes(g)) {
          next.push(g);
        }
      } else {
        unhandled.push([g, newEdges])
      }
    }
    // Anything remaining in `thatUnhandled` are groups that were not in `this` at all.
    unhandled.push(...thatUnhandled);
    return new ProcessingState(next, unhandled);
  }

  private mergeRemaingsAndRemoveIfFound(group: FetchGroup, inEdges: UnhandledParentRelations, otherGroups: UnhandledGroups): UnhandledParentRelations {
    const idx = otherGroups.findIndex(g => g[0] === group);
    if (idx < 0) {
      return inEdges;
    } else {
      const otherEdges = otherGroups[idx][1];
      otherGroups.splice(idx, 1);
      // The uhandled are the one that are unhandled on both side.
      return inEdges.filter(e => otherEdges.includes(e))
    }
  }

  updateForProcessedGroups(processed: readonly FetchGroup[]): ProcessingState {
    const next: FetchGroup[] = this.next.concat();
    const unhandled: UnhandledGroups = [];
    for (const [g, edges] of this.unhandled) {
      // Remove any of the processed groups from the unhandled edges of that group.
      // And if there is no remaining edge, that group can be handled.
      const newEdges = edges.filter((edge) => !processed.includes(edge.group));
      if (newEdges.length === 0) {
        if (!next.includes(g)) {
          next.push(g);
        }
      } else {
        unhandled.push([g, newEdges]);
      }
    }
    return new ProcessingState(next, unhandled);
  }
}

/**
 * A Directed Acyclic Graph (DAG) of `FetchGroup` and their dependencies.
 *
 * In the graph, 2 groups are connected if one of them (the parent) must be performed strictly before the other one (the child).
 */
class FetchDependencyGraph {
  private isReduced: boolean = false;
  private isOptimized: boolean = false;

  private fetchIdGen: number;

  private constructor(
    readonly supergraphSchema: Schema,
    readonly subgraphSchemas: ReadonlyMap<string, Schema>,
    readonly federatedQueryGraph: QueryGraph,
    readonly startingIdGen: number,
    private readonly rootGroups: MapWithCachedArrays<string, FetchGroup>,
    readonly groups: FetchGroup[],
    readonly deferTracking: DeferTracking,
  ) {
    this.fetchIdGen = startingIdGen;
  }

  static create(supergraphSchema: Schema, federatedQueryGraph: QueryGraph, startingIdGen: number, rootTypeForDefer: CompositeType | undefined) {
    return new FetchDependencyGraph(
      supergraphSchema,
      federatedQueryGraph.sources,
      federatedQueryGraph,
      startingIdGen,
      new MapWithCachedArrays(),
      [],
      DeferTracking.empty(rootTypeForDefer),
    );
  }

  private federationMetadata(subgraphName: string): FederationMetadata {
    const schema = this.subgraphSchemas.get(subgraphName);
    assert(schema, () => `Unknown schema ${subgraphName}`)
    const metadata = federationMetadata(schema);
    assert(metadata, () => `Schema ${subgraphName} should be a federation subgraph`);
    return metadata;
  }

  nextFetchId(): number {
    return this.fetchIdGen;
  }

  clone(): FetchDependencyGraph {
    const cloned = new FetchDependencyGraph(
      this.supergraphSchema,
      this.subgraphSchemas,
      this.federatedQueryGraph,
      this.startingIdGen,
      new MapWithCachedArrays<string, FetchGroup>(),
      new Array(this.groups.length),
      this.deferTracking.clone(),
    );

    for (const group of this.groups) {
      cloned.groups[group.index] = group.cloneShallow(cloned);
    }

    for (const root of this.rootGroups.values()) {
      cloned.rootGroups.set(root.subgraphName, cloned.groups[root.index]);
    }

    for (const group of this.groups) {
      const clonedGroup = cloned.groups[group.index];
      // Note that `addParent` makes sure to set both the parent link in
      // `clonedGroup` but also the corresponding child link in `parent`.
      for (const parent of group.parents()) {
        clonedGroup.addParent({
          group: cloned.groups[parent.group.index],
          path: parent.path
        });
      }
    }

    return cloned;
  }

  getOrCreateRootFetchGroup({
    subgraphName,
    rootKind,
    parentType,
  }: {
    subgraphName: string,
    rootKind: SchemaRootKind,
    parentType: CompositeType,
  }): FetchGroup {
    let group = this.rootGroups.get(subgraphName);
    if (!group) {
      group = this.createRootFetchGroup({ subgraphName, rootKind, parentType });
      this.rootGroups.set(subgraphName, group);
    }
    return group;
  }

  rootSubgraphs(): readonly string[] {
    return this.rootGroups.keys();
  }

  isRootGroup(group: FetchGroup): boolean {
    return group === this.rootGroups.get(group.subgraphName);
  }

  createRootFetchGroup({
    subgraphName,
    rootKind,
    parentType,
  }: {
    subgraphName: string,
    rootKind: SchemaRootKind,
    parentType: CompositeType,
  }): FetchGroup {
    const group = this.newFetchGroup({ subgraphName, parentType, rootKind, hasInputs: false });
    this.rootGroups.set(subgraphName, group);
    return group;
  }

  private newFetchGroup({
    subgraphName,
    parentType,
    hasInputs,
    rootKind, // always "query" for entity fetches
    mergeAt,
    deferRef,
  }: {
    subgraphName: string,
    parentType: CompositeType,
    hasInputs: boolean,
    rootKind: SchemaRootKind,
    mergeAt?: ResponsePath,
    deferRef?: string,
  }): FetchGroup {
    this.onModification();
    const newGroup = FetchGroup.create({
      dependencyGraph: this,
      index: this.groups.length,
      subgraphName,
      rootKind,
      parentType,
      hasInputs,
      mergeAt,
      deferRef,
    });
    this.groups.push(newGroup);
    return newGroup;
  }

  getOrCreateKeyFetchGroup({
    subgraphName,
    mergeAt,
    type,
    parent,
    conditionsGroups,
    deferRef,
  }: {
    subgraphName: string,
    mergeAt: ResponsePath,
    type: CompositeType,
    parent: ParentRelation,
    conditionsGroups: FetchGroup[],
    deferRef?: string,
  }): FetchGroup {
    // Let's look if we can reuse a group we have, that is an existing child of the parent that:
    // 1. is for the same subgraph
    // 2. has the same mergeAt
    // 3. is for the same entity type (we don't reuse groups for different entities just yet, as this can create unecessary dependencies that
    //   gets in the way of some optimizations; the final optimizations in `reduceAndOptimize` will however later merge groups on the same subgraph
    //   and mergeAt when possible).
    // 4. is not part of our conditions or our conditions ancestors (meaning that we annot reuse a group if it fetches something we take as input).
    // 5. is part of the same "defer" grouping
    // 6. has the same path in parents (here again, we _will_ eventually merge fetches for which this is not true later in `reduceAndOptimize`, but
    //   for now, keeping groups separated when they have a different path in their parent allows to keep that "path in parent" more precisely,
    //   which is important for some case of @requires).
    for (const existing of parent.group.children()) {
      if (existing.subgraphName === subgraphName
        && existing.mergeAt
        && sameMergeAt(existing.mergeAt, mergeAt)
        && existing.selection.selections().every((s) => s.kind === 'FragmentSelection' && s.element.castedType() === type)
        && !this.isInGroupsOrTheirAncestors(existing, conditionsGroups)
        && existing.deferRef === deferRef
        && samePathsInParents(existing.parentRelation(parent.group)?.path, parent.path)
      ) {
        return existing;
      }
    }
    const newGroup = this.newKeyFetchGroup({
      subgraphName,
      mergeAt,
      deferRef
    });
    newGroup.addParent(parent);
    return newGroup
  }

  newRootTypeFetchGroup({
    subgraphName,
    rootKind,
    parentType,
    mergeAt,
    deferRef,
  }: {
    subgraphName: string,
    rootKind: SchemaRootKind,
    parentType: ObjectType,
    mergeAt: ResponsePath,
    deferRef?: string,
  }): FetchGroup {
    return this.newFetchGroup({
      subgraphName,
      parentType,
      rootKind,
      hasInputs: false,
      mergeAt,
      deferRef
    });
  }

  // Returns true if `toCheck` is either part of `conditions`, or is one of their ancestors (potentially recursively).
  private isInGroupsOrTheirAncestors(toCheck: FetchGroup, conditions: FetchGroup[]): boolean  {
    const stack = conditions.concat();
    while (stack.length > 0) {
      const group = stack.pop()!;
      if (toCheck === group) {
        return true;
      }
      stack.push(...group.parentGroups());
    }
    return false;
  }

  typeForFetchInputs(name: string): CompositeType {
    const type = this.supergraphSchema.type(name);
    assert(type, `Type ${name} should exist in the supergraph`)
    assert(isCompositeType(type), `Type ${type} should be a composite, but got ${type.kind}`);
    return type;
  }

  newKeyFetchGroup({
    subgraphName,
    mergeAt,
    deferRef,
  }: {
    subgraphName: string,
    mergeAt: ResponsePath,
    deferRef?: string,
  }): FetchGroup {
    const parentType = this.federationMetadata(subgraphName).entityType();
    assert(parentType, () => `Subgraph ${subgraphName} has no entities defined`);
    return this.newFetchGroup({
      subgraphName,
      parentType,
      hasInputs: true,
      rootKind: 'query',
      mergeAt,
      deferRef
    });
  }

  remove(toRemove: FetchGroup) {
    this.onModification();

    // We copy the initial children and parents since we're going to modify them and wand to avoid issue with
    // modifying the list we're iterating one.
    const children = toRemove.children().concat();
    const parents = toRemove.parents().concat();
    // We remove any relationship from the removed group to it's children.
    for (const child of children) {
      // At the point where we call this, any potential child of the removed group should have been "dealt with": on
      // merge, the children should have relocated to whichever group we merged into, and if we remove some useless
      // group, then its child should have other parents, or we would be breaking our graph (leaving those child groups
      // unreachable). So this is our sanity check to ensure we haven't forgotten some step.
      assert(child.parents().length > 1, () => `Cannot remove ${toRemove} as it is the *only* parent of ${child}`);
      toRemove.removeChild(child);
    }

    // and then any parent relationship to the removed group.
    for (const parent of parents) {
      parent.group.removeChild(toRemove);
    }

    // We can now remove the entries for the removed group itself since it shouldn't be referenced anymore.
    this.groups.splice(toRemove.index, 1);

    // But as our group indexes index into arrays, we need to keep all existing group indexes contiguous, and as
    // we just removed `toRemove.index`, we need to "fixup" every index of groups with a higher index (decrementing
    // said index).
    for (let i = toRemove.index; i < this.groups.length; i++) {
      --this.groups[i].index;
    }
  }

  /**
   * Must be called every time the "shape" of the graph is modified to know that the graph may not be minimal/optimized anymore.
   *
   * This is not private due to the fact that the graph is implemented through the inter-connection of this class and the
   * `FetchGroup` one and so `FetchGroup` needs to call this. But this has no reason to be called from any other place.
   */
  onModification() {
    this.isReduced = false;
    this.isOptimized = false;
  }

  // Do a transitive reduction (https://en.wikipedia.org/wiki/Transitive_reduction) of the graph
  // We keep it simple and do a DFS from each vertex. The complexity is not amazing, but dependency
  // graphs between fetch groups will almost surely never be huge and query planning performance
  // is not paramount so this is almost surely "good enough".
  reduce() {
    if (this.isReduced) {
      return;
    }

    for (const group of this.groups) {
      this.dfsRemoveRedundantEdges(group);
    }

    this.isReduced = true;
  }

  // Reduce the graph (see `reduce`) and then do a some additional traversals to optimize for:
  //  1) fetches with no selection: this can happen when we have a require if the only field requested
  //     was the one with the require and that forced some dependencies. Those fetch should have
  //     no dependents and we can just remove them.
  //  2) fetches that are made in parallel to the same subgraph and the same path, and merge those.
  private reduceAndOptimize() {
    if (this.isOptimized) {
      return;
    }
    this.reduce();

    for (const group of this.rootGroups.values()) {
      this.removeEmptyGroups(group);
    }

    for (const group of this.rootGroups.values()) {
      this.removeUselessGroups(group);
    }

    for (const group of this.rootGroups.values()) {
      this.mergeChildFetchesForSameSubgraphAndPath(group);
    }

    this.mergeFetchesToSameSubgraphAndSameInputs();

    this.isOptimized = true;
  }

  private removeEmptyGroups(group: FetchGroup) {
    const children = group.children().concat();
    // Note: usually, empty groups are due to temporary groups created during the handling of @require
    // and note needed. There is a special case with @defer however whereby everything in a query is
    // deferred (not very useful in practice, but not disallowed by the spec), and in that case we will
    // end up with an empty root group. In that case, we don't remove that group, but instead will
    // recognize that case when processing groups later.
    if (group.selection.isEmpty() && !this.isRootGroup(group)) {
      this.remove(group);
    }
    for (const g of children) {
      this.removeEmptyGroups(g);
    }
  }

  private removeUselessGroups(group: FetchGroup) {
    // Recursing first, this makes it a bit easier to reason about.
    for (const child of group.children()) {
      this.removeUselessGroups(child);
    }

    if (group.isUseless()) {
      // In general, removing a group is a bit tricky because we need to deal
      // with the fact that the group can have multiple parents, and we don't
      // have the "path in parent" in all cases. To keep thing relatively
      // easily, we only handle the following cases (other cases will remain
      // non-optimal, but hopefully this handle all the cases we care about in
      // practice):
      //   1. if the group has no children. In which case we can just remove it
      //      with no ceremony.
      //   2. if the group has only a single parent and we have a path to that
      //      parent.
      if (group.children().length === 0) {
        this.remove(group);
      } else {
        const parents = group.parents();
        const parent = parents[0];
        if (parents.length === 1 && parent.path) {
          parent.group.removeUselessChild(group);
        }
      }
    }
  }

  private mergeChildFetchesForSameSubgraphAndPath(group: FetchGroup) {
    const children = group.children();
    if (children.length > 1) {
      // We iterate on all pairs of children and merge those siblings that can be merged together. Note
      // that when we merged, we effectively modify the array we're iterating over, so we use indexes
      // and re-test against `children.length` every time to ensure we don't miss elements as we do so.
      for (let i = 0; i < children.length; i++) {
        const gi = children[i];
        let j = i + 1;
        while (j < children.length) {
          const gj = children[j];
          if (gi.canMergeSiblingIn(gj)) {
            // In theory, we can merge gi into gj, or gj into gi, it shouldn't matter. But we
            // merge gi into gj so our iteration can continue properly.
            gi.mergeSiblingIn(gj);

            // We're working on a minimal graph (we've done a transitive reduction beforehand) and we need to keep the graph
            // minimal as post-reduce steps (the `process` method) rely on it. But merging 2 groups _can_ break minimality.
            // Say we have:
            //   0 ------
            //            \
            //             4
            //   1 -- 3 --/
            // and we merge groups 0 and 1 (and let's call 2 the result), then we now have:
            //      ------
            //     /       \
            //   0 <-- 3 -- 4
            // which is not minimal.
            //
            // So to fix it, we just re-run our dfs removal from that merged edge (which is probably a tad overkill in theory,
            // but for the reasons mentioned on `reduce`, this is most likely a non-issue in practice).
            //
            // Note that this DFS can only affect the descendants of gi (its children and recursively so), so it does not
            // affect our current iteration.
            this.dfsRemoveRedundantEdges(gi);

            // The merging removed `gj`, so we shouldn't bump `j`, it's already on the next group.
          } else {
            ++j;
          }
        }
      }
    }

    // Now recurse to the sub-groups.
    for (const g of children) {
      this.mergeChildFetchesForSameSubgraphAndPath(g);
    }
  }

  private mergeFetchesToSameSubgraphAndSameInputs() {
    // Sometimes, the query will directly query some fields that are also requirements for some other queried fields, and because there
    // is complex dependencies involved, we won't be able to easily realize that we're doing the same fetch to a subgraph twice in 2
    // different places (once for the user query, once for the require). For an example of this happening, see the test called 'handles
    // diamond-shaped dependencies' in `buildPlan.test.ts` Of course, doing so is always inefficient and so this method ensures we
    // merge such fetches.
    // In practice, this method merges any 2 fetches that are to the same subgraph and same mergeAt, and have the exact same inputs.

    // To find which groups are to the same subgraph and mergeAt somewhat efficient, we generate a simple string key from each
    // group subgraph name and mergeAt. We do "sanitize" subgraph name, but have no worries for `mergeAt` since it contains either
    // number of field names, and the later is restricted by graphQL so as to not be an issue.
    const bySubgraphs = new MultiMap<string, FetchGroup>();
    for (const group of this.groups) {
      // we exclude groups without inputs because that's what we look for. In practice, this mostly just exclude
      // root groups, which we don't really want to bother with anyway.
      if (group.inputs) {
        bySubgraphs.add(group.subgraphAndMergeAtKey!, group);
      }
    }
    for (const groups of bySubgraphs.values()) {
      // In the vast majority of cases `groups` is going be a single element, so optimize that trival case away.
      if (groups.length <= 1) {
        continue;
      }

      // An array where each entry is a "bucket" of groups that can all be merge together.
      const toMergeBuckets: FetchGroup[][] = [];
      while (groups.length > 1) {
        const group = groups.pop()!;
        const bucket: FetchGroup[] = [ group ];
        // Bit of a hand-rolled loop here, but we're removing some elements, so this feel clearer overall
        let i = 0;
        while (i < groups.length) {
          const current = groups[i];
          if (group.deferRef === current.deferRef && group.inputs!.equals(current.inputs!)) {
            bucket.push(current);
            groups.splice(i, 1);
            // Note that we don't change `i` since we just removed the element at that index and so the new
            // element at that index is the next one we need to check.
          } else {
            ++i;
          }
        }
        // The bucket always has at leat the initial group, but there is only merging to be done if there is at least one more
        if (bucket.length > 1) {
          toMergeBuckets.push(bucket);
        }
      }

      for (const bucket of toMergeBuckets) {
        // We pick one fo the group and merge all other into it. Note that which group we choose shouldn't matter since
        // the merging preserves all the dependencies of each group (both parents and children).
        const group = bucket.pop()!;
        for (const other of bucket) {
          group.mergeInWithAllDependencies(other);
        }
      }
    }

    // We may have merged groups and broke the graph miminality in doing so, so we re-reduce to make sure. Note
    // that if we did no modification to the graph, calling `reduce` is cheap (the `isReduced` variable will still be `true`).
    this.reduce();
  }

  private dfsRemoveRedundantEdges(from: FetchGroup) {
    for (const startVertex of from.children()) {
      const stack = startVertex.children().concat();
      while (stack.length > 0) {
        const v = stack.pop()!;
        // Note that we rely on `removeChild` to be a no-op if there is not parent-child relation.
        from.removeChild(v);
        stack.push(...v.children());
      }
    }
  }

  private extractChildrenAndDeferredDependencies(
    group: FetchGroup
  ): {
    children: FetchGroup[],
    deferredGroups: SetMultiMap<string, FetchGroup>,
  } {
    const children: FetchGroup[] = [];
    const deferredGroups = new SetMultiMap<string, FetchGroup>();
    for (const child of group.children()) {
      if (group.deferRef === child.deferRef) {
        children.push(child);
      } else {
        assert(child.deferRef, () => `${group} has deferRef "${group.deferRef}", so its child ${child} cannot have a top-level deferRef`);
        // In general, we want to mark the group as a dependency for its deferred children. An exception is where this group
        // is empty, in which case it won't be included in the plan, and so we don't want to indicate a "broken" dependency
        // in the resulting plan. Note that in practice this only happen for a case where everything in a query is deferred,
        // and so the "primary" part of the `DeferNode` will be empyt, so having an empty set of dependencies for the deferred
        // part is harmless (basically, it says "wait for everyting in the primary part" but there is nothing in the primary
        // part so there is not actualy "wait").
        if (!group.selection.isEmpty()) {
          if (!group.id) {
            group.id = String(this.fetchIdGen++);
          }
          this.deferTracking.addDependency(child.deferRef, group.id);
        }
        deferredGroups.add(child.deferRef, child);
      }
    }
    return { children, deferredGroups };
  }

  private processGroup<TProcessed, TDeferred>(
    processor: FetchGroupProcessor<TProcessed, TDeferred>,
    group: FetchGroup,
    handledConditions: Conditions,
  ): {
    main: TProcessed,
    state: ProcessingState,
    deferredGroups: SetMultiMap<string, FetchGroup>,
  } {
    const conditions = updatedConditions(group.conditions(), handledConditions);
    const newHandledConditions = mergeConditions(conditions, handledConditions);
    const { children, deferredGroups } = this.extractChildrenAndDeferredDependencies(group);
    const processed = processor.onFetchGroup(group, newHandledConditions);
    if (children.length == 0) {
      return { main: processor.onConditions(conditions, processed), state: ProcessingState.empty(), deferredGroups };
    }

    const state = ProcessingState.forChildrenOfProcessedGroup(group, children);
    if (state.next.length > 0) {
      // We process the ready children as if they were parallel roots (they are from `processed`
      // in a way), and then just add process at the beginning of the sequence.
      const {
        mainSequence,
        newState,
        deferredGroups: allDeferredGroups,
      } = this.processRootMainGroups({
        processor,
        state,
        rootsAreParallel: true,
        initialDeferredGroups: deferredGroups,
        handledConditions: newHandledConditions,
      });
      return {
        main: processor.onConditions(conditions, processor.reduceSequence([processed].concat(mainSequence))),
        state: newState,
        deferredGroups: allDeferredGroups,
      };
    } else {
      return {
        main: processor.onConditions(conditions, processed),
        state,
        deferredGroups,
      };
    }
  }

  private processGroups<TProcessed, TDeferred>(
    processor: FetchGroupProcessor<TProcessed, TDeferred>,
    state: ProcessingState,
    processInParallel: boolean,
    handledConditions: Conditions,
  ): {
    processed: TProcessed,
    newState: ProcessingState,
    deferredGroups: SetMultiMap<string, FetchGroup>,
  } {
    const processedNodes: TProcessed[] = [];
    const allDeferredGroups = new SetMultiMap<string, FetchGroup>();
    let newState = state.withOnlyUnhandled();
    for (const group of state.next) {
      const { main, deferredGroups, state: stateAfterGroup } = this.processGroup(processor, group, handledConditions);
      processedNodes.push(main);
      allDeferredGroups.addAll(deferredGroups);
      newState = newState.mergeWith(stateAfterGroup);
    }

    // Note that `newState` is the merged result of everything after each individual group (anything that was _only_ depending
    // on it), but the fact that groups themselves (`state.next`) have been handled has not necessarily be taking into
    // account yet, so we do it below. Also note that this must be done outside of the `for` loop above, because any
    // group that dependend on multiple of the input groups of this function must not be handled _within_ this function
    // but rather after it, and this is what ensures it.
    return {
      processed: processInParallel ? processor.reduceParallel(processedNodes) : processor.reduceSequence(processedNodes),
      newState: newState.updateForProcessedGroups(state.next),
      deferredGroups: allDeferredGroups,
    };
  }

  /**
   * Process the "main" (non-deferred) groups starting at the provided roots. The deferred groups are collected
   * by this method but not otherwise processed.
   */
  private processRootMainGroups<TProcessed, TDeferred>({
    processor,
    state,
    rootsAreParallel,
    initialDeferredGroups,
    handledConditions,
  }: {
    processor: FetchGroupProcessor<TProcessed, TDeferred>,
    state: ProcessingState,
    rootsAreParallel: boolean,
    initialDeferredGroups?: SetMultiMap<string, FetchGroup>,
    handledConditions: Conditions,
  }): {
    mainSequence: TProcessed[],
    newState: ProcessingState,
    deferredGroups: SetMultiMap<string, FetchGroup>,
  } {
    const mainSequence: TProcessed[] = [];
    const allDeferredGroups = initialDeferredGroups
      ? new SetMultiMap<string, FetchGroup>(initialDeferredGroups)
      : new SetMultiMap<string, FetchGroup>();
    let processInParallel = rootsAreParallel;
    while (state.next.length > 0) {
      const { processed, newState, deferredGroups } = this.processGroups(processor, state, processInParallel, handledConditions);
      // After the root groups, handled on the first iteration, we can process everything in parallel.
      processInParallel = true;
      mainSequence.push(processed);
      state = newState;
      allDeferredGroups.addAll(deferredGroups);
    }
    return {
      mainSequence,
      newState: state,
      deferredGroups: allDeferredGroups,
    };
  }

  private processRootGroups<TProcessed, TDeferred>({
    processor,
    rootGroups,
    rootsAreParallel = true,
    currentDeferRef,
    otherDeferGroups = undefined,
    handledConditions,
  }: {
    processor: FetchGroupProcessor<TProcessed, TDeferred>,
    rootGroups: readonly FetchGroup[],
    rootsAreParallel: boolean,
    unhandledGroups?: UnhandledGroups,
    currentDeferRef?: string,
    otherDeferGroups?: SetMultiMap<string, FetchGroup>,
    handledConditions: Conditions,
  }): {
    mainSequence: TProcessed[],
    deferred: TDeferred[],
  } {
    const {
      mainSequence,
      newState,
      deferredGroups,
    } = this.processRootMainGroups({ processor, rootsAreParallel, state: ProcessingState.ofReadyGroups(rootGroups), handledConditions });
    assert(newState.next.length === 0, () => `Should not have left some ready groups, but got ${newState.next}`);
    assert(
      newState.unhandled.length == 0,
      () => `Root groups:\n${rootGroups.map((g) => ` - ${g}`).join('\n')}\nshould have no remaining groups unhandled, but got: ${printUnhandled(newState.unhandled)}`
    );
    const allDeferredGroups = new SetMultiMap<string, FetchGroup>();
    if (otherDeferGroups) {
      allDeferredGroups.addAll(otherDeferGroups);
    }
    allDeferredGroups.addAll(deferredGroups);

    // We're going to handled all @defer at our "current level" (so at top-level, that's all the non-nested @defer),
    // and the "starting" group for those defers, if any, are in `allDeferredGroups`. However, `allDeferredGroups`
    // can actually contains defer groups that are for "deeper" level of @defer-nestedness, and that is because
    // sometimes the key we need to resume a nested @defer is the same than for the current @defer (or put another way,
    // a @defer B may be nested inside @defer A "in the query", but be such that we don't need anything fetched within
    // the deferred part of A to start the deferred part of B).
    // Long story short, we first collect the groups from `allDeferredGroups` that are _not_ in our current level, if
    // any, and pass those to recursion call below so they can be use a their proper level of nestedness.
    const defersInCurrent = this.deferTracking.defersInParent(currentDeferRef);
    const handledDefersInCurrent = new Set(defersInCurrent.map((d) => d.label));
    const unhandledDefersInCurrent = mapKeys(allDeferredGroups).filter((label) => !handledDefersInCurrent.has(label));
    let unhandledDeferGroups: SetMultiMap<string, FetchGroup> | undefined = undefined;
    if (unhandledDefersInCurrent.length > 0) {
      unhandledDeferGroups = new SetMultiMap();
      for (const label of unhandledDefersInCurrent) {
        unhandledDeferGroups.set(label, allDeferredGroups.get(label)!);
      }
    }

    // We now iterate on every @defer of said "current level". Note in particular that we may not be able to truly defer
    // anything for some of those @defer due the limitations of what can be done at the query planner level. However, we
    // still create `DeferNode` and `DeferredNode` in those case so that the execution can at least defer the sending of
    // the response back (future handling of defer-passthrough will also piggy-back on this).
    const allDeferred: TDeferred[] = [];
    for (const defer of defersInCurrent) {
      const groups = allDeferredGroups.get(defer.label) ?? [];
      const { mainSequence: mainSequenceOfDefer, deferred: deferredOfDefer } = this.processRootGroups({
        processor,
        rootGroups: Array.from(groups),
        rootsAreParallel: true,
        currentDeferRef: defer.label,
        otherDeferGroups: unhandledDeferGroups,
        handledConditions,
      });
      const mainReduced = processor.reduceSequence(mainSequenceOfDefer);
      const processed = deferredOfDefer.length === 0
        ? mainReduced
        : processor.reduceDefer(mainReduced, defer.subselection.get(), deferredOfDefer);
      allDeferred.push(processor.reduceDeferred(defer, processed));
    }
    return { mainSequence, deferred: allDeferred };
  }

  /**
   * Processes the "plan" represented by this dependency graph using the provided `processor`.
   *
   * @return both a "main" (non-deferred) part and a (potentially empty) deferred part.
   */
  process<TProcessed, TDeferred>(
    processor: FetchGroupProcessor<TProcessed, TDeferred>,
    rootKind: SchemaRootKind,
  ): {
    main: TProcessed,
    deferred: TDeferred[],
  } {
    this.reduceAndOptimize();

    const { mainSequence, deferred } = this.processRootGroups({
      processor,
      rootGroups: this.rootGroups.values(),
      rootsAreParallel: rootKind === 'query',
      handledConditions: true,
    });
    // Note that the return of `processRootGroups` should always be reduced as a sequence, regardless of `rootKind`.
    // For queries, it just happens in that the majority of cases, `mainSequence` will be an array of a single element
    // and that single element will be a parallel node of the actual roots. But there is some special cases where some
    // while the roots are started in parallel, the overall plan shape is something like:
    //   Root1 \
    //          -> Other
    //   Root2 /
    // And so it is a sequence, even if the roots will be queried in parallel.
    return {
      main: processor.reduceSequence(mainSequence),
      deferred,
    };
  }

  dumpOnConsole(msg?: string) {
    if (msg) {
      console.log(msg);
    }
    console.log('Groups:');
    for (const group of this.groups) {
      console.log(`  ${group}`);
    }
    console.log('Children relationships:');
    for (const group of this.groups) {
      const children = group.children();
      if (children.length === 1) {
        console.log(`  [${group.index}] => [ ${children[0]} ]`);
      } else if (children.length !== 0) {
        console.log(`  [${group.index}] => [\n    ${children.join('\n    ')}\n  ]`);
      }
    }
    console.log('Parent relationships:');
    const printParentRelation = (rel: ParentRelation) => (
      rel.path ? `${rel.group} (path: [${rel.path.join(', ')}])` : rel.group.toString()
    );
    for (const group of this.groups) {
      const parents = group.parents();
      if (parents.length === 1) {
        console.log(`  [${group.index}] => [ ${printParentRelation(parents[0])} ]`);
      } else if (parents.length !== 0) {
        console.log(`  [${group.index}] => [\n    ${parents.map(printParentRelation).join('\n    ')}\n  ]`);
      }
    }
    console.log('--------');
  }

  toString() : string {
    return this.rootGroups.values().map(g => this.toStringInternal(g, "")).join('\n');
  }

  toStringInternal(group: FetchGroup, indent: string): string {
    const children = group.children();
    return [indent + group.subgraphName + ' <- ' + children.map((child) => child.subgraphName).join(', ')]
      .concat(children
        .flatMap(g => g.children().length == 0
          ? []
          : this.toStringInternal(g, indent + "  ")))
      .join('\n');
  }
}

/**
 * Generic interface for "processing" a (reduced) dependency graph of fetch groups (a `FetchDependencyGraph`).
 *
 * The processor methods will be called in a way that "respects" the dependency graph. More precisely, a
 * reduced fetch group dependency graph can be expressed as an alternance of parallel branches and sequences
 * of groups (the roots needing to be either parallel or sequential depending on whether we represent a `query`
 * or a `mutation`), and the processor will be called on groups in such a way.
 */
interface FetchGroupProcessor<TProcessed, TDeferred> {
  onFetchGroup(group: FetchGroup, handledConditions: Conditions): TProcessed;
  onConditions(conditions: Conditions, value: TProcessed): TProcessed;
  reduceParallel(values: TProcessed[]): TProcessed;
  reduceSequence(values: TProcessed[]): TProcessed;
  reduceDeferred(deferInfo: DeferredInfo, value: TProcessed): TDeferred;
  reduceDefer(main: TProcessed, subSelection: SelectionSet, deferredBlocks: TDeferred[]): TProcessed,
}

export type PlanningStatistics = {
  evaluatedPlanCount: number,
}

type PlanningParameters<RV extends Vertex> = {
  supergraphSchema: Schema,
  federatedQueryGraph: QueryGraph,
  operation: Operation,
  statistics?: PlanningStatistics,
  processor: FetchGroupProcessor<PlanNode | undefined, DeferredNode>
  root: RV,
  inconsistentAbstractTypesRuntimes: Set<string>,
  config: Concrete<QueryPlannerConfig>,
  overrideConditions: Map<string, boolean>,
}

interface BuildQueryPlanOptions {
  /**
   * A set of labels which will be used _during query planning_ to
   * enable/disable edges with a matching label in their override condition.
   * Edges with override conditions require their label to be present or absent
   * from this set in order to be traversable. These labels enable the
   * progressive @override feature.
   */
  overrideConditions?: Map<string, boolean>,
}

export class QueryPlanner {
  private readonly config: Concrete<QueryPlannerConfig>;
  private readonly federatedQueryGraph: QueryGraph;
  private _lastGeneratedPlanStatistics: PlanningStatistics | undefined;
  private _defaultOverrideConditions: Map<string, boolean> = new Map();
  // A set of the names of interface types for which at least one subgraph use an @interfaceObject to abstract
  // that interface.
  private readonly interfaceTypesWithInterfaceObjects = new Set<string>();

  // A set of the names of interface or union types that have inconsistent "runtime types" across subgraphs.
  private readonly inconsistentAbstractTypesRuntimes = new Set<string>();

  constructor(
    public readonly supergraph: Supergraph,
    config?: QueryPlannerConfig
  ) {
    this.config = enforceQueryPlannerConfigDefaults(config);
    // Validating post default-setting to catch any fat-fingering of the defaults themselves.
    validateQueryPlannerConfig(this.config);
    this.federatedQueryGraph = buildFederatedQueryGraph(supergraph, true);
    this.collectInterfaceTypesWithInterfaceObjects();
    this.collectInconsistentAbstractTypesRuntimes();
    this.collectAllOverrideLabels();

    if (this.config.debug.bypassPlannerForSingleSubgraph && this.config.incrementalDelivery.enableDefer) {
      throw new Error(`Cannot use the "debug.bypassPlannerForSingleSubgraph" query planner option when @defer support is enabled`);
    }
  }

  private collectInterfaceTypesWithInterfaceObjects() {
    const isInterfaceObject = (name: string, schema: Schema) => {
      const typeInSchema = schema.type(name);
      return !!typeInSchema && isInterfaceObjectType(typeInSchema);
    }

    for (const itfType of this.supergraph.schema.interfaceTypes()) {
      if (mapValues(this.federatedQueryGraph.sources).some((s) => isInterfaceObject(itfType.name, s))) {
        this.interfaceTypesWithInterfaceObjects.add(itfType.name);
      }
    }
  }

  private collectInconsistentAbstractTypesRuntimes() {
    const subgraphs = mapValues(this.federatedQueryGraph.sources);
    const isInconsistent = (name: string) => {
      // Note that we use type names since we're comparing types from different subgraphs (and so the objects themselves
      // will not be equal).
      let expectedRuntimes: Set<string> | undefined = undefined;
      for (const subgraph of subgraphs) {
        const typeInSubgraph = subgraph.type(name);
        // This is only called for type name that are abstract in the supergraph, so it
        // can only be an object in a subgraph if it is an @interfaceObject. And as @interfaceObject
        // "stand-in" for all possible runtimes, they don't create inconsistencies by themselves
        // and we can ignore them.
        if (!typeInSubgraph || isObjectType(typeInSubgraph)) {
          continue;
        }

        assert(isAbstractType(typeInSubgraph), () => `Expected type ${typeInSubgraph} to be abstract but is ${typeInSubgraph.kind}`);
        const runtimes = possibleRuntimeTypes(typeInSubgraph);
        if (!expectedRuntimes) {
          expectedRuntimes = new Set(runtimes.map((t) => t.name));
        } else if (runtimes.length !== expectedRuntimes.size || runtimes.some((t) => !expectedRuntimes?.has(t.name))) {
          return true;
        }
      }
      return false;
    }

    for (const type of this.supergraph.schema.types()) {
      if (!isAbstractType(type)) {
        continue;
      }

      if (isAbstractType(type) && isInconsistent(type.name)) {
        this.inconsistentAbstractTypesRuntimes.add(type.name);
      }
    }
  }

  private collectAllOverrideLabels() {
    // inspect every join__field directive application in the supergraph and collect all `overrideLabel` argument values
    this._defaultOverrideConditions = new Map(
      this.supergraph.schema.directives()
        .find((d) => d.name === 'join__field')?.applications()
        .map((application) => application.arguments().overrideLabel)
        .filter(Boolean)
        .map(label => [label, false])
    );
  }

  buildQueryPlan(operation: Operation, options?: BuildQueryPlanOptions): QueryPlan {
    if (operation.selectionSet.isEmpty()) {
      return { kind: 'QueryPlan' };
    }

    const isSubscription = operation.rootKind === 'subscription';

    const statistics: PlanningStatistics = {
      evaluatedPlanCount: 0,
    };
    this._lastGeneratedPlanStatistics = statistics;

    if (this.config.debug.bypassPlannerForSingleSubgraph) {
      // A federated query graph always have 1 more sources than there is subgraph, because the root vertices
      // belong to no subgraphs and use a special source named '_'. So we skip that "fake" source.
      const subgraphs = mapKeys(this.federatedQueryGraph.sources).filter((name) => name !== FEDERATED_GRAPH_ROOT_SOURCE);
      if (subgraphs.length === 1) {
        const operationDocument = operationToDocument(operation);
        const node: FetchNode = {
          kind: 'Fetch',
          serviceName: subgraphs[0],
          variableUsages: operation.variableDefinitions.definitions().map(v => v.variable.name),
          operation: stripIgnoredCharacters(print(operationDocument)),
          operationKind: schemaRootKindToOperationKind(operation.rootKind),
          operationName: operation.name,
          operationDocumentNode: this.config.exposeDocumentNodeInFetchNode ? operationDocument : undefined,
        };
        return { kind: 'QueryPlan', node  };
      }
    }

    const reuseQueryFragments = this.config.reuseQueryFragments ?? true;
    let fragments = operation.fragments;
    if (fragments && !fragments.isEmpty() && reuseQueryFragments) {
      // For all subgraph fetches we query `__typename` on every abstract types (see `FetchGroup.toPlanNode`) so if we want
      // to have a chance to reuse fragments, we should make sure those fragments also query `__typename` for every abstract type.
      fragments = addTypenameFieldForAbstractTypesInNamedFragments(fragments);
    } else {
      fragments = undefined;
    }

    // We expand all fragments. This might merge a number of common branches and save us some work, and we're
    // going to expand everything during the algorithm anyway. We'll re-optimize subgraph fetches with fragments
    // later if possible (which is why we saved them above before expansion).
    operation = operation.expandAllFragments();
    operation = withoutIntrospection(operation);
    operation = this.withSiblingTypenameOptimizedAway(operation);

    let assignedDeferLabels: Set<string> | undefined = undefined;
    let hasDefers = false;
    let deferConditions: SetMultiMap<string, string> | undefined = undefined;
    if (this.config.incrementalDelivery.enableDefer) {
      ({ operation, hasDefers, assignedDeferLabels, deferConditions } = operation.withNormalizedDefer());
      if (isSubscription && hasDefers) {
        throw new Error(`@defer is not supported on subscriptions`);
      }
    } else {
      // If defer is not enabled, we remove all @defer from the query. This feels cleaner do this once here than
      // having to guard all the code dealing with defer later, and is probably less error prone too (less likely
      // to end up passing through a @defer to a subgraph by mistake).
      operation = operation.withoutDefer();
    }

    debug.group(() => `Computing plan for\n${operation}`);
    if (operation.selectionSet.isEmpty()) {
      debug.groupEnd('Empty plan');
      return { kind: 'QueryPlan' };
    }

    const root = this.federatedQueryGraph.root(operation.rootKind);
    assert(root, () => `Shouldn't have a ${operation.rootKind} operation if the subgraphs don't have a ${operation.rootKind} root`);
    const processor = fetchGroupToPlanProcessor({
      config: this.config,
      variableDefinitions: operation.variableDefinitions,
      fragments: fragments ? new RebasedFragments(fragments) : undefined,
      operationName: operation.name,
      assignedDeferLabels,
    });

    // Default all override conditions to false (not overridden) in case any
    // aren't provided by the caller
    const overrideConditions = new Map(this._defaultOverrideConditions);
    if (options?.overrideConditions) {
      for (const [label, value] of options.overrideConditions) {
        overrideConditions.set(label, value);
      }
    }

    const parameters: PlanningParameters<RootVertex> = {
      supergraphSchema: this.supergraph.schema,
      federatedQueryGraph: this.federatedQueryGraph,
      operation,
      processor,
      root,
      statistics,
      inconsistentAbstractTypesRuntimes: this.inconsistentAbstractTypesRuntimes,
      config: this.config,
      overrideConditions,
    }

    let rootNode: PlanNode | SubscriptionNode | undefined;
    if (deferConditions && deferConditions.size > 0) {
      assert(hasDefers, 'Should not have defer conditions without @defer');
      rootNode = computePlanForDeferConditionals({
        parameters,
        deferConditions,
      })
    } else {
      rootNode = computePlanInternal({
        parameters,
        hasDefers,
      });
    }

    // If this is a subscription, we want to make sure that we return a SubscriptionNode rather than a PlanNode
    // We potentially will need to separate "primary" from "rest"
    // Note that if it is a subscription, we are guaranteed that nothing is deferred.
    if (rootNode && isSubscription) {
      switch (rootNode.kind) {
        case 'Fetch': {
          rootNode = {
            kind: 'Subscription',
            primary: rootNode,
          };
        }
        break;
        case 'Sequence': {
          const [primary, ...rest] = rootNode.nodes;
          assert(primary.kind === 'Fetch', 'Primary node of a subscription is not a Fetch');
          rootNode = {
            kind: 'Subscription',
            primary,
            rest: {
              kind: 'Sequence',
              nodes: rest,
            },
          };
        }
        break;
        default:
          throw new Error(`Unexpected top level PlanNode kind: '${rootNode.kind}' when processing subscription`);
      }
    }

    debug.groupEnd('Query plan computed');

    return { kind: 'QueryPlan', node: rootNode };
  }

  /**
   * Modifies the provided selection set to optimize the handling of __typename selection for query planning.
   *
   * Explicit querying of __typename can create some inefficiency for the query planning process if not
   * handled specially. More precisely, query planning performance is directly proportional to how many possible
   * plans a query has, since it compute all those options to compare them. Further, the number of possible
   * plans double for every field for which there is a choice, so miminizing the number of field for which we
   * have choices is paramount.
   *
   * And for a given type, __typename can always be provided by any subgraph having that type (it works as a
   * kind of "always @shareable" field), so it often creates theoretical choices. In practice it doesn't
   * matter which subgraph we use for __typename: we're happy to use whichever subgraph we're using for
   * the "other" fields queried for the type. But the default query planning algorithm does not know how
   * to do that.
   *
   * Let's note that this isn't an issue in most cases, because the query planning algorithm knows not to
   * consider "obviously" inefficient paths. Typically, querying the __typename of an entity is generally
   * ok because when looking at a path, the query planning algorithm always favor getting a field "locally"
   * if it can (which it always can for __typename) and ignore alternative that would jump subgraphs.
   *
   * But this can still be a performance issue when a __typename is queried after a @shareable field: in
   * that case, the algorithm would consider getting the __typename from each version of the @shareable
   * field and this would add to the options to consider. But as, again, __typename can always be fetched
   * from any subgraph, it's more efficient to ignore those options and simply get __typename from whichever
   * subgraph we get any other of the other field requested (on the type on which we request __typename).
   *
   * It is unclear how to do this cleanly with the current planning algorithm however, so this method
   * implements an alternative: to avoid the query planning spending time of exploring options for
   * __typename, we "remove" the __typename selections from the operation. But of course, we still
   * need to ensure that __typename is effectively queried, so as we do that removal, we also "tag"
   * one of the "sibling" selection (using `addAttachement`) to remember that __typename needs to
   * be added back eventually. The core query planning algorithm will ignore that tag, and because
   * __typename has been otherwise removed, we'll save any related work. But as we build the final
   * query plan, we'll check back for those "tags" (see `getAttachement` in `computeGroupsForTree`),
   * and when we fine one, we'll add back the request to __typename. As this only happen after the
   * query planning algorithm has computed all choices, we achieve our goal of not considering useless
   * choices due to __typename. Do note that if __typename is the "only" selection of some selection
   * set, then we leave it untouched, and let the query planning algorithm treat it as any other
   * field. We have no other choice in that case, and that's actually what we want.
   */
  private optimizeSiblingTypenames(selectionSet: SelectionSet): SelectionSet {
    const selections = selectionSet.selections();
    const parentType = selectionSet.parentType;
    const parentMaybeInterfaceObject = this.interfaceTypesWithInterfaceObjects.has(parentType.name);
    let updatedSelections: Selection[] | undefined = undefined;
    let typenameSelection: Selection | undefined = undefined;
    // We remember the first non-__typename field selection found. This is the one we'll "tag" if we do find a __typename
    // occurrence that we want to remove. We only use for _field_ selections because at the stage where this is applied,
    // we cannot be sure the selection set is "minimized" and so some of the inline fragments may end up being eliminated
    // (for instance, the fragment condition could be "less precise" than the parent type, in which case query planning
    // will ignore it) and tagging those could lose the tagging.
    let firstFieldSelection: FieldSelection | undefined = undefined;
    for (let i = 0; i < selections.length; i++) {
      const selection = selections[i];
      let updated: Selection | undefined;
      if (
        !typenameSelection
        && selection.kind === 'FieldSelection'
        && selection.element.name === typenameFieldName
        && !parentMaybeInterfaceObject
      ) {
        // The reason we check for `!typenameSelection` is that due to aliasing, there can be more than one __typename selection
        // in theory, and so this will only kick in on the first one. This is fine in practice: it only means that if there _is_
        // 2 selection of __typename, then we won't optimise things as much as we could, but there is no practical reason
        // whatsoever to have 2 selection of __typename in the first place, so not being optimal is moot.
        //
        // Also note that we do not remove __typename if on (interface) types that are implemented by
        // an @interfaceObject in some subgraph: the reason is that those types are an exception to the rule
        // that __typename can be resolved from _any_ subgraph, as the __typename of @interfaceObject is not
        // one we should return externally and so cannot fulfill the user query.
        updated = undefined;
        typenameSelection = selection;
      } else {
        const updatedSubSelection = selection.selectionSet ? this.optimizeSiblingTypenames(selection.selectionSet) : undefined;
        if (updatedSubSelection === selection.selectionSet) {
          updated = selection;
        } else {
          // Note that updateSubSelection can genuinely be undefined for leaf fields, but the type system can track it properly
          // so we force it to accept it with `!` (to avoid it, we would have to duplicate the code for field and fragment
          // separately, and that doesn't feel like it would be cleaner).
          updated = selection.withUpdatedSelectionSet(updatedSubSelection!);
        }
        if (!firstFieldSelection && updated.kind === 'FieldSelection') {
          firstFieldSelection = updated;
        }
      }

      // As soon as we find a selection that is discarded or modified, we need to create new selection set so we
      // first copy everything up to this selection.
      if (updated !== selection && !updatedSelections) {
        updatedSelections = [];
        for (let j = 0; j < i; j++) {
          updatedSelections.push(selections[j]);
        }
      }
      // Record the (potentially updated) selection if we're creating a new selection set, and said selection is not discarded.
      if (updatedSelections && !!updated) {
        updatedSelections.push(updated);
      }
    }

    if (!updatedSelections || updatedSelections.length === 0) {
      // No selection was modified at all, or there is no other field selection than __typename one.
      // In both case, we just return the current selectionSet unmodified.
      return selectionSet;
    }

    // If we have some __typename selection that was removed but need to be "remembered" for later,
    // "tag" whichever first field selection is still part of the operation.
    if (typenameSelection) {
      if (firstFieldSelection) {
        // Note that as we tag the element, we also record the alias used if any since that needs to be preserved.
        firstFieldSelection.element.addAttachement(SIBLING_TYPENAME_KEY, typenameSelection.element.alias ? typenameSelection.element.alias : '');
      } else {
        // If we have no other field selection, then we can't optimize __typename and we need to add
        // it back to the updated subselections (we add it first because that's usually where we
        // put __typename by convention).
        updatedSelections = [typenameSelection as Selection].concat(updatedSelections);
      }
    }
    return new SelectionSetUpdates().add(updatedSelections).toSelectionSet(selectionSet.parentType);
  }

  /**
   * Applies `optimizeSiblingTypenames` to the provided operation selection set.
   */
  private withSiblingTypenameOptimizedAway(operation: Operation): Operation {
    const updatedSelectionSet = this.optimizeSiblingTypenames(operation.selectionSet);
    if (updatedSelectionSet === operation.selectionSet) {
      return operation;
    }
    return new Operation(
      operation.schema,
      operation.rootKind,
      updatedSelectionSet,
      operation.variableDefinitions,
      operation.fragments,
      operation.name
    );
  }

  lastGeneratedPlanStatistics(): PlanningStatistics | undefined {
    return this._lastGeneratedPlanStatistics;
  }
}

function computePlanInternal({
  parameters,
  hasDefers,
}: {
  parameters: PlanningParameters<RootVertex>,
  hasDefers: boolean,
}): PlanNode | undefined {
  let main: PlanNode | undefined = undefined;
  let primarySelection: MutableSelectionSet | undefined = undefined;
  let deferred: DeferredNode[] = [];

  const { operation, processor } = parameters;
  if (operation.rootKind === 'mutation') {
    const dependencyGraphs = computeRootSerialDependencyGraph(parameters, hasDefers);
    for (const dependencyGraph of dependencyGraphs) {
      const { main: localMain, deferred: localDeferred } = dependencyGraph.process(processor, operation.rootKind);
      // Note that `reduceSequence` "flatten" sequence if needs be.
      main = main ? processor.reduceSequence([main, localMain]) : localMain;
      deferred = deferred.concat(localDeferred);
      const newSelection = dependencyGraph.deferTracking.primarySelection;
      if (newSelection) {
        if (primarySelection) {
          primarySelection.updates().add(newSelection.get());
        } else {
          primarySelection = newSelection.clone();
        }
      }
    }
  } else {
    const dependencyGraph =  computeRootParallelDependencyGraph(
      parameters,
      0,
      hasDefers,
    );
    ({ main, deferred } = dependencyGraph.process(processor, operation.rootKind));
    primarySelection = dependencyGraph.deferTracking.primarySelection;
  }
  if (deferred.length > 0) {
    assert(primarySelection, 'Should have had a primary selection created');
    return processor.reduceDefer(main, primarySelection.get(), deferred);
  }
  return main;
}

function computePlanForDeferConditionals({
  parameters,
  deferConditions,
}: {
  parameters: PlanningParameters<RootVertex>,
  deferConditions: SetMultiMap<string, string>,
}): PlanNode | undefined {
  return generateConditionNodes(
    parameters.operation,
    Array.from(deferConditions.entries()),
    0,
    (op) => computePlanInternal({
      parameters: {
        ...parameters,
        operation: op,
      },
      hasDefers: true,
    }),
  );
}

function generateConditionNodes(
  operation: Operation,
  conditions: [string, Set<string>][],
  idx: number,
  onFinalOperation: (operation: Operation) => PlanNode | undefined,
): PlanNode | undefined {
  if (idx >= conditions.length) {
    return onFinalOperation(operation);
  }

  const [variable, labels] = conditions[idx];
  const ifOperation = operation;
  const elseOperation = operation.withoutDefer(labels);
  return {
    kind: 'Condition',
    condition: variable,
    // Note: for the `<variable>: true` case, we don't modify the operation at all. In theory, it would be cleaner to
    // modify the operation to remove the `if` condition on all the `@defer` from `labels` (or modify it to hard-coded 'true'),
    // to make it clear those @defer are "enabled" on that branch. In practice though, the rest of the query planning
    // completely ignores the `if` argument, so leaving it in untouched ends up equivalent and that saves us a few cyclesf.
    ifClause: generateConditionNodes(ifOperation, conditions, idx+1, onFinalOperation),
    elseClause: generateConditionNodes(elseOperation, conditions, idx+1, onFinalOperation),
  };
}

function isIntrospectionSelection(selection: Selection): boolean {
  return selection.kind == 'FieldSelection' && selection.element.definition.isIntrospectionField();
}

function mapOptionsToSelections<RV extends Vertex>(
  selectionSet: SelectionSet,
  options: SimultaneousPathsWithLazyIndirectPaths<RV>[]
): [Selection, SimultaneousPathsWithLazyIndirectPaths<RV>[]][]  {
  // We reverse the selections because we're going to pop from `openPaths` and this ensure we end up handling things in the query order.
  return selectionSet.selectionsInReverseOrder().map(node => [node, options]);
}

function possiblePlans(closedBranches: ClosedBranch<any>[]): number {
  let totalCombinations = 1;
  for (let i = 0; i < closedBranches.length; ++i){
    const eltSize = closedBranches[i].length;
    if (eltSize === 0) {
      // This would correspond to not being to find *any* path for a particular queried field, which means we have no plan
      // for the overall query. Now, this shouldn't happen in practice if composition validation has been run successfully
      // (and is not buggy), since the goal of composition validation is exactly to ensure we can never run into this path.
      // In any case, we will throw later if that happens, but let's just return the proper result here, which is no plan at all.
      return 0;
    }
    totalCombinations *= eltSize;
  }
  return totalCombinations;
}

function sum(arr: number[]): number {
  return arr.reduce((a, b) => a + b, 0);
}

function selectionCost(selection?: SelectionSet, depth: number = 1): number {
  // The cost is essentially the number of elements in the selection, but we make deeped element cost a tiny bit more, mostly to make things a tad more
  // deterministic (typically, if we have an interface with a single implementation, then we can have a choice between a query plan that type-explode a
  // field of the interface and one that doesn't, and both will be almost identical, except that the type-exploded field will be a different depth; by
  // favoring lesser depth in that case, we favor not type-exploding).
  //return selection ? 10 + depth : 0;
  return selection ? selection.selections().reduce((prev, curr) => prev + depth + selectionCost(curr.selectionSet, depth + 1), 0) : 0;
}

function withoutIntrospection(operation: Operation): Operation {
  // Note that, because we only apply this to the top-level selections, we skip all introspection, including
  // __typename. In general, we don't want o ignore __typename during query plans, but at top-level, we
  // can let the gateway execution deal with it rather than querying some service for that.
  if (!operation.selectionSet.selections().some(isIntrospectionSelection)) {
    return operation
  }

  return new Operation(
    operation.schema,
    operation.rootKind,
    operation.selectionSet.lazyMap((s) => isIntrospectionSelection(s) ? undefined : s),
    operation.variableDefinitions,
    operation.fragments,
    operation.name
  );
}

function computeRootParallelDependencyGraph(
  parameters: PlanningParameters<RootVertex>,
  startFetchIdGen: number,
  hasDefer: boolean,
): FetchDependencyGraph {
  return computeRootParallelBestPlan(
    parameters,
    parameters.operation.selectionSet,
    startFetchIdGen,
    hasDefer,
  )[0];
}

function computeRootParallelBestPlan(
  parameters: PlanningParameters<RootVertex>,
  selection: SelectionSet,
  startFetchIdGen: number,
  hasDefers: boolean,
): [FetchDependencyGraph, OpPathTree<RootVertex>, number] {
  const planningTraversal = new QueryPlanningTraversal(
    parameters,
    selection,
    startFetchIdGen,
    hasDefers,
    parameters.root.rootKind,
    defaultCostFunction,
    emptyContext,
  );
  const plan = planningTraversal.findBestPlan();
  // Getting no plan means the query is essentially unsatisfiable (it's a valid query, but we can prove it will never return a result),
  // so we just return an empty plan.
  return plan ?? createEmptyPlan(parameters);
}

function createEmptyPlan(
  parameters: PlanningParameters<RootVertex>,
): [FetchDependencyGraph, OpPathTree<RootVertex>, number] {
  const { supergraphSchema, federatedQueryGraph, root } = parameters;
  return [
    FetchDependencyGraph.create(supergraphSchema, federatedQueryGraph, 0, undefined),
    PathTree.createOp(federatedQueryGraph, root),
    0
  ];
}

function onlyRootSubgraph(graph: FetchDependencyGraph): string {
  const subgraphs = graph.rootSubgraphs();
  assert(subgraphs.length === 1, () => `${graph} should have only one root, but has [${graph.rootSubgraphs()}]`);
  return subgraphs[0];
}

function computeRootSerialDependencyGraph(
  parameters: PlanningParameters<RootVertex>,
  hasDefers: boolean,
): FetchDependencyGraph[] {
  const { supergraphSchema, federatedQueryGraph, operation, root } = parameters;
  const rootType = hasDefers ? supergraphSchema.schemaDefinition.rootType(root.rootKind) : undefined;
  // We have to serially compute a plan for each top-level selection.
  const splittedRoots = splitTopLevelFields(operation.selectionSet);
  const graphs: FetchDependencyGraph[] = [];
  let startingFetchId = 0;
  let [prevDepGraph, prevPaths] = computeRootParallelBestPlan(parameters, splittedRoots[0], startingFetchId, hasDefers);
  let prevSubgraph = onlyRootSubgraph(prevDepGraph);
  for (let i = 1; i < splittedRoots.length; i++) {
    const [newDepGraph, newPaths] = computeRootParallelBestPlan(parameters, splittedRoots[i], prevDepGraph.nextFetchId(), hasDefers);
    const newSubgraph = onlyRootSubgraph(newDepGraph);
    if (prevSubgraph === newSubgraph) {
      // The new operation (think 'mutation' operation) is on the same subgraph than the previous one, so we can concat them in a single fetch
      // and rely on the subgraph to enforce seriability. Do note that we need to `concat()` and not `merge()` because if we have
      // mutation Mut {
      //    mut1 {...}
      //    mut2 {...}
      //    mut1 {...}
      // }
      // then we should _not_ merge the 2 `mut1` fields (contrarily to what happens on queried fields).
      prevPaths = prevPaths.concat(newPaths);
      prevDepGraph = computeRootFetchGroups(FetchDependencyGraph.create(supergraphSchema, federatedQueryGraph, startingFetchId, rootType), prevPaths, root.rootKind);
    } else {
      startingFetchId = prevDepGraph.nextFetchId();
      graphs.push(prevDepGraph);
      [prevDepGraph, prevPaths, prevSubgraph] = [newDepGraph, newPaths, newSubgraph];
    }
  }
  graphs.push(prevDepGraph);
  return graphs;
}

function splitTopLevelFields(selectionSet: SelectionSet): SelectionSet[] {
  return selectionSet.selections().flatMap(selection => {
    if (selection.kind === 'FieldSelection') {
      return [selectionSetOf(selectionSet.parentType, selection)];
    } else {
      return splitTopLevelFields(selection.selectionSet).map(s => selectionSetOfElement(selection.element, s));
    }
  });
}

function toValidGraphQLName(subgraphName: string): string {
  // We have almost no limitations on subgraph names, so we cannot use them inside query names
  // without some cleaning up. GraphQL names can only be: [_A-Za-z][_0-9A-Za-z]*.
  // To do so, we:
  //  1. replace '-' by '_' because the former is not allowed but it's probably pretty
  //   common and using the later should be fairly readable.
  //  2. remove any character in what remains that is not allowed.
  //  3. Unsure the first character is not a number, and if it is, add a leading `_`.
  // Note that this could theoretically lead to substantial changes to the name but should
  // work well in practice (and if it's a huge problem for someone, we can change it).
  const sanitized = subgraphName
    .replace(/-/ig, '_')
    .replace(/[^_0-9A-Za-z]/ig, '');
  return sanitized.match(/^[0-9].*/i) ? '_' + sanitized : sanitized;
}

function sanitizeAndPrintSubselection(subSelection: SelectionSet): string | undefined {
  return subSelection.withoutEmptyBranches()?.toString();
}

function fetchGroupToPlanProcessor({
  config,
  variableDefinitions,
  fragments,
  operationName,
  assignedDeferLabels,
}: {
  config: Concrete<QueryPlannerConfig>,
  variableDefinitions: VariableDefinitions,
  fragments?: RebasedFragments,
  operationName?: string,
  assignedDeferLabels?: Set<string>,
}): FetchGroupProcessor<PlanNode | undefined, DeferredNode> {
  let counter = 0;
  return {
    onFetchGroup: (group: FetchGroup, handledConditions: Conditions) => {
      const opName = operationName ? `${operationName}__${toValidGraphQLName(group.subgraphName)}__${counter++}` : undefined;
      return group.toPlanNode(config, handledConditions, variableDefinitions, fragments, opName);
    },
    onConditions: (conditions: Conditions, value: PlanNode | undefined) => {
      if (!value) {
        return undefined;
      }
      if (isConstantCondition(conditions)) {
        // Note that currently `ConditionNode` only works for variables (`ConditionNode.condition` is expected to be a variable name
        // and nothing else). We could change that, but really, why have a trivial `ConditionNode` when we can optimise things righ away.
        return conditions ? value : undefined;
      } else {
        return conditions.reduce<PlanNode>(
          (node, condition) => ({
            kind: 'Condition',
            condition: condition.variable.name,
            ifClause: condition.negated ? undefined : node,
            elseClause: condition.negated ? node : undefined,
          }),
          value,
        );
      }
    },
    reduceParallel: (values: (PlanNode | undefined)[]) => flatWrapNodes('Parallel', values),
    reduceSequence: (values: (PlanNode | undefined)[]) => flatWrapNodes('Sequence', values),
    reduceDeferred: (deferInfo: DeferredInfo, value: PlanNode | undefined): DeferredNode => ({
      depends: [...deferInfo.dependencies].map((id) => ({ id })),
      label: assignedDeferLabels?.has(deferInfo.label) ? undefined : deferInfo.label,
      queryPath: operationPathToStringPath(deferInfo.path.full()),
      // Note that if the deferred block has nested @defer, then the `value` is going to be a `DeferNode` and we'll
      // use it's own `subselection`, so we don't need it here.
      subselection: deferInfo.deferred.size === 0 ? sanitizeAndPrintSubselection(deferInfo.subselection.get()) : undefined,
      node: value,
    }),
    reduceDefer: (main: PlanNode | undefined, subselection: SelectionSet, deferredBlocks: DeferredNode[]) => ({
      kind: 'Defer',
      primary: {
        subselection: sanitizeAndPrintSubselection(subselection),
        node: main,
      },
      deferred: deferredBlocks,
    }),
  };
}

// Wraps the given nodes in a ParallelNode or SequenceNode, unless there's only
// one node, in which case it is returned directly. Any nodes of the same kind
// in the given list have their sub-nodes flattened into the list: ie,
// flatWrapNodes('Sequence', [a, flatWrapNodes('Sequence', b, c), d]) returns a SequenceNode
// with four children.
function flatWrapNodes(
  kind: ParallelNode['kind'] | SequenceNode['kind'],
  nodes: (PlanNode | undefined)[],
): PlanNode | undefined {
  const filteredNodes = nodes.filter((n) => !!n) as PlanNode[];
  if (filteredNodes.length === 0) {
    return undefined;
  }
  if (filteredNodes.length === 1) {
    return filteredNodes[0];
  }
  return {
    kind,
    nodes: filteredNodes.flatMap((n) => n.kind === kind ? n.nodes : [n]),
  };
}

function addTypenameFieldForAbstractTypesInNamedFragments(fragments: NamedFragments): NamedFragments {
  // This method is a bit tricky due to potentially nested fragments. More precisely, suppose that
  // we have:
  //   fragment MyFragment on T {
  //     a {
  //       b {
  //         ...InnerB
  //       }
  //     }
  //   }
  //
  //   fragment InnerB on B {
  //     __typename
  //     x
  //     y
  //   }
  // then if we were to "naively" add `__typename`, the first fragment would end up being:
  //   fragment MyFragment on T {
  //     a {
  //       __typename
  //       b {
  //         __typename
  //         ...InnerX
  //       }
  //     }
  //   }
  // but that's not ideal because the inner-most `__typename` is already within `InnerX`. And that
  // gets in the way to re-adding fragments (the `SelectionSet.optimize` method) because if we start
  // with:
  //   {
  //     a {
  //       __typename
  //       b {
  //         __typename
  //         x
  //         y
  //       }
  //     }
  //   }
  // and add `InnerB` first, we get:
  //   {
  //     a {
  //       __typename
  //       b {
  //         ...InnerB
  //       }
  //     }
  //   }
  // and it becomes tricky to recognize the "updated-with-typename" version of `MyFragment` now (we "seem"
  // to miss a `__typename`).
  //
  // Anyway, to avoid this issue, what we do is that for every fragment, we:
  //  1. expand any nested fragments in its selection.
  //  2. add `__typename` where we should in that expanded selection.
  //  3. re-optimize all fragments (using the "updated-with-typename" versions).
  // which is what `mapToExpandedSelectionSets` gives us.
  assert(!fragments.isEmpty(), 'Should not pass empty fragments to this method');
  const updated = fragments.mapToExpandedSelectionSets(addTypenameFieldForAbstractTypes);
  assert(updated, 'No fragments should have been removed');
  return updated;
}

/**
 * Given a selection select (`selectionSet`) and given a set of directive applications that can be eliminated (`unneededDirectives`; in
 * practice those are conditionals (@skip and @include) already accounted for), returns an equivalent selection set but with unecessary
 * "starting" fragments having the unneeded condition/directives removed.
 */
function removeUnneededTopLevelFragmentDirectives(
  selectionSet: SelectionSet,
  unneededDirectives: Directive<any, any>[],
): SelectionSet {
  return selectionSet.lazyMap((selection) => {
    if (selection.kind !== 'FragmentSelection') {
      return selection;
    }

    const fragment = selection.element;
    const fragmentType = fragment.typeCondition;
    if (!fragmentType) {
      return selection;
    }

    let neededDirectives: Directive<any>[] = [];
    if (fragment.appliedDirectives.length > 0) {
      neededDirectives = directiveApplicationsSubstraction(fragment.appliedDirectives, unneededDirectives);
    }

    // We recurse, knowing that we'll stop as soon a we hit field selections, so this only cover the fragments
    // at the "top-level" of the set.
    const updated = removeUnneededTopLevelFragmentDirectives(selection.selectionSet, unneededDirectives);
    if (neededDirectives.length === fragment.appliedDirectives.length) {
      // We need all the directives that the fragment has. Return it unchanged.
      return selection.selectionSet === updated ? selection : selection.withUpdatedSelectionSet(updated);
    }

    // We can skip some of the fragment directives directive.
    return selection.withUpdatedComponents(fragment.withUpdatedDirectives(neededDirectives), updated);
  });
}

function schemaRootKindToOperationKind(operation: SchemaRootKind): OperationTypeNode {
  switch(operation) {
    case "query": return OperationTypeNode.QUERY;
    case "mutation": return OperationTypeNode.MUTATION;
    case "subscription": return  OperationTypeNode.SUBSCRIPTION;
  }
}

function findAndRemoveInPlace<T>(predicate: (v: T) => boolean, array: T[]): number {
  const idx = array.findIndex((v) => predicate(v));
  if (idx >= 0) {
    array.splice(idx, 1);
  }
  return idx;
}

function sameMergeAt(m1: ResponsePath | undefined, m2: ResponsePath | undefined): boolean {
  if (!m1) {
    return !m2;
  }
  if (!m2) {
    return false;
  }
  return arrayEquals(m1, m2);
}

function concatPathsInParents(first: OperationPath | undefined, second: OperationPath | undefined): OperationPath | undefined  {
  return first && second ? concatOperationPaths(first, second) : undefined;
}

function samePathsInParents(first: OperationPath | undefined, second: OperationPath | undefined): boolean  {
  if (!first) {
    return !second;
  }
  return !!second && sameOperationPaths(first, second);
}

function computeRootFetchGroups(dependencyGraph: FetchDependencyGraph, pathTree: OpRootPathTree, rootKind: SchemaRootKind): FetchDependencyGraph {
  // The root of the pathTree is one of the "fake" root of the subgraphs graph, which belongs to no subgraph but points to each ones.
  // So we "unpack" the first level of the tree to find out our top level groups (and initialize our stack).
  // Note that we can safely ignore the triggers of that first level as it will all be free transition, and we know we cannot have conditions.
  for (const [edge, _trigger, _conditions, child] of pathTree.childElements()) {
    assert(edge !== null, `The root edge should not be null`);
    const subgraphName = edge.tail.source;
    // The edge tail type is one of the subgraph root type, so it has to be an ObjectType.
    const rootType = edge.tail.type as ObjectType;
    const group = dependencyGraph.getOrCreateRootFetchGroup({ subgraphName, rootKind, parentType: rootType });
    computeGroupsForTree(dependencyGraph, child, group, GroupPath.empty(), emptyDeferContext);
  }
  return dependencyGraph;
}

function computeNonRootFetchGroups(dependencyGraph: FetchDependencyGraph, pathTree: OpPathTree, rootKind: SchemaRootKind): FetchDependencyGraph {
  const subgraphName = pathTree.vertex.source;
  // The edge tail type is one of the subgraph root type, so it has to be an ObjectType.
  const rootType = pathTree.vertex.type;
  assert(isCompositeType(rootType), () => `Should not have condition on non-selectable type ${rootType}`);
  const group = dependencyGraph.getOrCreateRootFetchGroup({ subgraphName, rootKind, parentType: rootType} );
  computeGroupsForTree(dependencyGraph, pathTree, group, GroupPath.empty(), emptyDeferContext);
  return dependencyGraph;
}

function wrapInputsSelections(
  wrappingType: CompositeType,
  selections: SelectionSet,
  context: PathContext
): SelectionSet {
  return wrapSelectionWithTypeAndConditions<SelectionSet>(
    wrappingType,
    selections,
    (fragment, currentSeletions) => selectionSetOf(fragment.parentType, selectionOfElement(fragment, currentSeletions)),
    context
  );
}

function createFetchInitialPath(supergraphSchema: Schema, wrappingType: CompositeType, context: PathContext): OperationPath {
  // We make sure that all `OperationPath` are based on the supergraph as `OperationPath` is really about path on the input query/overall supergraph data
  // (most other places already do this as the elements added to the operation path are from the input query, but this is an exception
  // when we create an element from an type that may/usually will not be from the supergraph). Doing this make sure we can rely on things like checking
  // subtyping between the types of a given path.
  const rebasedType = supergraphSchema.type(wrappingType.name);
  assert(rebasedType && isCompositeType(rebasedType), () => `${wrappingType} should be composite in the supergraph but got ${rebasedType?.kind}`)
  return wrapSelectionWithTypeAndConditions<OperationPath>(
    rebasedType,
    [],
    (fragment, path) => [fragment as OperationElement].concat(path),
    context,
  );
}

function wrapSelectionWithTypeAndConditions<TSelection>(
  wrappingType: CompositeType,
  initialSelection: TSelection,
  wrapInFragment: (fragment: FragmentElement, current: TSelection) => TSelection,
  context: PathContext,
): TSelection {
  if (context.conditionals.length === 0) {
    return wrapInFragment(new FragmentElement(wrappingType, wrappingType.name), initialSelection);
  }

  // We add the first include/skip to the current typeCast and then wrap in additional type-casts for the next ones
  // if necessary. Note that we use type-casts (... on <type>), but, outside of the first one, we could well also
  // use fragments with no type-condition. We do the former mostly to preverve older behavior, but doing the latter
  // would technically produce slightly small query plans.
  const { kind: name0, value: ifs0 } = context.conditionals[0];
  let updatedSelection = wrapInFragment(
    new FragmentElement(wrappingType, wrappingType.name, [new Directive(name0, { 'if': ifs0 })]),
    initialSelection,
  );

  for (let i = 1; i < context.conditionals.length; i++) {
    const { kind: name, value: ifs } = context.conditionals[i];
    updatedSelection = wrapInFragment(
      new FragmentElement(wrappingType, wrappingType.name, [new Directive(name, { 'if': ifs })]),
      updatedSelection
    );
  }

  return updatedSelection;
}

/**
 * If `maybePrefix` is a prefix of `basePath`, then return the path corresponding to the end of `basePath` after `maybePrefix` (which may
 * be empty if those are the same path). Otherwise, if `maybePrefix` is not a proper prefix, return `undefined`.
 */
function maybeSubstratPathPrefix(basePath: OperationPath, maybePrefix: OperationPath): OperationPath | undefined {
  if (maybePrefix.length <= basePath.length && sameOperationPaths(maybePrefix,  basePath.slice(0, maybePrefix.length))) {
    return basePath.slice(maybePrefix.length);
  }
  return undefined;
}

function updateCreatedGroups(createdGroups: FetchGroup[], ...newCreatedGroups: FetchGroup[]) {
  for (const newGroup of newCreatedGroups) {
    if (!createdGroups.includes(newGroup)) {
      createdGroups.push(newGroup);
    }
  }
}

function computeGroupsForTree(
  dependencyGraph: FetchDependencyGraph,
  pathTree: OpPathTree<any>,
  startGroup: FetchGroup,
  initialGroupPath: GroupPath,
  initialDeferContext: DeferContext,
  initialContext: PathContext = emptyContext,
): FetchGroup[] {
  const stack: {
    tree: OpPathTree,
    group: FetchGroup,
    path: GroupPath,
    context: PathContext,
    deferContext: DeferContext,
  }[] = [{
    tree: pathTree,
    group: startGroup,
    path: initialGroupPath,
    context: initialContext,
    deferContext: initialDeferContext,
  }];
  const createdGroups: FetchGroup[] = [ ];
  while (stack.length > 0) {
    const { tree, group, path, context, deferContext } = stack.pop()!;
    if (tree.localSelections) {
      for (const selection of tree.localSelections) {
        group.addAtPath(path.inGroup(), selection);
        dependencyGraph.deferTracking.updateSubselection(deferContext, selection);
      }
    }
    if (tree.isLeaf()) {
      group.addAtPath(path.inGroup());
      dependencyGraph.deferTracking.updateSubselection(deferContext);
    } else {
      // We want to preserve the order of the elements in the child, but the stack will reverse everything, so we iterate
      // in reverse order to counter-balance it.
      for (const [edge, operation, conditions, child] of tree.childElements(true)) {
        if (isPathContext(operation)) {
          const newContext = operation;
          // The only 3 cases where we can take edge not "driven" by an operation is either when we resolve a key, resolve
          // a query (switch subgraphs because the query root type is the type of a field), or at the root of subgraph graph.
          // The latter case has already be handled the beginning of `computeFetchGroups` so only the 2 former remains.
          assert(edge !== null, () => `Unexpected 'null' edge with no trigger at ${path}`);
          if (edge.transition.kind === 'KeyResolution') {
            assert(conditions, () => `Key edge ${edge} should have some conditions paths`);
            // First, we need to ensure we fetch the conditions from the current group.
            const conditionsGroups = computeGroupsForTree(dependencyGraph, conditions, group, path, deferContextForConditions(deferContext));
            updateCreatedGroups(createdGroups, ...conditionsGroups);
            // Then we can "take the edge", creating a new group. That group depends
            // on the condition ones.
            const sourceType = edge.head.type as CompositeType; // We shouldn't have a key on a non-composite type
            const destType = edge.tail.type as CompositeType; // We shouldn't have a key on a non-composite type
            const pathInParent = path.inGroup();
            const updatedDeferContext = deferContextAfterSubgraphJump(deferContext);
            // Note that we use the name of `destType` for the inputs parent type, which can seem strange, but the reason is that we
            // 2 kind of cases:
            //  - either sourceType == destType, which is the case for an object entity key, or for a key from an @interfaceObject
            //    to an interface key.
            //  - or sourceType !== destType, and that means the source is an implementation type X of some interface I, and
            //    destType is an @interfaceObject corresponding to I. But in that case, using I as base for the inputs is a
            //    bit more flexible as it ensure that if the query uses multiple such key for multiple implementations (so,
            //    key from X to I, and then Y to I), then the same fetch is properly reused. Note that it is ok to do so
            //    since 1) inputs are based on the supergraph schema, so I is going to exist there and 2) we wrap the input
            //    selection properly against `sourceType` below anyway.
            const newGroup = dependencyGraph.getOrCreateKeyFetchGroup({
              subgraphName: edge.tail.source,
              mergeAt: path.inResponse(),
              type: destType,
              parent: { group, path: pathInParent },
              conditionsGroups,
              deferRef: updatedDeferContext.activeDeferRef,
            });
            updateCreatedGroups(createdGroups, newGroup);
            newGroup.addParents(conditionsGroups.map((conditionGroup) => {
              // If `conditionGroup` parent is `group`, that is the same as `newGroup` current parent, then we can infer the path of `newGroup` into
              // that condition `group` by looking at the paths of each to their common parent. But otherwise, we cannot have a proper
              // "path in parent".
              const conditionGroupParents = conditionGroup.parents();
              let path: OperationPath | undefined = undefined;
              if (conditionGroupParents.length === 1 && conditionGroupParents[0].group === group && conditionGroupParents[0].path) {
                path = maybeSubstratPathPrefix(conditionGroupParents[0].path, pathInParent);
              }
              return { group: conditionGroup, path };
            }));
            // Note that inputs must be based on the supergraph schema, not any particular subgraph, since sometimes key conditions
            // are fetched from multiple subgraphs (and so no one subgraph has a type definition with all the proper fields, only
            // the supergraph does).
            const inputType = dependencyGraph.typeForFetchInputs(sourceType.name);
            const inputSelections = newCompositeTypeSelectionSet(inputType);
            inputSelections.updates().add(edge.conditions!);
            newGroup.addInputs(
              wrapInputsSelections(inputType, inputSelections.get(), newContext),
              computeInputRewritesOnKeyFetch(inputType.name, destType),
            );

            // We also ensure to get the __typename of the current type in the "original" group.
            group.addAtPath(path.inGroup().concat(new Field(sourceType.typenameField()!)));

            stack.push({
              tree: child,
              group: newGroup,
              path: path.forNewKeyFetch(createFetchInitialPath(dependencyGraph.supergraphSchema, edge.tail.type as CompositeType, newContext)),
              context: newContext,
              deferContext: updatedDeferContext,
            });
          } else {
            assert(edge.transition.kind === 'RootTypeResolution', () => `Unexpected non-collecting edge ${edge}`);
            const rootKind = edge.transition.rootKind;
            assert(!conditions, () => `Root type resolution edge ${edge} should not have conditions`);

            assert(isObjectType(edge.head.type) && isObjectType(edge.tail.type), () => `Expected an objects for the vertices of ${edge}`);
            const type = edge.tail.type;
            assert(type === type.schema().schemaDefinition.rootType(rootKind), () => `Expected ${type} to be the root ${rootKind} type, but that is ${type.schema().schemaDefinition.rootType(rootKind)}`);

            // Usually, we get here because a field (say `q`) has query root type as type, and the field queried for that root
            // type is on another subgraph. When that happens, it means that on the original subgraph we may not have
            // added _any_ subselection for type `q` and that would make the query to the original subgraph invalid.
            // To avoid this, we request the __typename field.
            // One exception however is if we're at the "top" of the current group (`pathInGroup.length === 0`, which is a corner
            // case but can happen with @defer when everything in a query is deferred): in that case, there is no
            // point in adding __typename because if we don't add any other selection, the group will be empty
            // and we've rather detect that and remove the group entirely later.
            if (path.inGroup().length > 0) {
              group.addAtPath(path.inGroup().concat(new Field((edge.head.type as CompositeType).typenameField()!)));
            }

            // We take the edge, creating a new group. Note that we always create a new group because this
            // correspond to jumping subgraph after a field returned the query root type, and we want to
            // preserve this ordering somewhat (debatable, possibly).
            const updatedDeferContext = deferContextAfterSubgraphJump(deferContext);
            const newGroup = dependencyGraph.newRootTypeFetchGroup({
              subgraphName: edge.tail.source,
              rootKind,
              parentType: type,
              mergeAt: path.inResponse(),
              deferRef: updatedDeferContext.activeDeferRef,
            });
            newGroup.addParent({ group, path: path.inGroup() });
            stack.push({
              tree: child,
              group: newGroup,
              path: path.forNewKeyFetch(createFetchInitialPath(dependencyGraph.supergraphSchema, type, newContext)),
              context: newContext,
              deferContext: updatedDeferContext,
            });
          }
        } else if (edge === null) {
          // A null edge means that the operation does nothing but may contain directives to preserve.
          // If it does contains directives, we look for @defer in particular. If we find it, this
          // means that we should change our current group to one for the defer in question.

          const { updatedOperation, updatedDeferContext } = extractDeferFromOperation({
            dependencyGraph,
            operation,
            deferContext,
            path,
          });

          // We're now removed any @defer. If the operation contains other directives or a non-trivial
          // type condition, we need to preserve it and so we add operation. Otherwise, we just skip it as a minor optimization (it makes the subgraph query
          // slighly smaller and on complex queries, it might also deduplicate similar selections).
          let newPath = path;
          if (updatedOperation && updatedOperation.appliedDirectives.length > 0) {
            newPath = path.add(updatedOperation)
          }
          stack.push({
            tree: child,
            group,
            path: newPath,
            context,
            deferContext: updatedDeferContext,
          });
        } else {
          assert(edge.head.source === edge.tail.source, () => `Collecting edge ${edge} for ${operation} should not change the underlying subgraph`)

          // We have a operation element, field or inline fragment. We first check if it's been "tagged" to remember that __typename
          // must be queried. See the comment on the `optimizeSiblingTypenames()` method to see why this exists.
          const typenameAttachment = operation.getAttachement(SIBLING_TYPENAME_KEY);
          if (typenameAttachment !== undefined) {
            // We need to add the query __typename for the current type in the current group.
            // Note that the value of the "attachement" is the alias or '' if there is no alias
            const alias = typenameAttachment === '' ? undefined : typenameAttachment;
            const typenameField = new Field(operation.parentType.typenameField()!, undefined, undefined, alias);
            group.addAtPath(path.inGroup().concat(typenameField));
            dependencyGraph.deferTracking.updateSubselection({
              ...deferContext,
              pathToDeferParent: deferContext.pathToDeferParent.concat(typenameField),
            });
          }

          const { updatedOperation, updatedDeferContext } = extractDeferFromOperation({
            dependencyGraph,
            operation,
            deferContext,
            path,
          });
          assert(updatedOperation, () => `Extracting @defer from ${operation} should not have resulted in no operation`);

          const updated = {
            tree: child,
            group,
            path,
            context,
            deferContext: updatedDeferContext
          };
          if (conditions) {
            // We have @requires or some other dependency to create groups for.
            const requireResult = handleRequires(
              dependencyGraph,
              edge,
              conditions,
              group,
              path,
              context,
              updatedDeferContext,
            );
            updated.group = requireResult.group;
            updated.path = requireResult.path;
            updateCreatedGroups(createdGroups, ...requireResult.createdGroups);
          }

          if (updatedOperation.kind === 'Field' && updatedOperation.name === typenameFieldName) {
            // Because of the optimization done in `QueryPlanner.optimizeSiblingTypenames`, we will rarely get an explicit `__typename`
            // edge here. But one case where it can happen is where an @interfaceObject was involved, and we had to force jumping to
            // another subgraph for getting the "true" `__typename`. However, this case can sometimes lead to fetch group that only
            // exists for that `__typename` resolution and that "look" useless. That, we could have a fetch group that looks like:
            //   Fetch(service: "Subgraph2") {
            //     {
            //       ... on I {
            //         __typename
            //         id
            //       }
            //     } =>
            //     {
            //       ... on I {
            //         __typename
            //       }
            //     }
            //   }
            // but the trick is that the `__typename` in the input will be the name of the interface itself (`I` in this case)
            // but the one return after the fetch will the name of the actual implementation (some implementation of `I`).
            // *But* we later have optimizations that would remove such a group, on the group that the output is included
            // in the input, which is in general the right thing to do (and genuinely ensure that some useless groups created when
            // handling complex @require gets eliminated). So we "protect" the group in this case to ensure that later
            // optimization doesn't kick in in this case.
            updated.group.mustPreserveSelection = true
          }

          if (edge.transition.kind === 'InterfaceObjectFakeDownCast') {
            // We shouldn't add the operation "as is" as it's a down-cast but we're "faking it". However,
            // if the operation has directives, we should preserve that.
            assert(updatedOperation.kind === 'FragmentElement', () => `Unexpected operation ${updatedOperation} for edge ${edge}`);
            if (updatedOperation.appliedDirectives.length > 0) {
              // We want to keep the directives, but we clear the condition since it's to a type that doesn't exists in the
              // subgraph we're currently in.
              updated.path = updated.path.add(updatedOperation.withUpdatedCondition(undefined));
            }
          } else {
            updated.path = updated.path.add(updatedOperation);
          }

          stack.push(updated);
        }
      }
    }
  }
  return createdGroups;
}

function computeInputRewritesOnKeyFetch(inputTypeName: string, destType: CompositeType): FetchDataRewrite[] | undefined {
  // When we send a fetch to a subgraph, the inputs __typename must essentially match `destType` so the proper __resolveReference
  // is called. If `destType` is a "normal" object type, that's going to be fine by default, but if `destType` is an interface
  // in the supergraph (meaning that it is either an interface or an interface object), then the underlying object might have
  // a __typename that is the concrete implementation type of the object, and we need to rewrite it.
  if (isInterfaceObjectType(destType) || isInterfaceType(destType)) {
    return [{
      kind: 'ValueSetter',
      path: [ `... on ${inputTypeName}`, typenameFieldName ],
      setValueTo: destType.name,
    }];
  }
  return undefined;
}

function extractDeferFromOperation({
  dependencyGraph,
  operation,
  deferContext,
  path,
}: {
  dependencyGraph: FetchDependencyGraph,
  operation: OperationElement,
  deferContext: DeferContext,
  path: GroupPath,
}): {
  updatedOperation: OperationElement | undefined,
  updatedDeferContext: DeferContext,
}{
  const deferArgs = operation.deferDirectiveArgs();
  if (!deferArgs) {
    return {
      updatedOperation: operation,
      updatedDeferContext: {
        ...deferContext,
        pathToDeferParent: deferContext.pathToDeferParent.concat(operation),
      }
    };
  }

  assert(deferArgs.label, 'All defers should have a lalel at this point');
  const updatedDeferRef = deferArgs.label;
  const updatedOperation = operation.withoutDefer();
  const updatedPathToDeferParent = updatedOperation ? [ updatedOperation ] : [];

  dependencyGraph.deferTracking.registerDefer({
    deferContext,
    deferArgs,
    path,
    parentType: operation.parentType,
  });

  return {
    updatedOperation,
    updatedDeferContext: {
      ...deferContext,
      currentDeferRef: updatedDeferRef,
      pathToDeferParent: updatedPathToDeferParent,
    },
  };
}

function subselectionTypeIfAbstract(selection: Selection): AbstractType | undefined {
  if (selection.kind === 'FieldSelection') {
    const fieldBaseType = baseType(selection.element.definition.type!);
    return isAbstractType(fieldBaseType) ? fieldBaseType : undefined;
  } else {
    const conditionType = selection.element.typeCondition;
    return conditionType && isAbstractType(conditionType) ? conditionType : undefined;
  }
}

function addTypenameFieldForAbstractTypes(selectionSet: SelectionSet, parentTypeIfAbstract?: AbstractType): SelectionSet {
  const handleSelection = (selection: Selection): Selection => {
      if (!selection.selectionSet) {
        return selection;
      }

      const typeIfAbstract = subselectionTypeIfAbstract(selection);
      const updatedSelectionSet = addTypenameFieldForAbstractTypes(selection.selectionSet, typeIfAbstract);
      if (updatedSelectionSet === selection.selectionSet) {
        return selection;
      } else {
        return selection.withUpdatedSelectionSet(updatedSelectionSet);
      }
  }

  if (!parentTypeIfAbstract || selectionSet.hasTopLevelTypenameField()) {
    return selectionSet.lazyMap((selection) => handleSelection(selection));
  }

  const updates = new SelectionSetUpdates();
  updates.add(new FieldSelection(new Field(parentTypeIfAbstract.typenameField()!)));
  selectionSet.selections().forEach((selection) => updates.add(handleSelection(selection)))
  return updates.toSelectionSet(selectionSet.parentType);
}

function addBackTypenameInAttachments(selectionSet: SelectionSet): SelectionSet {
  return selectionSet.lazyMap((s) => {
    const updated = s.mapToSelectionSet((ss) => addBackTypenameInAttachments(ss));
    const typenameAttachment = s.element.getAttachement(SIBLING_TYPENAME_KEY);
    if (typenameAttachment === undefined) {
      return updated;
    } else {
      // We need to add the query __typename for the current type in the current group.
      // Note that the value of the "attachement" is the alias or '' if there is no alias
      const alias = typenameAttachment === '' ? undefined : typenameAttachment;
      const typenameField = new Field(s.element.parentType.typenameField()!, undefined, undefined, alias);
      return [
        selectionOfElement(typenameField),
        updated,
      ];
    }
  });
}

function pathHasOnlyFragments(path: OperationPath): boolean {
  return path.every((element) => element.kind === 'FragmentElement');
}

function typeAtPath(parentType: CompositeType, path: OperationPath): CompositeType {
  let type = parentType;
  for (const element of path) {
    if (element.kind === 'Field') {
      const fieldType = baseType(type.field(element.name)!.type!);
      assert(isCompositeType(fieldType), () => `Invalid call fro ${path} starting at ${parentType}: ${element.definition.coordinate} is not composite`);
      type = fieldType;
    } else if (element.typeCondition) {
      const rebasedType = parentType.schema().type(element.typeCondition.name);
      assert(rebasedType && isCompositeType(rebasedType), () => `Type condition of ${element} should be composite`);
      type = rebasedType;
    }
  }
  return type;
}

function handleRequires(
  dependencyGraph: FetchDependencyGraph,
  edge: Edge,
  requiresConditions: OpPathTree,
  group: FetchGroup,
  path: GroupPath,
  context: PathContext,
  deferContext: DeferContext,
): {
  group: FetchGroup,
  path: GroupPath,
  createdGroups: FetchGroup[],
} {
  // @requires should be on an entity type, and we only support object types right now
  const entityType = edge.head.type as ObjectType;

  // In many case, we can optimize requires by merging the requirement to previously existing groups. However,
  // we only do this when the current group has only a single parent (it's hard to reason about it otherwise).
  // But the current could have multiple parents due to the graph lacking minimimality, and we don't want that
  // to needlessly prevent us from this optimization. So we do a graph reduction first (which effectively
  // just eliminate unecessary edges). To illustrate, we could be in a case like:
  //     1
  //   /  \
  // 0 --- 2
  // with current group 2. And while the group currently has 2 parents, the `reduce` step will ensure
  // the edge `0 --- 2` is removed (since the dependency of 2 on 0 is already provide transitively through 1).
  dependencyGraph.reduce();

  const parents = group.parents();
  // In general, we should do like for an edge, and create a new group _for the current subgraph_
  // that depends on the createdGroups and have the created groups depend on the current one.
  // However, we can be more efficient in general (and this is expected by the user) because
  // required fields will usually come just after a key edge (at the top of a fetch group).
  // In that case (when the path is only typeCasts), we can put the created groups directly
  // as dependency of the current group, avoiding to create a new one. Additionally, if the
  // group we're coming from is our "direct parent", we can merge it to said direct parent (which
  // effectively means that the parent group will collect the provides before taking the edge
  // to our current group).
  if (parents.length === 1 && pathHasOnlyFragments(path.inGroup())) {
    const parent = parents[0];

    // We start by computing the groups for the conditions. We do this using a copy of the current
    // group (with only the inputs) as that allows to modify this copy without modifying `group`.
    const newGroup = dependencyGraph.newKeyFetchGroup({
      subgraphName: group.subgraphName,
      mergeAt: group.mergeAt!,
      deferRef: group.deferRef
    });
    newGroup.addParent(parent);
    newGroup.copyInputsOf(group);
    const createdGroups = computeGroupsForTree(dependencyGraph, requiresConditions, newGroup, path, deferContextForConditions(deferContext));
    if (createdGroups.length === 0) {
      // All conditions were local. Just merge the newly created group back in the current group (we didn't need it)
      // and continue.
      assert(group.canMergeSiblingIn(newGroup), () => `We should be able to merge ${newGroup} into ${group} by construction`);
      group.mergeSiblingIn(newGroup);
      return {group, path, createdGroups: []};
    }

    // We know the @require needs createdGroups. We do want to know however if any of the conditions was
    // fetched from our `newGroup`. If not, then this means that the `createdGroups` don't really depend on
    // the current `group` and can be dependencies of the parent (or even merged into this parent).
    //
    // So we want to know if anything in `newGroup` selection cannot be fetched directly from the parent.
    // For that, we first remove any of `newGroup` inputs from its selection: in most case, `newGroup`
    // will just contain the key needed to jump back to its parent, and those would usually be the same
    // as the inputs. And since by definition we know `newGroup`'s inputs are already fetched, we
    // know they are not things that we need. Then, we check if what remains (often empty) can be
    // directly fetched from the parent. If it can, then we can just merge `newGroup` into that parent.
    // Otherwise, we will have to "keep it".
    // Note: it is to be sure this test is not poluted by other things in `group` that we created `newGroup`.
    newGroup.removeInputsFromSelection();
    const newGroupIsUnneeded = parent.path && newGroup.selection.canRebaseOn(typeAtPath(parent.group.selection.parentType, parent.path));
    const unmergedGroups = [];

    if (newGroupIsUnneeded) {
      // Up to this point, `newGroup` had no parent, so let's first merge `newGroup` to the parent, thus "rooting"
      // its children to it. Note that we just checked that `newGroup` selection was just its inputs, so
      // we know that merging it to the parent is mostly a no-op from that POV, except maybe for requesting
      // a few additional `__typename` we didn't before (due to the exclusion of `__typename` in the `newGroupIsUnneeded` check)
      parent.group.mergeChildIn(newGroup);

      // Now, all created groups are going to be descendant of `parentGroup`. But some of them may actually be
      // mergeable into it.
      for (const created of createdGroups) {
        // Note that `created` may not be a direct child of `parent.group`, but `canMergeChildIn` just return `false` in
        // that case, yielding the behaviour we want (not trying to merge it in).
        if (created.subgraphName === parent.group.subgraphName && parent.group.canMergeChildIn(created)) {
          parent.group.mergeChildIn(created);
        } else {
          unmergedGroups.push(created);
          // `created` cannot be merged into `parent.group`, which may typically be because they are not to the same
          // subgraph. However, while `created` currently depend on `parent.group` (directly or indirectly), that
          // dependency just come from the fact that `parent.group` is the parent of the group whose @require we're
          // dealing with. And in practice, it could well be that some of the fetches needed for that require don't
          // really depend on anything that parent fetches and could be done in parallel with it. If we detect that
          // this is the case for `created`, we can move it "up the chain of dependency".
          let currentParent: ParentRelation | undefined = parent;
          while (currentParent
            && !currentParent.group.isTopLevel
            && created.isChildOfWithArtificialDependency(currentParent.group)
          ) {
            currentParent.group.removeChild(created);
            const grandParents = currentParent.group.parents();
            assert(grandParents.length > 0, `${currentParent.group} is not top-level, so it should have parents`);
            for (const grandParent of grandParents) {
              created.addParent({
                group: grandParent.group,
                path: concatPathsInParents(grandParent.path, currentParent.path),
              });
            }
            // If we have more that 1 "grand parent", let's stop there as it would get more complicated
            // and that's probably not needed. Otherwise, we can check if `created` may be able to move even
            // further up.
            currentParent = grandParents.length === 1 ? grandParents[0] : undefined;
          }
        }
      }
    } else {
      // We cannot merge `newGroup` to the parent, either because there it fetches some things necessary to the
      // @require, or because we had more than one parent and don't know how to handle this (unsure if the later
      // can actually happen at this point tbh (?)). Bu not reason not to merge `newGroup` back to `group` so
      // we do that first.
      assert(group.canMergeSiblingIn(newGroup), () => `We should be able to merge ${newGroup} into ${group} by construction`);
      group.mergeSiblingIn(newGroup);

      // The created group depend on `group` and the dependency cannot be moved to the parent in
      // this case. However, we might still be able to merge some created group directly in the
      // parent. But for this to be true, we should essentially make sure that the dependency
      // on `group` is not a "true" dependency. That is, if the created group inputs are the same
      // as `group` inputs (and said created group is the same subgraph than the parent of
      // `group`, then it means we're only depending on values that are already in the parent and
      // can merge the group).
      if (parent.path) {
        for (const created of createdGroups) {
          if (created.subgraphName === parent.group.subgraphName
            && parent.group.canMergeGrandChildIn(created)
            && sameMergeAt(created.mergeAt, group.mergeAt)
            && group.inputs!.contains(created.inputs!)
          ) {
            parent.group.mergeGrandChildIn(created);
          } else {
            unmergedGroups.push(created);
          }
        }
      }
    }

    // If we've merged all the created groups, then all the "requires" are handled _before_ we get to the
    // current group, so we can "continue" with the current group.
    if (unmergedGroups.length == 0) {
      // We still need to add the stuffs we require though (but `group` already has a key in its inputs,
      // we don't need one).
      group.addInputs(inputsForRequire(dependencyGraph, entityType, edge, context, false).inputs);
      return { group, path, createdGroups: [] };
    }

    // If we get here, it means that @require needs the information from `unmergedGroups` (plus whatever has
    // been merged before) _and_ those rely on some information from the current `group` (if they hadn't, we
    // would have been able to merge `newGroup` to `group`'s parent). So the group we should return, which
    // is the group where the "post-@require" fields will be added, needs to a be a new group that depends
    // on all those `unmergedGroups`.
    const postRequireGroup = dependencyGraph.newKeyFetchGroup({
      subgraphName: group.subgraphName,
      mergeAt: group.mergeAt!,
      deferRef: group.deferRef
    });
    // Note that `postRequireGroup` cannot generally be merged in any of the `unmergedGroup` and we don't provide a `path`.
    postRequireGroup.addParents(unmergedGroups.map((group) => ({ group })));
    // That group also need, in general, to depend on the current `group`. That said, if we detected that the @require
    // didn't need anything of said `group` (if `newGroupIsUnneeded`), then we can depend on the parent instead.
    if (newGroupIsUnneeded) {
      postRequireGroup.addParent(parent);
    } else {
      postRequireGroup.addParent({ group, path: []});
    }

    // Note(Sylvain): I'm not 100% sure about this assert in the sense that while I cannot think of a case where `parent.path` wouldn't
    // exist, the code paths are complex enough that I'm not able to prove this easily and could easily be missing something. That said,
    // we need the path here, so this will have to do for now, and if this ever breaks in practice, we'll at least have an example to
    // guide us toward improving/fixing.
    assert(parent.path, `Missing path-in-parent for @require on ${edge} with group ${group} and parent ${parent}`);
    addPostRequireInputs(
      dependencyGraph,
      path.forParentOfGroup(parent.path, parent.group.parentType.schema()),
      entityType,
      edge,
      context,
      parent.group,
      postRequireGroup,
    );
    updateCreatedGroups(unmergedGroups, postRequireGroup);
    return {
      group: postRequireGroup,
      path: path.forNewKeyFetch(createFetchInitialPath(dependencyGraph.supergraphSchema, entityType, context)),
      createdGroups: unmergedGroups,
    };
  } else {
    // We're in the somewhat simpler case where a @require happens somewhere in the middle of a subgraph query (so, not
    // just after having jumped to that subgraph). In that case, there isn't tons of optimisation we can do: we have to
    // see what satisfying the @require necessitate, and if it needs anything from another subgraph, we have to stop the
    // current subgraph fetch there, get the requirements from other subgraphs, and then resume the query of that particular subgraph.
    const createdGroups = computeGroupsForTree(dependencyGraph, requiresConditions, group, path, deferContextForConditions(deferContext));
    // If we didn't created any group, that means the whole condition was fetched from the current group
    // and we're good.
    if (createdGroups.length == 0) {
      return { group, path, createdGroups: []};
    }

    // We need to create a new group, on the same subgraph `group`, where we resume fetching the field for
    // which we handle the @requires _after_ we've delt with the `requiresConditionsGroups`.
    // Note that we know the conditions will include a key for our group so we can resume properly.
    const newGroup = dependencyGraph.newKeyFetchGroup({
      subgraphName: group.subgraphName,
      mergeAt: path.inResponse(),
    });
    newGroup.addParents(
      createdGroups.map((group) => ({
        group,
        // Usually, computing the path of our new group into the created groups
        // is not entirely trivial, but there is at least the relatively common
        // case where the 2 groups we look at have:
        // 1) the same `mergeAt`, and
        // 2) the same parentType; in that case, we can basically infer those 2
        //    groups apply at the same "place" and so the "path in parent" is
        //    empty. TODO: it should probably be possible to generalize this by
        //    checking the `mergeAt` plus analyzing the selection but that
        //    warrants some reflection...
        path: sameMergeAt(group.mergeAt, newGroup.mergeAt)
          && sameType(group.parentType, newGroup.parentType)
          ? []
          : undefined,
      })),
    );
    addPostRequireInputs(
      dependencyGraph,
      path,
      entityType,
      edge,
      context,
      group,
      newGroup,
    );
    updateCreatedGroups(createdGroups, newGroup);
    return {
      group: newGroup,
      path: path.forNewKeyFetch(createFetchInitialPath(dependencyGraph.supergraphSchema, entityType, context)),
      createdGroups,
    };
  }
}

function addPostRequireInputs(
  dependencyGraph: FetchDependencyGraph,
  requirePath: GroupPath,
  entityType: ObjectType,
  edge: Edge,
  context: PathContext,
  preRequireGroup: FetchGroup,
  postRequireGroup: FetchGroup,
) {
  const { inputs, keyInputs } = inputsForRequire(dependencyGraph, entityType, edge, context);
  // Note that `computeInputRewritesOnKeyFetch` will return `undefined` in general, but if `entityType` is an interface/interface object,
  // then we need those rewrites to ensure the underlying fetch is valid.
  postRequireGroup.addInputs(
    inputs,
    computeInputRewritesOnKeyFetch(entityType.name, entityType)
  );
  if (keyInputs) {
    // It could be the key used to resume fetching after the @require is already fetched in the original group, but we cannot
    // guarantee it, so we add it now (and if it was already selected, this is a no-op).
    preRequireGroup.addAtPath(requirePath.inGroup(), keyInputs.selections());
  }
}

function newCompositeTypeSelectionSet(type: CompositeType): MutableSelectionSet {
  const selectionSet = MutableSelectionSet.empty(type);
  selectionSet.updates().add(new FieldSelection(new Field(type.typenameField()!)));
  return selectionSet;
}

function inputsForRequire(
  dependencyGraph: FetchDependencyGraph,
  entityType: ObjectType,
  edge: Edge,
  context: PathContext,
  includeKeyInputs: boolean = true
): {
  inputs: SelectionSet,
  keyInputs: SelectionSet | undefined,
}{
  // This method is actually called for to handle conditions of @requires, but also to fetch `__typename` in the
  // case of "fake downcast on an @interfaceObject". In that later case, once we're fetched that `__typename`,
  // we want to wrap the input into the "downcasted" type, not the @interfaceObject one, so that we don't end
  // up querying some fields in the @interfaceObject subgraph for entities that we know won't match a type
  // condition of the query.
  const isInterfaceObjectDownCast = edge.transition.kind === 'InterfaceObjectFakeDownCast';
  const inputTypeName = isInterfaceObjectDownCast ? edge.transition.castedTypeName : entityType.name;
  const inputType = dependencyGraph.supergraphSchema.type(inputTypeName);
  assert(inputType && isCompositeType(inputType), () => `Type ${inputTypeName} should exist in the supergraph and be a composite type`);

  const fullSelectionSet = newCompositeTypeSelectionSet(inputType);
  fullSelectionSet.updates().add(edge.conditions!);
  let keyInputs: MutableSelectionSet | undefined = undefined;
  if (includeKeyInputs) {
    const keyCondition = getLocallySatisfiableKey(dependencyGraph.federatedQueryGraph, edge.head);
    assert(keyCondition, () => `Due to @require, validation should have required a key to be present for ${edge}`);
    let keyConditionAsInput = keyCondition;
    if (isInterfaceObjectDownCast) {
      // This means that conditions parents are on the @interfaceObject type, but we actually want to select only the
      // `inputTypeName` implementation, the `mergeIn` below will try to add fields from the interface to one of the
      // implementationt type. Which `mergeIn` usually let us do as that's safe, but because `keyCondition` are on
      // the @interfaceObject subgraph, the type there is not an interface. To work around this, we "rebase" the
      // condition on the supergraph type (which is an interface) first, which lets the `mergeIn` work.
      const supergraphItfType = dependencyGraph.supergraphSchema.type(entityType.name);
      assert(supergraphItfType && isInterfaceType(supergraphItfType), () => `Type ${entityType} should be an interface in the supergraph`);
      // Note: we are rebasing on another schema below, but we also known that we're working on a full expanded
      // selection set (no spread), so passing undefined is actually correct.
      keyConditionAsInput = keyConditionAsInput.rebaseOn({ parentType: supergraphItfType, fragments: undefined, errorIfCannotRebase: true });
    }
    fullSelectionSet.updates().add(keyConditionAsInput);

    // Note that `keyInputs` are used to ensure those input are fetch on the original group, the one having `edge`. In
    // the case of an @interfaceObject downcast, that's the subgraph with said @interfaceObject, so in that case we
    // should just use `entityType` (that @interfaceObject type), not input type which will be an implementation the
    // subgraph does not know in that particular case.
    keyInputs = newCompositeTypeSelectionSet(entityType);
    keyInputs.updates().add(keyCondition);
  }
  return {
    inputs: wrapInputsSelections(inputType, fullSelectionSet.get(), context),
    keyInputs: keyInputs?.get(),
  };
}

const representationsVariable = new Variable('representations');
function representationsVariableDefinition(schema: Schema): VariableDefinition {
  const metadata = federationMetadata(schema);
  assert(metadata, 'Expected schema to be a federation subgraph')
  const representationsType = new NonNullType(new ListType(new NonNullType(metadata.anyType())));
  return new VariableDefinition(schema, representationsVariable, representationsType);
}

function operationForEntitiesFetch({
  subgraphSchema,
  selectionSet,
  allVariableDefinitions,
  operationName,
}: {
  subgraphSchema: Schema,
  selectionSet: SelectionSet,
  allVariableDefinitions: VariableDefinitions,
  operationName?: string,
}): Operation {
  const variableDefinitions = new VariableDefinitions();
  variableDefinitions.add(representationsVariableDefinition(subgraphSchema));

  variableDefinitions.addAll(
    allVariableDefinitions.filter(selectionSet.usedVariables()),
  );

  const queryType = subgraphSchema.schemaDefinition.rootType('query');
  assert(
    queryType,
    `Subgraphs should always have a query root (they should at least provides _entities)`,
  );

  const entities = queryType.field(entitiesFieldName);
  assert(entities, `Subgraphs should always have the _entities field`);

  const entitiesCall = selectionSetOfElement(
    new Field(
      entities,
      { representations: representationsVariable },
    ),
    selectionSet,
  );

  // Note that this is called _before_ named fragments reuse is attempted, so there is not spread in
  // the selection, hence the `undefined` for fragments.
  return new Operation(subgraphSchema, 'query', entitiesCall, variableDefinitions, undefined, operationName);
}

type ArgumentDefinitionWithType = RequiredProperties<ArgumentDefinition<FieldDefinition<any>>, 'type'>;
class Finder {
  constructor(readonly target: FieldDefinition<any>) {}

  fieldName(): string {
    return this.target.name;
  }

  entityType(): NamedType {
    const entityType = this.target.type;
    assert(entityType, 'finder must return a defined type');
    return entityType as NamedType;
  }

  arguments(): Readonly<ArgumentDefinition<FieldDefinition<any>>[]> {
    return this.target.arguments();
  }

  /**
   * Return type for this function looks weird, but it's just a fancy way of saying that we want to strip the `undefined` possibility of a return type
   * the ArgumentDefinition getter for type. This allows us to assert here that the type exists without needing asserts or type assertions(!) in all users of this function.
   */
  argument(idx: number): ArgumentDefinitionWithType {
    const arg = this.target.arguments()[idx];
    assert(arg, `Argument at index ${idx} exists`);

    // do the type assertion
    assert(
      ((arg): arg is ArgumentDefinitionWithType => arg.type !== undefined)(arg),
      `Argument at index ${idx} has a type`,
    );
    return arg;
  }
}

function generateRandomString(length: number = 8) {
  const chars = 'ABCDEFGHIJKLMNOPQRSTUVWXYZabcdefghijklmnopqrstuvwxyz0123456789';
  let result = '';
  for (let i = 0; i < length; i++) {
    result += chars.charAt(Math.floor(Math.random() * chars.length));
  }
  return result;
}

function generateNameForFinderArg (argName: string, entityName: string, selectionSet: SelectionSet): string {
  const usedNames = new Set(selectionSet.usedVariables().map(v => v.name));
  let count = 0;
  if (!usedNames.has(argName)) {
    return argName;
  }
  while (count < 10) {
    const candidate = `__finder_${entityName}_${argName}_${generateRandomString()}`;
    if (!usedNames.has(candidate)) {
      return candidate;
    }
    count += 1;
  }
  assert(false, `Could not find a name for ${argName} in ${selectionSet}`);
}

function operationForFindersFetch({
  subgraphSchema,
  selectionSet,
  allVariableDefinitions,
  operationName,
  finder,
  variableName,
}: {
  subgraphSchema: Schema,
  selectionSet: SelectionSet,
  allVariableDefinitions: VariableDefinitions,
  operationName?: string,
  finder: Finder,
  variableName: string,
}): Operation {
  const inputField = finder.argument(0);
  const variableDefinitions = new VariableDefinitions();
  const variable = new Variable(variableName);
  const metadata = federationMetadata(subgraphSchema);
  assert(metadata, 'Expected schema to be a federation subgraph');
  variableDefinitions.add(new VariableDefinition(subgraphSchema, variable, inputField.type));
  variableDefinitions.addAll(
    allVariableDefinitions.filter(selectionSet.usedVariables()),
  );

  const queryType = subgraphSchema.schemaDefinition.rootType('query');
  assert(
    queryType,
    `Subgraphs should always have a query root`,
  );

  const finderField = queryType.field(finder.fieldName());
  assert(finderField, `@finder field exists on subgraph`);

  const newSelections = new Map<string, Selection>();
  newSelections.set(finderField.name, new FieldSelection(
    new Field(
      finderField,
      { [inputField.name]: variable },
    ),
    selectionSet,
  ));
  const finderCall: SelectionSet = new SelectionSet(queryType, newSelections);

  return new Operation(subgraphSchema, 'query', finderCall, variableDefinitions, undefined, operationName);
}

function operationForQueryFetch(
  subgraphSchema: Schema,
  rootKind: SchemaRootKind,
  selectionSet: SelectionSet,
  allVariableDefinitions: VariableDefinitions,
  operationName?: string
): Operation {
  // Note that this is called _before_ named fragments reuse is attempted, so there is not spread in
  // the selection, hence the `undefined` for fragments.
  return new Operation(subgraphSchema, rootKind, selectionSet, allVariableDefinitions.filter(selectionSet.usedVariables()), undefined, operationName);
}<|MERGE_RESOLUTION|>--- conflicted
+++ resolved
@@ -58,17 +58,14 @@
   InterfaceType,
   FragmentSelection,
   possibleRuntimeTypes,
-<<<<<<< HEAD
+  typesCanBeMerged,
+  Supergraph,
+  sameType,
   FederationDirectiveName,
   ArgumentDefinition,
   FieldDefinition,
   NamedType,
   RequiredProperties,
-=======
-  typesCanBeMerged,
-  Supergraph,
-  sameType,
->>>>>>> 555d60d2
 } from "@apollo/federation-internals";
 import {
   advanceSimultaneousPathsWithOperation,
