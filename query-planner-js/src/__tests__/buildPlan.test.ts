--- conflicted
+++ resolved
@@ -1,7 +1,7 @@
 import { QueryPlanner } from '@apollo/query-planner';
 import {
+  assert,
   asFed2SubgraphDocument,
-  assert,
   operationFromDocument,
   ServiceDefinition,
   Supergraph,
@@ -8603,7 +8603,219 @@
   });
 });
 
-<<<<<<< HEAD
+describe('handles operations with directives', () => {
+  const subgraphA = {
+    name: 'subgraphA',
+    typeDefs: gql`
+      directive @operation on MUTATION | QUERY | SUBSCRIPTION
+      directive @field on FIELD
+
+      type Foo @key(fields: "id") {
+        id: ID!
+        bar: String
+        t: T!
+      }
+
+      type T @key(fields: "id") {
+        id: ID!
+      }
+
+      type Query {
+        foo: Foo
+      }
+
+      type Mutation {
+        updateFoo(bar: String): Foo
+      }
+    `,
+  };
+
+  const subgraphB = {
+    name: 'subgraphB',
+    typeDefs: gql`
+      directive @operation on MUTATION | QUERY | SUBSCRIPTION
+      directive @field on FIELD
+
+      type Foo @key(fields: "id") {
+        id: ID!
+        baz: Int
+      }
+
+      type T @key(fields: "id") {
+        id: ID!
+        f1: String
+      }
+    `,
+  };
+
+  const [api, queryPlanner] = composeAndCreatePlanner(subgraphA, subgraphB);
+
+  test('if directives at the operation level are passed down to subgraph queries', () => {
+    const operation = operationFromDocument(
+      api,
+      gql`
+        query Operation @operation {
+          foo @field {
+            bar @field
+            baz @field
+            t @field {
+              f1 @field
+            }
+          }
+        }
+      `,
+    );
+
+    const queryPlan = queryPlanner.buildQueryPlan(operation);
+
+    const A_fetch_nodes = findFetchNodes(subgraphA.name, queryPlan.node);
+    expect(A_fetch_nodes).toHaveLength(1);
+    // Note: The query is expected to carry the `@operation` directive.
+    expect(parse(A_fetch_nodes[0].operation)).toMatchInlineSnapshot(`
+      query Operation__subgraphA__0 @operation {
+        foo @field {
+          __typename
+          id
+          bar @field
+          t @field {
+            __typename
+            id
+          }
+        }
+      }
+    `);
+
+    const B_fetch_nodes = findFetchNodes(subgraphB.name, queryPlan.node);
+    expect(B_fetch_nodes).toHaveLength(2);
+    // Note: The query is expected to carry the `@operation` directive.
+    expect(parse(B_fetch_nodes[0].operation)).toMatchInlineSnapshot(`
+      query Operation__subgraphB__1($representations: [_Any!]!) @operation {
+        _entities(representations: $representations) {
+          ... on Foo {
+            baz @field
+          }
+        }
+      }
+    `);
+    // Note: The query is expected to carry the `@operation` directive.
+    expect(parse(B_fetch_nodes[1].operation)).toMatchInlineSnapshot(`
+      query Operation__subgraphB__2($representations: [_Any!]!) @operation {
+        _entities(representations: $representations) {
+          ... on T {
+            f1 @field
+          }
+        }
+      }
+    `);
+  }); // end of `test`
+
+  test('if directives on mutations are passed down to subgraph queries', () => {
+    const operation = operationFromDocument(
+      api,
+      gql`
+        mutation TestMutation @operation {
+          updateFoo(bar: "something") @field {
+            id @field
+            bar @field
+          }
+        }
+      `,
+    );
+
+    const queryPlan = queryPlanner.buildQueryPlan(operation);
+
+    const A_fetch_nodes = findFetchNodes(subgraphA.name, queryPlan.node);
+    expect(A_fetch_nodes).toHaveLength(1);
+    // Note: The query is expected to carry the `@operation` directive.
+    expect(parse(A_fetch_nodes[0].operation)).toMatchInlineSnapshot(`
+      mutation TestMutation__subgraphA__0 @operation {
+        updateFoo(bar: "something") @field {
+          id @field
+          bar @field
+        }
+      }
+    `);
+  }); // end of `test`
+
+  test('if directives with arguments applied on queries are ok', () => {
+    const subgraph1 = {
+      name: 'Subgraph1',
+      typeDefs: gql`
+        directive @noArgs on QUERY
+        directive @withArgs(arg1: String) on QUERY
+
+        type Query {
+          test: String!
+        }
+      `,
+    };
+
+    const subgraph2 = {
+      name: 'Subgraph2',
+      typeDefs: gql`
+        directive @noArgs on QUERY
+        directive @withArgs(arg1: String) on QUERY
+      `,
+    };
+
+    const query = gql`
+      query @noArgs @withArgs(arg1: "hi") {
+        test
+      }
+    `;
+
+    const [api, qp] = composeAndCreatePlanner(subgraph1, subgraph2);
+    const op = operationFromDocument(api, query);
+    const queryPlan = qp.buildQueryPlan(op);
+    const fetch_nodes = findFetchNodes(subgraph1.name, queryPlan.node);
+    expect(fetch_nodes).toHaveLength(1);
+    // Note: The query is expected to carry the `@noArgs` and `@withArgs` directive.
+    expect(parse(fetch_nodes[0].operation)).toMatchInlineSnapshot(`
+      query @noArgs @withArgs(arg1: "hi") {
+        test
+      }
+    `);
+  });
+
+  test('subgraph query retains the query variables used in the directives applied to the query', () => {
+    const subgraph1 = {
+      name: 'Subgraph1',
+      typeDefs: gql`
+        directive @withArgs(arg1: String) on QUERY
+
+        type Query {
+          test: String!
+        }
+      `,
+    };
+
+    const subgraph2 = {
+      name: 'Subgraph2',
+      typeDefs: gql`
+        directive @withArgs(arg1: String) on QUERY
+      `,
+    };
+
+    const query = gql`
+      query testQuery($some_var: String!) @withArgs(arg1: $some_var) {
+        test
+      }
+    `;
+
+    const [api, qp] = composeAndCreatePlanner(subgraph1, subgraph2);
+    const op = operationFromDocument(api, query);
+    const queryPlan = qp.buildQueryPlan(op);
+    const fetch_nodes = findFetchNodes(subgraph1.name, queryPlan.node);
+    expect(fetch_nodes).toHaveLength(1);
+    // Note: `($some_var: String!)` used to be missing.
+    expect(parse(fetch_nodes[0].operation)).toMatchInlineSnapshot(`
+      query testQuery__Subgraph1__0($some_var: String!) @withArgs(arg1: $some_var) {
+        test
+      }
+    `); // end of test
+  });
+}); // end of `describe`
+
 describe('@fromContext impacts on query planning', () => {
   it('fromContext variable is from same subgraph', () => {
     const subgraph1 = {
@@ -8613,13 +8825,11 @@
         type Query {
           t: T!
         }
-
         type T @key(fields: "id") @context(name: "context") {
           id: ID!
           u: U!
           prop: String!
         }
-
         type U @key(fields: "id") {
           id: ID!
           b: String!
@@ -8635,7 +8845,6 @@
         type Query {
           a: Int!
         }
-
         type U @key(fields: "id") {
           id: ID!
         }
@@ -8721,13 +8930,11 @@
         type Query {
           t: T!
         }
-
         type T @key(fields: "id") @context(name: "context") {
           id: ID!
           u: U!
           prop: String! @external
         }
-
         type U @key(fields: "id") {
           id: ID!
           field(a: String! @fromContext(field: "$context { prop }")): Int!
@@ -8742,12 +8949,10 @@
         type Query {
           a: Int!
         }
-
         type T @key(fields: "id") {
           id: ID!
           prop: String!
         }
-
         type U @key(fields: "id") {
           id: ID!
         }
@@ -8862,174 +9067,25 @@
         type Query {
           t: T!
         }
-
         type T @key(fields: "id") @context(name: "context") {
           id: ID!
           u: U!
           prop: [String]!
         }
-
         type U @key(fields: "id") {
           id: ID!
           field(a: [String]! @fromContext(field: "$context { prop }")): Int!
-=======
-describe('handles operations with directives', () => {
-  const subgraphA = {
-    name: 'subgraphA',
-    typeDefs: gql`
-      directive @operation on MUTATION | QUERY | SUBSCRIPTION
-      directive @field on FIELD
-
-      type Foo @key(fields: "id") {
-        id: ID!
-        bar: String
-        t: T!
-      }
-
-      type T @key(fields: "id") {
-        id: ID!
-      }
-
-      type Query {
-        foo: Foo
-      }
-
-      type Mutation {
-        updateFoo(bar: String): Foo
-      }
-    `,
-  };
-
-  const subgraphB = {
-    name: 'subgraphB',
-    typeDefs: gql`
-      directive @operation on MUTATION | QUERY | SUBSCRIPTION
-      directive @field on FIELD
-
-      type Foo @key(fields: "id") {
-        id: ID!
-        baz: Int
-      }
-
-      type T @key(fields: "id") {
-        id: ID!
-        f1: String
-      }
-    `,
-  };
-
-  const [api, queryPlanner] = composeAndCreatePlanner(subgraphA, subgraphB);
-
-  test('if directives at the operation level are passed down to subgraph queries', () => {
-    const operation = operationFromDocument(
-      api,
-      gql`
-        query Operation @operation {
-          foo @field {
-            bar @field
-            baz @field
-            t @field {
-              f1 @field
-            }
-          }
-        }
-      `,
-    );
-
-    const queryPlan = queryPlanner.buildQueryPlan(operation);
-
-    const A_fetch_nodes = findFetchNodes(subgraphA.name, queryPlan.node);
-    expect(A_fetch_nodes).toHaveLength(1);
-    // Note: The query is expected to carry the `@operation` directive.
-    expect(parse(A_fetch_nodes[0].operation)).toMatchInlineSnapshot(`
-      query Operation__subgraphA__0 @operation {
-        foo @field {
-          __typename
-          id
-          bar @field
-          t @field {
-            __typename
-            id
-          }
-        }
-      }
-    `);
-
-    const B_fetch_nodes = findFetchNodes(subgraphB.name, queryPlan.node);
-    expect(B_fetch_nodes).toHaveLength(2);
-    // Note: The query is expected to carry the `@operation` directive.
-    expect(parse(B_fetch_nodes[0].operation)).toMatchInlineSnapshot(`
-      query Operation__subgraphB__1($representations: [_Any!]!) @operation {
-        _entities(representations: $representations) {
-          ... on Foo {
-            baz @field
-          }
-        }
-      }
-    `);
-    // Note: The query is expected to carry the `@operation` directive.
-    expect(parse(B_fetch_nodes[1].operation)).toMatchInlineSnapshot(`
-      query Operation__subgraphB__2($representations: [_Any!]!) @operation {
-        _entities(representations: $representations) {
-          ... on T {
-            f1 @field
-          }
-        }
-      }
-    `);
-  }); // end of `test`
-
-  test('if directives on mutations are passed down to subgraph queries', () => {
-    const operation = operationFromDocument(
-      api,
-      gql`
-        mutation TestMutation @operation {
-          updateFoo(bar: "something") @field {
-            id @field
-            bar @field
-          }
-        }
-      `,
-    );
-
-    const queryPlan = queryPlanner.buildQueryPlan(operation);
-
-    const A_fetch_nodes = findFetchNodes(subgraphA.name, queryPlan.node);
-    expect(A_fetch_nodes).toHaveLength(1);
-    // Note: The query is expected to carry the `@operation` directive.
-    expect(parse(A_fetch_nodes[0].operation)).toMatchInlineSnapshot(`
-      mutation TestMutation__subgraphA__0 @operation {
-        updateFoo(bar: "something") @field {
-          id @field
-          bar @field
-        }
-      }
-    `);
-  }); // end of `test`
-
-  test('if directives with arguments applied on queries are ok', () => {
-    const subgraph1 = {
-      name: 'Subgraph1',
-      typeDefs: gql`
-        directive @noArgs on QUERY
-        directive @withArgs(arg1: String) on QUERY
-
-        type Query {
-          test: String!
->>>>>>> 938439b0
         }
       `,
     };
 
     const subgraph2 = {
       name: 'Subgraph2',
-<<<<<<< HEAD
       url: 'https://Subgraph2',
       typeDefs: gql`
         type Query {
           a: Int!
         }
-
         type U @key(fields: "id") {
           id: ID!
         }
@@ -9080,65 +9136,26 @@
         type Query {
           t: [T]!
         }
-
         type T @key(fields: "id") @context(name: "context") {
           id: ID!
           u: U!
           prop: String!
         }
-
         type U @key(fields: "id") {
           id: ID!
           b: String!
           field(a: String! @fromContext(field: "$context { prop }")): Int!
-=======
-      typeDefs: gql`
-        directive @noArgs on QUERY
-        directive @withArgs(arg1: String) on QUERY
-      `,
-    };
-
-    const query = gql`
-      query @noArgs @withArgs(arg1: "hi") {
-        test
-      }
-    `;
-
-    const [api, qp] = composeAndCreatePlanner(subgraph1, subgraph2);
-    const op = operationFromDocument(api, query);
-    const queryPlan = qp.buildQueryPlan(op);
-    const fetch_nodes = findFetchNodes(subgraph1.name, queryPlan.node);
-    expect(fetch_nodes).toHaveLength(1);
-    // Note: The query is expected to carry the `@noArgs` and `@withArgs` directive.
-    expect(parse(fetch_nodes[0].operation)).toMatchInlineSnapshot(`
-      query @noArgs @withArgs(arg1: "hi") {
-        test
-      }
-    `);
-  });
-
-  test('subgraph query retains the query variables used in the directives applied to the query', () => {
-    const subgraph1 = {
-      name: 'Subgraph1',
-      typeDefs: gql`
-        directive @withArgs(arg1: String) on QUERY
-
-        type Query {
-          test: String!
->>>>>>> 938439b0
         }
       `,
     };
 
     const subgraph2 = {
       name: 'Subgraph2',
-<<<<<<< HEAD
       url: 'https://Subgraph2',
       typeDefs: gql`
         type Query {
           a: Int!
         }
-
         type U @key(fields: "id") {
           id: ID!
         }
@@ -9215,30 +9232,4 @@
       }
     `);
   });
-});
-=======
-      typeDefs: gql`
-        directive @withArgs(arg1: String) on QUERY
-      `,
-    };
-
-    const query = gql`
-      query testQuery($some_var: String!) @withArgs(arg1: $some_var) {
-        test
-      }
-    `;
-
-    const [api, qp] = composeAndCreatePlanner(subgraph1, subgraph2);
-    const op = operationFromDocument(api, query);
-    const queryPlan = qp.buildQueryPlan(op);
-    const fetch_nodes = findFetchNodes(subgraph1.name, queryPlan.node);
-    expect(fetch_nodes).toHaveLength(1);
-    // Note: `($some_var: String!)` used to be missing.
-    expect(parse(fetch_nodes[0].operation)).toMatchInlineSnapshot(`
-      query testQuery__Subgraph1__0($some_var: String!) @withArgs(arg1: $some_var) {
-        test
-      }
-    `); // end of test
-  });
-}); // end of `describe`
->>>>>>> 938439b0
+});