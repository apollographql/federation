--- conflicted
+++ resolved
@@ -1,21 +1,12 @@
 # CHANGELOG for `@apollo/query-planner`
 
-<<<<<<< HEAD
-## 2.9.0-connectors.0
-=======
 ## 2.8.1
->>>>>>> b258406a
 
 ### Patch Changes
 
 - Updated dependencies []:
-<<<<<<< HEAD
-  - @apollo/federation-internals@2.9.0-connectors.0
-  - @apollo/query-graphs@2.9.0-connectors.0
-=======
   - @apollo/federation-internals@2.8.1
   - @apollo/query-graphs@2.8.1
->>>>>>> b258406a
 
 ## 2.8.0
 
