--- conflicted
+++ resolved
@@ -1,10 +1,6 @@
 {
   "name": "@apollo/query-planner",
-<<<<<<< HEAD
-  "version": "2.7.4-testing.1",
-=======
   "version": "2.7.6",
->>>>>>> c2eebb95
   "description": "Apollo Query Planner",
   "author": "Apollo <packages@apollographql.com>",
   "main": "dist/index.js",
@@ -29,13 +25,8 @@
     "access": "public"
   },
   "dependencies": {
-<<<<<<< HEAD
-    "@apollo/federation-internals": "2.7.4-testing.1",
-    "@apollo/query-graphs": "2.7.4-testing.1",
-=======
     "@apollo/federation-internals": "2.7.6",
     "@apollo/query-graphs": "2.7.6",
->>>>>>> c2eebb95
     "@apollo/utils.keyvaluecache": "^2.1.0",
     "chalk": "^4.1.0",
     "deep-equal": "^2.0.5",
