--- conflicted
+++ resolved
@@ -1,10 +1,6 @@
 {
   "name": "@apollo/query-planner",
-<<<<<<< HEAD
-  "version": "2.8.0-connectors.5",
-=======
   "version": "2.8.0",
->>>>>>> 868c73c9
   "description": "Apollo Query Planner",
   "author": "Apollo <packages@apollographql.com>",
   "main": "dist/index.js",
@@ -29,13 +25,8 @@
     "access": "public"
   },
   "dependencies": {
-<<<<<<< HEAD
-    "@apollo/federation-internals": "2.8.0-connectors.5",
-    "@apollo/query-graphs": "2.8.0-connectors.5",
-=======
     "@apollo/federation-internals": "2.8.0",
     "@apollo/query-graphs": "2.8.0",
->>>>>>> 868c73c9
     "@apollo/utils.keyvaluecache": "^2.1.0",
     "chalk": "^4.1.0",
     "deep-equal": "^2.0.5",
