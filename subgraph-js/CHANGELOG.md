--- conflicted
+++ resolved
@@ -4,11 +4,8 @@
 
 ## vNext
 
-<<<<<<< HEAD
-=======
 ## 2.3.0
 
->>>>>>> 972580b4
 - Adds support for the 2.3 version of the federation spec (that is, `@link(url: "https://specs.apollo.dev/federation/v2.3")`), with:
   - New `@interfaceObject` directive and support for keys on interfaces.
 
