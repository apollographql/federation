--- conflicted
+++ resolved
@@ -4,11 +4,8 @@
 
 ## vNext
 
-<<<<<<< HEAD
-- Fix definition of `@key` to be repeatable [PR #1826](https://github.com/apollographql/federation/pull/1826)
-=======
 - Fix output of `printSubgraphSchema` method, ensuring it can be read back by composition and `buildSubgraphSchema` [PR #1831](https://github.com/apollographql/federation/pull/1831).
->>>>>>> 6480e5c1
+- Fix definition of `@key` to be repeatable [PR #1826](https://github.com/apollographql/federation/pull/1826).
 
 ## 2.0.2-alpha.1
 
