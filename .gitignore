--- conflicted
+++ resolved
@@ -33,10 +33,5 @@
 # Local Netlify folder
 .netlify
 
-<<<<<<< HEAD
-# IntelliJ IDEs
-.idea
-=======
 # JetBrains IDE config
-.idea/
->>>>>>> eeb9b9c7
+.idea/