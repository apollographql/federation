import {
  assert,
  MultiMap,
  InterfaceType,
  isInterfaceType,
  isFed1Supergraph,
  isObjectType,
  isUnionType,
  NamedType,
  ObjectType,
  Schema,
  SchemaRootKind,
  Type,
  UnionType,
  baseType,
  SelectionSet,
  isFederationSubgraphSchema,
  CompositeType,
  extractSubgraphsFromSupergraph,
  FieldDefinition,
  isCompositeType,
  parseFieldSetArgument,
  AbstractType,
  isAbstractType,
  possibleRuntimeTypes,
  MapWithCachedArrays,
  mapKeys,
  firstOf,
  FEDERATION_RESERVED_SUBGRAPH_NAME,
  federationMetadata,
  FederationMetadata,
  DirectiveDefinition,
} from '@apollo/federation-internals';
import { inspect } from 'util';
import { DownCast, FieldCollection, subgraphEnteringTransition, SubgraphEnteringTransition, Transition, KeyResolution, RootTypeResolution } from './transition';
import { preComputeNonTrivialFollowupEdges } from './nonTrivialEdgePrecomputing';

// We use our federation reserved subgraph name to avoid risk of conflict with other subgraph names (wouldn't be a huge
// deal, but safer that way). Using something short like `_` is also on purpose: it makes it stand out in debug messages
// without taking space.
export const FEDERATED_GRAPH_ROOT_SOURCE = FEDERATION_RESERVED_SUBGRAPH_NAME;
const FEDERATED_GRAPH_ROOT_SCHEMA = new Schema();

export function federatedGraphRootTypeName(rootKind: SchemaRootKind): string {
  return `[${rootKind}]`;
}

export function isFederatedGraphRootType(type: NamedType) {
  return type.name.startsWith('[') && type.name.endsWith(']');
}

/**
 * A vertex of a query graph, which points to a type (definition) in a particular graphQL schema (the `source` being
 * an identifier for that schema).
 *
 * @see QueryGraph
 */
export class Vertex {
  constructor(
    /** Index used for this vertex in the query graph it is part of. */
    readonly index: number,
    /** The graphQL type the vertex points to. */
    readonly type: NamedType,
    /**
     * An identifier of the underlying schema containing the `type` this vertex points to.
     * This is mainly used in "federated" query graphs, where the `source` is a subgraph name.
     */
    readonly source : string
  ) {}

  toString(): string {
    return `${this.type}(${this.source})`;
  }
}

/**
 * A "root" `Vertex`, that is a vertex that one of the root of a query graph.
 *
 * @see Vertex
 * @see QueryGraph.roots
 */
export class RootVertex extends Vertex {
  constructor(
    readonly rootKind: SchemaRootKind,
    index: number,
    type: NamedType,
    source : string
  ) {
    super(index, type, source);
  }

  toString(): string {
    return super.toString() + '*';
  }
}

function toRootVertex(vertex: Vertex, rootKind: SchemaRootKind): RootVertex {
  return new RootVertex(rootKind, vertex.index, vertex.type, vertex.source);
}

export function isRootVertex(vertex: Vertex): vertex is RootVertex {
  return vertex instanceof RootVertex;
}

/**
 * An edge of a query graph.
 *
 * Query graphs are directed and an edge goes from its `head` vertex to its `tail` one.
 * Edges also have additional metadata: their `transition` and, optionally, `conditions`.
 */
export class Edge {
  private _conditions?: SelectionSet;

  constructor(
    /**
     * Index used for this edge in the query graph it is part of (note that this index is "scoped" within
     * the head vertex, meaning that if 2 different vertices of the same query graph both have a single
     * out-edge, then both of those edges have index 0, and if a vertex has 3 out-edges, their index will
      * be 0, 1 and 2).
     */
    public readonly index: number,
    /**
     * The vertex from which the edge starts.
     */
    public readonly head: Vertex,
    /**
     * The vertex on which the edge ends.
     */
    public readonly tail: Vertex,
    /**
     * Indicates what kind of edges this is and what the edges does/represents.
     * For instance, if the edge represents a field, the `transition` will be a `FieldCollection` transition
     * and will link to the definition of the field it represents.
     *
     * @see Transition
     */
    public readonly transition: Transition,
    /**
     * Optional conditions on an edge.
     *
     * Conditions are a select of selections (in the graphQL sense) that the traversal of a query graph
     * needs to "collect" (traverse edges with transitions corresponding to those selections) in order
     * to be able to collect that edge.
     *
     * Conditions are primarily used for edges corresponding to @key, in which case they correspond
     * to the fields composing the key. In other words, for a key edges, conditions basically represents
     * the fact that you need the key to be able to use a key edge.
     *
     * Outside of keys, @requires also rely on conditions.
     */
    conditions?: SelectionSet,
  ) {
    // Edges are meant to be immutable once a query graph is fully built. More precisely,
    // the whole query graph must be immutable once constructed since the query planner reuses
    // it for buiding multiple plans.
    // To ensure it/avoid hard-to-find bugs, we freeze the conditions (and because the caller might
    // not expect that this method freezes its input, we clone first), which ensure that if we add
    // them to another selection set during query planning, they will get automatically cloned first
    // (and thus this instance will not be modified). This fixes #1750 in particular and should
    // avoid such issue in the future.
    this._conditions = conditions?.clone()?.freeze();
  }

  get conditions(): SelectionSet | undefined {
    return this._conditions;
  }

  isEdgeForField(name: string): boolean {
    return this.transition.kind === 'FieldCollection' && this.transition.definition.name === name;
  }

  matchesSupergraphTransition(otherTransition: Transition): boolean {
    assert(otherTransition.collectOperationElements, "Supergraphs shouldn't have transition that don't collect elements");
    const transition = this.transition;
    switch (transition.kind) {
      case 'FieldCollection': return otherTransition.kind === 'FieldCollection' && transition.definition.name === otherTransition.definition.name;
      case 'DownCast': return otherTransition.kind === 'DownCast' && transition.castedType.name === otherTransition.castedType.name;
      default: return false;
    }
  }

  label(): string {
    if (this.transition instanceof SubgraphEnteringTransition && !this._conditions) {
      return "";
    }
    return this._conditions ? `${this._conditions} ⊢ ${this.transition}` : this.transition.toString();
  }

  withNewHead(newHead: Vertex): Edge {
    return new Edge(
      this.index,
      newHead,
      this.tail,
      this.transition,
      this._conditions
    );
  }

  addToConditions(newConditions: SelectionSet) {
    // As mentioned in the ctor, we freeze the conditions to avoid unexpected modifications once a query
    // graph has bee fully built (this method is called _during_ the building, so can still mutate the
    // edge freely). Which means we need to clone any existing conditions (so we can modify them), and need
    // to re-freeze the result afterwards.
    this._conditions = this._conditions
      ? this._conditions.clone()
      : new SelectionSet(this.head.type as CompositeType);
    this._conditions.mergeIn(newConditions);
    this._conditions.freeze();
  }

  isKeyOrRootTypeEdgeToSelf(): boolean {
    return this.head === this.tail && (this.transition.kind === 'KeyResolution' || this.transition.kind === 'RootTypeResolution');
  }

  toString(): string {
    return `${this.head} -> ${this.tail} (${this.label()})`;
  }
}

/**
 * An immutable directed graph data structure (built of vertices and edges) that is layered over one or multiple
 * graphQL schema, that aims to facilitate reasoning about queries expressed on the underlying schema.
 *
 * On top of its set of vertices and edges, a query graph exposes:
 *  - its set of "sources": pointers to the graphQL schema on which the query graph was built.
 *  - a set of distinguished vertices called "root" vertices. A query graph has at most one root
 *    vertex per `SchemaRootKind`, and those vertices are usually entry points for traversals of
 *    a query graph.
 *
 * In practice, the code builds 2 "kind" of query graphs:
 *  1. a supergraph query graph, which is built on top of a supergraph API schema (@see buildGraph()),
 *     and is built to reason about user queries (made on the supergraph API). This supergraph query
 *     graph is used to validate composition.
 *  2. a "federated" query graph, which is a single graph built on top of a) a number of subgraph
 *    API schema and b) the additional federation directives on those subgraphs (@see buildFederatedQueryGraph()).
 *    This query graph is used both for validating composition and for query planning.
 *
 * Note that this class handles both cases, but a "supergraph query graph" will, by construction, have
 * a few more invariants than a "federated query graph". Including (but not necessarily limited to):
 *  - edges in a super graph query graph will never have `conditions` or 'key' edges (edges with a `KeyResolution` edges).
 *  - supergraph query graphs will have a single value in `sources` (the supergraph schema).
 *
 * Also note that as query graphs are about reasoning about queries over schema, they only contain vertices
 * that points to "reachable" types (reachable from any kind of operations).
 */
export class QueryGraph {
  /**
   * Given an edge, returns the possible edges that can follow it "productively", that is without creating
   * a trivially inefficient path.
   *
   * More precisely, `nonTrivialFollowupEdges(e)` is equivalent calling `outEdges(e.tail)` and filtering
   * the edges that "never make sense" after `e`, which mainly amounts to avoiding chaining key edges
   * when we know there is guaranteed to be a better option. As an example, suppose we have 3 subgraphs
   * A, B and C which all defined a `@key(fields: "id")` on some entity type `T`. Then it is never
   * interesting to take that key edge from B -> C after A -> B because if we're in A and want to get
   * to C, we can always do A -> C (of course, this is only true because it's the "same" key).
   *
   * See `preComputeNonTrivialFollowupEdges` for more details on which exact edges are filtered.
   *
   * Lastly, note that the main reason for exposing this method is that its result is pre-computed.
   * Which in turn is done for performance reasons: having the same key defined in multiple subgraphs
   * is _the_ most common pattern, and while our later algorithms (composition validation and query
   * planning) would know to not select those trivially inefficient "detour", they might have to redo
   * those checks many times and pre-computing once it is significantly faster (and pretty easy).
   * Fwiw, when originally introduced, this optimization lowered composition validation on a big
   * composition (100+ subgraphs) from ~4 "minutes" to ~10 seconds.
   */
  readonly nonTrivialFollowupEdges: (edge: Edge) => readonly Edge[];

  /**
   * Creates a new query graph.
   *
   * This isn't meant to be be called directly outside of `GraphBuilder.build`.
   */
  constructor(
    /** A name to identify the graph. Mostly for pretty-printing/debugging purpose. */
    readonly name: string,
    /** The vertices of the query graph. The index of each vertex in the array will be the value of its `Vertex.index` value. */
    readonly vertices: Vertex[],
    /**
    * For each vertex, the edges that originate from that array. This array has the same length as `vertices` and `adjacencies[i]`
    * is an array of all the edges starting at vertices[i].
    */
    private readonly adjacencies: Edge[][],
    /**
     * A map that associate type names of the underlying schema on which this query graph was built to each of the vertex
     * (vertex index) that points to a type of that name. Note that in a "supergraph query graph", each type name will only
     * map to a single vertex,
     */
    private readonly typesToVertices: MultiMap<string, number>,
    /** The set of distinguished root vertices (pointers to vertices in `vertices`), keyed by their kind.  */
    private readonly rootVertices: MapWithCachedArrays<SchemaRootKind, RootVertex>,
    /**
     * The sources on which the query graph was built, that is a set (which can be of size 1) of graphQL schema keyed by
     * the name identifying them. Note that the `source` string in the `Vertex` of a query graph is guaranteed to be
     * valid key in this map.
     */
    readonly sources: ReadonlyMap<string, Schema>
  ) {
    this.nonTrivialFollowupEdges = preComputeNonTrivialFollowupEdges(this);
  }

  /** The number of vertices in this query graph. */
  verticesCount(): number {
    return this.vertices.length;
  }

  /** The number of edges in this query graph. */
  edgesCount(): number {
    // We could count edges as we add them and pass it to the ctor. For now though, it's not meant to be
    // on a hot path, so recomputing is probably fine.
    return this.adjacencies.reduce((acc, v) => acc + v.length, 0);
  }

  /**
   * The set of `SchemaRootKind` for which this query graph has a root vertex (for
   * which `root(SchemaRootKind)` will _not_ return `undefined`).
   */
  rootKinds(): readonly SchemaRootKind[] {
    return this.rootVertices.keys();
  }

  /**
   * The set of root vertices in this query graph.
   */
  roots(): readonly RootVertex[] {
    return this.rootVertices.values();
  }

  /**
   * The root vertex corresponding to the provided root kind, if this query graph has one.
   *
   * @param kind - the root kind for which to get the root vertex.
   * @returns the root vertex for `kind` if this query graph has one.
   */
  root(kind: SchemaRootKind): RootVertex | undefined {
    return this.rootVertices.get(kind);
  }

  /**
   * The edges out of the provided vertex.
   *
   * @param vertex - the vertex for which to return out edges. This method _assumes_ that
   *   the provided vertex is a vertex of this query graph (and its behavior is undefined
   *   if it isn't).
   * @param includeKeyAndRootTypeEdgesToSelf - whether key/root type edges that stay on the same
   *  vertex should be included. This default to `false` are those are rarely useful. More
   *   precisely, the only current use of them is for @defer where they may be needed to re-enter
   *   the current subgraph in a deferred section.
   * @returns the list of all the edges out of this vertex.
   */
  outEdges(vertex: Vertex, includeKeyAndRootTypeEdgesToSelf: boolean = false): readonly Edge[] {
    const allEdges = this.adjacencies[vertex.index];
    return includeKeyAndRootTypeEdgesToSelf ? allEdges : allEdges.filter((e) => !e.isKeyOrRootTypeEdgeToSelf())
  }

  /**
   * The number of edges out of the provided vertex.
   *
   * This is a shortcut for `this.outEdges(vertex, true).length`, and the reason it considers
   * edge-to-self by default while `this.outEdges` doesn't is that this method is generally
   * used to size other arrays indexed by edges index, and so we want to consider all edges
   * in general.
   */
  outEdgesCount(vertex: Vertex): number {
    return this.adjacencies[vertex.index].length;
  }

  /**
   * The edge out of the provided vertex at the provided (edge) index.
   *
   * @param vertex - the vertex for which to return the out edge. This method _assumes_ that
   *   the provided vertex is a vertex of this query graph (and its behavior is undefined
   *   if it isn't).
   * @param edgeIndex - the edge index (relative to `vertex`, see `Edge.index`) to retrieve.
   * @returns the `edgeIndex`^th edge out of `vertex`, if such edges exists.
   */
  outEdge(vertex: Vertex, edgeIndex: number): Edge | undefined {
    return this.adjacencies[vertex.index][edgeIndex];
  }

  /**
   * Whether the provided vertex is a terminal one (has no out edges).
   *
   * @param vertex - the vertex to check.
   * @returns whether the provided vertex is terminal.
   */
  isTerminal(vertex: Vertex): boolean {
    return this.outEdgesCount(vertex) === 0;
  }

  /**
   * The set of vertices whose associated type (see `Vertex.type`) is of type `typeName`.
   */
  verticesForType(typeName: string): Vertex[] {
    const indexes = this.typesToVertices.get(typeName);
    return indexes == undefined ? [] : indexes.map(i => this.vertices[i]);
  }
}

/**
 * A utility class that allows to associate state to the vertices and/or edges of a query graph.
 *
 * @param VertexState - the type of the state associated to vertices.
 * @param EdgeState - the type of the state associated to edges. Defaults to `undefined`, which
 *   means that state is only associated to vertices.
 */
export class QueryGraphState<VertexState, EdgeState = undefined> {
  // Store some "user" state for each vertex (accessed by index)
  private readonly verticesStates: (VertexState | undefined)[];
  private readonly adjacenciesStates: (EdgeState | undefined)[][];

  /**
   * Creates a new `QueryGraphState` to associate state to the vertices and/or edges of `graph`.
   */
  constructor(readonly graph: QueryGraph) {
    this.verticesStates = new Array(graph.verticesCount());
    this.adjacenciesStates = new Array(graph.verticesCount());
  }

  /**
   * Associates the provided state to the provided vertex.
   *
   * @param vertex - the vertex to which state should be associated. This method _assumes_
   *    that the provided vertex is a vertex of the query graph against which this
   *    `QueryGraphState` was created (and its behavior is undefined if it isn't).
   * @param state - the state/value to associate to `vertex`.
   */
  setVertexState(vertex: Vertex, state: VertexState) {
    this.verticesStates[vertex.index] = state;
  }

  /**
   * Removes the state associated to the provided vertex (if any is).
   *
   * @param vertex - the vertex for which state should be removed. This method _assumes_
   *    that the provided vertex is a vertex of the query graph against which this
   *    `QueryGraphState` was created (and its behavior is undefined if it isn't).
   */
  removeVertexState(vertex: Vertex) {
    this.verticesStates[vertex.index] = undefined;
  }

  /**
   * Retrieves the state associated to the provided vertex (if any is).
   *
   * @param vertex - the vertex for which state should be retrieved. This method _assumes_
   *    that the provided vertex is a vertex of the query graph against which this
   *    `QueryGraphState` was created (and its behavior is undefined if it isn't).
   * @return the state associated to `vertex`, if any.
   */
  getVertexState(vertex: Vertex): VertexState | undefined {
    return this.verticesStates[vertex.index];
  }

  /**
   * Associates the provided state to the provided edge.
   *
   * @param edge - the edge to which state should be associated. This method _assumes_
   *    that the provided edge is an edge of the query graph against which this
   *    `QueryGraphState` was created (and its behavior is undefined if it isn't).
   * @param state - the state/value to associate to `edge`.
   */
  setEdgeState(edge: Edge, state: EdgeState) {
    if (!this.adjacenciesStates[edge.head.index]) {
      this.adjacenciesStates[edge.head.index] = new Array(this.graph.outEdgesCount(edge.head));
    }
    this.adjacenciesStates[edge.head.index][edge.index] = state;
  }

  /**
   * Removes the state associated to the provided edge (if any is).
   *
   * @param edge - the edge for which state should be removed. This method _assumes_
   *    that the provided edge is an edge of the query graph against which this
   *    `QueryGraphState` was created (and its behavior is undefined if it isn't).
   */
  removeEdgeState(edge: Edge) {
    this.adjacenciesStates[edge.head.index][edge.index] = undefined;
  }

  /**
   * Retrieves the state associated to the provided edge (if any is).
   *
   * @param edge - the edge for which state should be retrieved. This method _assumes_
   *    that the provided vertex is an edge of the query graph against which this
   *    `QueryGraphState` was created (and its behavior is undefined if it isn't).
   * @return the state associated to `edge`, if any.
   */
  getEdgeState(edge: Edge): EdgeState | undefined {
    const forEdge = this.adjacenciesStates[edge.head.index];
    return forEdge ? forEdge[edge.index] : undefined;
  }

  toDebugString(
    vertexMapper: (s: VertexState) => string,
    edgeMapper: (e: EdgeState) => string
  ): string {
    const vs = this.verticesStates.map((state, idx) => ` ${idx}: ${!state ? "<null>" : vertexMapper(state)}`).join("\n");
    const es = this.adjacenciesStates.map((adj, vIdx) => adj.map((state, eIdx) => ` ${vIdx}[${eIdx}]: ${!state ? "<null>" : edgeMapper(state)}`).join("\n")).join("\n");
    return `vertices = {${vs}\n}, edges = {${es}\n}`;
  }
}

/**
 * Builds the query graph corresponding to the provided schema.
 *
 * Note that this method and mainly exported for the sake of testing but should rarely, if
 * ever, be used otherwise. Instead use either `buildSupergraphAPIQueryGraph` or
 * `buildFederatedQueryGraph` which are more explicit.
 *
 * @param name - the name to use for the created graph and as "source" name for the schema.
 * @param schema - the schema for which to build the query graph.
 * @returns the query graph corresponding to `schema` "API" (in the sense that no federation
 *   directives are taken into account by this method in the building of the query graph).
 */
export function buildQueryGraph(name: string, schema: Schema): QueryGraph {
  return buildGraphInternal(name, schema, false);
}

function buildGraphInternal(name: string, schema: Schema, addAdditionalAbstractTypeEdges: boolean, supergraphSchema?: Schema): QueryGraph {
  const builder = new GraphBuilderFromSchema(
    name,
    schema,
    supergraphSchema ? { apiSchema: supergraphSchema.toAPISchema(), isFed1: isFed1Supergraph(supergraphSchema) } : undefined,
  );
  for (const rootType of schema.schemaDefinition.roots()) {
    builder.addRecursivelyFromRoot(rootType.rootKind, rootType.type);
  }
  if (addAdditionalAbstractTypeEdges) {
    builder.addAdditionalAbstractTypeEdges();
  }
  return builder.build();
}

/**
 * Builds a "supergraph API" query graph based on the provided supergraph schema.
 *
 * A "supergraph API" query graph is one that is used to reason about queries against said
 * supergraph API, but @see QueryGraph for more details.
 *
 * @param supergraph - the schema of the supergraph for which to build the query graph.
  *  The provided schema should generally be a "supergraph" as generated by composition merging.
  *  Note however that the query graph built by this method is only based on the supergraph
  *  API and doesn't rely on the join spec directives, so it is valid to also directly
  *  pass a schema that directly corresponds to the supergraph API.
 * @returns the built query graph.
 */
export function buildSupergraphAPIQueryGraph(supergraph: Schema): QueryGraph {
  return buildQueryGraph("supergraph", supergraph.toAPISchema());
}

/**
 * Builds a "federated" query graph based on the provided supergraph schema.
 *
 * A "federated" query graph is one that is used to reason about queries made by a
 * gateway/router against a set of federated subgraph services.
 *
 * @see QueryGraph
 *
 * @param supergraph - the schema of the supergraph for which to build the query graph.
 *   The provided schema _must_ be a "supergraph" as generated by composition merging,
 *   one that includes join spec directives in particular.
 * @param forQueryPlanning - whether the build query graph is built for query planning (if
 *   so, it will include some additional edges that don't impact validation but allow
 *   to generate more efficient query plans).
 * @returns the built federated query graph.
 */
export function buildFederatedQueryGraph(supergraph: Schema, forQueryPlanning: boolean): QueryGraph {
  const subgraphs = extractSubgraphsFromSupergraph(supergraph);
  const graphs = [];
  for (const subgraph of subgraphs) {
    graphs.push(buildGraphInternal(subgraph.name, subgraph.schema, forQueryPlanning, supergraph));
  }
  return federateSubgraphs(graphs);
}

function federatedProperties(subgraphs: QueryGraph[]) : [number, Set<SchemaRootKind>, Schema[]] {
  let vertices = 0;
  const rootKinds = new Set<SchemaRootKind>();
  const schemas: Schema[] = [];
  for (const subgraph of subgraphs) {
    vertices += subgraph.verticesCount();
    subgraph.rootKinds().forEach(k => rootKinds.add(k));
    assert(subgraph.sources.size === 1, () => `Subgraphs should only have one sources, got ${subgraph.sources.size} ([${mapKeys(subgraph.sources).join(', ')}])`);
    schemas.push(firstOf(subgraph.sources.values())!);
  }
  return [vertices + rootKinds.size, rootKinds, schemas];
}

function federateSubgraphs(subgraphs: QueryGraph[]): QueryGraph {
  const [verticesCount, rootKinds, schemas] = federatedProperties(subgraphs);
  const builder = new GraphBuilder(verticesCount);
  rootKinds.forEach(k => builder.createRootVertex(
    k,
    new ObjectType(federatedGraphRootTypeName(k)),
    FEDERATED_GRAPH_ROOT_SOURCE,
    FEDERATED_GRAPH_ROOT_SCHEMA
  ));

  // We first add all the vertices and edges from the subgraphs
  const copyPointers: SubgraphCopyPointer[] = new Array(subgraphs.length);
  for (const [i, subgraph] of subgraphs.entries()) {
    copyPointers[i] = builder.copyGraph(subgraph);
  }

  // We then add the edges from supergraph roots to the subgraph ones.
  // Also, for each root kind, we also add edges from the corresponding root type of each subgraph to the root type of other subgraphs
  // (and for @defer, like for @key, we also add self-link looping on the current subgraph).
  // This essentially encode the fact that if a field return a root type, we can always query any subgraph from that point.
  for (const [i, subgraph] of subgraphs.entries()) {
    const copyPointer = copyPointers[i];
    for (const rootKind of subgraph.rootKinds()) {
      const rootVertex = copyPointer.copiedVertex(subgraph.root(rootKind)!);
      builder.addEdge(builder.root(rootKind)!, rootVertex, subgraphEnteringTransition)

      for (const [j, otherSubgraph] of subgraphs.entries()) {
        const otherRootVertex = otherSubgraph.root(rootKind);
        if (otherRootVertex) {
          const otherCopyPointer = copyPointers[j];
          builder.addEdge(rootVertex, otherCopyPointer.copiedVertex(otherRootVertex), new RootTypeResolution(rootKind));
        }
      }
    }
  }

  // Then we add/update edges for @key and @requires. We do @provides in a second step because its handling requires
  // copying vertex and their edges, and it's easier to reason about this if we know all keys have already been created.
  for (const [i, subgraph] of subgraphs.entries()) {
    const subgraphSchema = schemas[i];
    const subgraphMetadata = federationMetadata(subgraphSchema);
    assert(subgraphMetadata, `Subgraph ${i} is not a valid federation subgraph`);
    const keyDirective = subgraphMetadata.keyDirective();
    const requireDirective = subgraphMetadata.requiresDirective();
    simpleTraversal(
      subgraph,
      v => {
        const type = v.type;
        for (const keyApplication of type.appliedDirectivesOf(keyDirective)) {
          if (!(keyApplication.arguments().resolvable ?? true)) {
            continue;
          }

          // The @key directive creates an edge from every subgraphs (having that type)
          // to the current subgraph. In other words, the fact this subgraph has a @key means
          // that the service of the current subgraph can be queried for the entity (through
          // _entities) as long as "the other side" can provide the proper field values.
          // Note that we only require that "the other side" can gather the key fields (through
          // the path conditions; note that it's possible those conditions are never satisfiable),
          // but don't care that it defines the same key, because it's not a technical
          // requirement (and while we probably don't want to allow in general a type to be an
          // entity in some subgraphs but not other, this is not the place to impose that
          // restriction, and this may be useful at least temporarily to allow convert a type to
          // an entity).
          assert(isInterfaceType(type) || isObjectType(type), () => `Invalid "@key" application on non Object || Interface type "${type}"`);
          const conditions = parseFieldSetArgument({ parentType: type, directive: keyApplication });
          // Note that each subgraph has a key edge to itself (when i === j below). We usually ignore
          // this edges, but they exists for the special case of @defer, where we technically may have
          // to take such "edge-to-self" as a mean to "re-enter" a subgraph for a deferred section.
          for (const [j, otherSubgraph] of subgraphs.entries()) {
            const otherVertices = otherSubgraph.verticesForType(type.name);
            if (otherVertices.length == 0) {
              continue;
            }
            // Note that later, when we've handled @provides, this might not be true anymore a provide may create copy of a
            // certain type. But for now, it's true.
            assert(
              otherVertices.length == 1,
              () => `Subgraph ${j} should have a single vertex for type ${type.name} but got ${otherVertices.length}: ${inspect(otherVertices)}`);

            // The edge goes from the otherSubgraph to the current one.
            const head = copyPointers[j].copiedVertex(otherVertices[0]);
            const tail = copyPointers[i].copiedVertex(v);
            builder.addEdge(head, tail, new KeyResolution(), conditions);
          }
        }
      },
      e => {
        // Handling @requires
        if (e.transition.kind === 'FieldCollection') {
          const type = e.head.type;
          const field = e.transition.definition;
          assert(isCompositeType(type), () => `Non composite type "${type}" should not have field collection edge ${e}`);
          for (const requiresApplication of field.appliedDirectivesOf(requireDirective)) {
            const conditions = parseFieldSetArgument({ parentType: type, directive: requiresApplication });
            const head = copyPointers[i].copiedVertex(e.head);
            // We rely on the fact that the edge indexes will be the same in the copied builder. But there is no real reason for
            // this to not be the case at this point so...
            const copiedEdge = builder.edge(head, e.index);
            copiedEdge.addToConditions(conditions);
          }
        }
        return true; // Always traverse edges
      }
    );
  }
  // Now we handle @provides
  for (const [i, subgraph] of subgraphs.entries()) {
    const subgraphSchema = schemas[i];
    const subgraphMetadata = federationMetadata(subgraphSchema);
    assert(subgraphMetadata, `Subgraph ${i} is not a valid federation subgraph`);
    const providesDirective = subgraphMetadata.providesDirective();
    simpleTraversal(
      subgraph,
      _ => undefined,
      e => {
        // Handling @provides
        if (e.transition.kind === 'FieldCollection') {
          const type = e.head.type;
          const field = e.transition.definition;
          assert(isCompositeType(type), () => `Non composite type "${type}" should not have field collection edge ${e}`);
          for (const providesApplication of field.appliedDirectivesOf(providesDirective)) {
            const fieldType = baseType(field.type!);
            assert(isCompositeType(fieldType), () => `Invalid @provide on field "${field}" whose type "${fieldType}" is not a composite type`)
            const provided = parseFieldSetArgument({ parentType: fieldType, directive: providesApplication });
            const head = copyPointers[i].copiedVertex(e.head);
            const tail = copyPointers[i].copiedVertex(e.tail);
            // We rely on the fact that the edge indexes will be the same in the copied builder. But there is no real reason for
            // this to not be the case at this point so...
            const copiedEdge = builder.edge(head, e.index);
            // We make a copy of the `fieldType` vertex (with all the same edges), and we change this particular edge to point to the
            // new copy. From that, we can add all the provides edges to the copy.
            const copiedTail = builder.makeCopy(tail);
            builder.updateEdgeTail(copiedEdge, copiedTail);
            addProvidesEdges(subgraphSchema, builder, copiedTail, provided);
          }
        }
        return true; // Always traverse edges
      }
    );
  }
  return builder.build(FEDERATED_GRAPH_ROOT_SOURCE);
}

function addProvidesEdges(schema: Schema, builder: GraphBuilder, from: Vertex, provided: SelectionSet) {
  const stack: [Vertex, SelectionSet][] = [[from, provided]];
  const source = from.source;
  while (stack.length > 0) {
    const [v, selectionSet] = stack.pop()!;
    // We reverse the selections to cancel the reversing that the stack does.
    for (const selection of selectionSet.selections(true)) {
      const element = selection.element();
      if (element.kind == 'Field') {
        const fieldDef = element.definition;
        const existingEdge = builder.edges(v).find(e => e.transition.kind === 'FieldCollection' && e.transition.definition.name === fieldDef.name);
        if (existingEdge) {
          // If this is a leaf field, then we don't really have anything to do. Otherwise, we need to copy
          // the tail and continue propagating the provides from there.
          if (selection.selectionSet) {
            const copiedTail = builder.makeCopy(existingEdge.tail);
            builder.updateEdgeTail(existingEdge, copiedTail);
            stack.push([copiedTail, selection.selectionSet]);
          }
        } else {
          // There is no exisiting edges, which means that it's an edge added by the provide.
          // We find the existing vertex it leads to, if it exists and create a new one otherwise.
          const fieldType = baseType(fieldDef.type!);
          const existingTail = builder.verticesForType(fieldType.name).find(v => v.source === source);
          const newTail = existingTail ? existingTail : builder.createNewVertex(fieldType, v.source, schema);
          // If the field is a leaf, then just create the new edge and we're done. Othewise, we
          // should copy the vertex (unless we just created it), add the edge and continue.
          if (selection.selectionSet) {
            const copiedTail = existingTail ? builder.makeCopy(existingTail) : newTail;
            builder.addEdge(v, copiedTail, new FieldCollection(fieldDef, true));
            stack.push([copiedTail, selection.selectionSet]);
          } else {
            builder.addEdge(v, newTail, new FieldCollection(fieldDef, true));
          }
        }
      } else {
        const typeCondition = element.typeCondition;
        if (typeCondition) {
          const existingEdge = builder.edges(v).find(e => e.transition.kind === 'DownCast' && e.transition.castedType.name === typeCondition.name);
          // We always should have an edge: otherwise it would mean we list a type condition for a type that isn't in the subgraph, but the
          // @provides shouldn't have validated in the first place (another way to put it is, contrary to fields, there is no way currently
          // to mark a full type as @external).
          assert(existingEdge, () => `Shouldn't have ${selection} with no corresponding edge on ${v} (edges are: [${builder.edges(v)}])`);
          const copiedTail = builder.makeCopy(existingEdge.tail);
          builder.updateEdgeTail(existingEdge, copiedTail);
          stack.push([copiedTail, selection.selectionSet!]);
        } else {
          // Essentially ignore the condition, it's useless
          stack.push([v, selection.selectionSet!]);
        }
      }
    }
  }
}

interface SubgraphCopyPointer {
  copiedVertex(original: Vertex): Vertex;
}

/**
 * Temporary abstraction used to build a query graph.
 */
class GraphBuilder {
  private readonly vertices: Vertex[];
  private nextIndex: number = 0;
  private readonly adjacencies: Edge[][];
  private readonly typesToVertices: MultiMap<string, number> = new MultiMap();
  private readonly rootVertices: MapWithCachedArrays<SchemaRootKind, RootVertex> = new MapWithCachedArrays();
  private readonly sources: Map<string, Schema> = new Map();

  constructor(verticesCount?: number) {
    this.vertices = verticesCount ? new Array(verticesCount) : [];
    this.adjacencies = verticesCount ? new Array(verticesCount) : [];
  }

  verticesForType(typeName: string): Vertex[] {
    const indexes = this.typesToVertices.get(typeName);
    return indexes == undefined ? [] : indexes.map(i => this.vertices[i]);
  }

  root(kind: SchemaRootKind): Vertex | undefined {
    return this.rootVertices.get(kind);
  }

  addEdge(head: Vertex, tail: Vertex, transition: Transition, conditions?: SelectionSet) {
    const edges = this.adjacencies[head.index];
    const edge = new Edge(edges.length, head, tail, transition, conditions);
    edges.push(edge);
  }

  createNewVertex(type: NamedType, source: string, schema: Schema, index?: number): Vertex {
    if (!index) {
      index = this.nextIndex++;
    }
    const vertex = new Vertex(index, type, source);
    const previous = this.vertices[index];
    assert(!previous, () => `Overriding existing vertex ${previous} with ${vertex}`);
    this.vertices[index] = vertex;
    this.typesToVertices.add(type.name, index);
    this.adjacencies[index] = [];
    if (!this.sources.has(source)) {
      this.sources.set(source, schema);
    }
    return vertex;
  }

  createRootVertex(kind: SchemaRootKind, type: NamedType, source: string, schema: Schema) {
    const vertex = this.createNewVertex(type, source, schema);
    assert(!this.rootVertices.has(kind), () => `Root vertex for ${kind} (${this.rootVertices.get(kind)}) already exists: cannot replace by ${vertex}`);
    this.setAsRoot(kind, vertex.index);
  }

  setAsRoot(kind: SchemaRootKind, index: number) {
    const vertex = this.vertices[index];
    assert(vertex, () => `Cannot set non-existing vertex at index ${index} as root ${kind}`);
    const rootVertex = toRootVertex(vertex, kind);
    this.vertices[vertex.index] = rootVertex;
    this.rootVertices.set(kind, rootVertex);
    const rootEdges = this.adjacencies[vertex.index];
    for (let i = 0; i < rootEdges.length; i++) {
      rootEdges[i] = rootEdges[i].withNewHead(rootVertex);
    }
  }

  copyGraph(graph: QueryGraph): SubgraphCopyPointer {
    const offset = this.nextIndex;
    // Note that we don't use a normal traversal to do the copying because it's possible the provided `graph`
    // has some sub-parts that are not reachable from one of the roots but that we still want to copy those
    // sub-parts. The reason is that, while we don't care about unreachable parts in general, at the time
    // this method is called, we haven't added edges for @provides, and adding those edges may "connect" those
    // currently unreachable parts. And to be connected, they need to exist/have been copied in the first
    // place (note that this means we may copy some unreachable sub-parts that will _not_ be connected later (a subgraph
    // can well have genuinely unreachable definitions), but that's harmless).
    for (const vertex of graph.vertices) {
      const newHead = this.getOrCopyVertex(vertex, offset, graph);
      for (const edge of graph.outEdges(vertex, true)) {
        const newTail = this.getOrCopyVertex(edge.tail, offset, graph);
        this.addEdge(newHead, newTail, edge.transition, edge.conditions);
      }
    }
    this.nextIndex += graph.verticesCount();
    const that = this;
    return {
      copiedVertex(original: Vertex): Vertex {
        const vertex = that.vertices[original.index + offset];
        assert(vertex, () => `Vertex ${original} has no copy for offset ${offset}`);
        return vertex;
      }
    };
  }

  vertex(index: number): Vertex {
    return this.vertices[index];
  }

  edge(head: Vertex, index: number): Edge {
    return this.adjacencies[head.index][index];
  }

  edges(head: Vertex): Edge[] {
    return this.adjacencies[head.index];
  }

  /**
   * Creates a new vertex that is a full copy of the provided one, including having the same out-edge, but with no incoming edges.
   *
   * @param vertex - the vertex to copy.
   * @returns the newly created copy.
   */
  makeCopy(vertex: Vertex): Vertex {
    const newVertex = this.createNewVertex(vertex.type, vertex.source, this.sources.get(vertex.source)!);
    for (const edge of this.adjacencies[vertex.index]) {
      this.addEdge(newVertex, edge.tail, edge.transition, edge.conditions);
    }
    return newVertex;
  }

  /**
   * Replaces the provided edge by a copy but with the provided new tail vertex.
   *
   * @param edge - the edge to replace.
   * @param newTail - the tail to change in `edge`.
   * @returns the newly created edge that, as of this method returning, replaces `edge`.
   */
  updateEdgeTail(edge: Edge, newTail: Vertex): Edge {
    const newEdge = new Edge(edge.index, edge.head, newTail, edge.transition, edge.conditions);
    this.adjacencies[edge.head.index][edge.index] = newEdge;
    return newEdge;
  }

  private getOrCopyVertex(toCopy: Vertex, indexOffset: number, graph: QueryGraph): Vertex {
    const index = toCopy.index + indexOffset;
    let v = this.vertices[index];
    if (!v) {
      v = this.createNewVertex(toCopy.type, toCopy.source, graph.sources.get(toCopy.source)!, index);
    }
    return v;
  }

  build(name: string): QueryGraph {
    return new QueryGraph(
      name,
      this.vertices,
      this.adjacencies,
      this.typesToVertices,
      this.rootVertices,
      this.sources);
  }
}

/**
 * Specialization of `GraphBuilder` for building the parts of a query graph that correspond
 * to a schema API (meaning that it helps building the vertices and edges corresponding to a
 * schema API, but does not handle vertices and edges related to federation).
 */
class GraphBuilderFromSchema extends GraphBuilder {
  private readonly isFederatedSubgraph: boolean;

  constructor(
    private readonly name: string,
    private readonly schema: Schema,
    private readonly supergraph?: { apiSchema: Schema, isFed1: boolean },
  ) {
    super();
    this.isFederatedSubgraph = isFederationSubgraphSchema(schema);
    assert(!this.isFederatedSubgraph || supergraph, `Missing supergraph schema for building the federated subgraph graph`);
  }

  private hasDirective(field: FieldDefinition<any>, directiveFct: (metadata: FederationMetadata) => DirectiveDefinition): boolean {
    const metadata = federationMetadata(this.schema);
    return !!metadata && field.hasAppliedDirective(directiveFct(metadata));
  }

  private isExternal(field: FieldDefinition<any>): boolean {
    const metadata = federationMetadata(this.schema);
    return !!metadata && metadata.isFieldExternal(field);
  }

  /**
   * Adds a vertex for the provided root object type (marking that vertex as a root vertex for the
   * provided `kind`) and recursively descend into the type definition to adds the related vertices
   * and edges.
   *
   * In other words, calling this method on, say, the `Query` type of a schema will add vertices
   * and edges for all the type reachable from that `Query` type.
   */
  addRecursivelyFromRoot(kind: SchemaRootKind, root: ObjectType) {
    this.setAsRoot(kind, this.addTypeRecursively(root).index);
  }

  /**
   * Adds in a vertex for the provided type in the in-building query graph, and recursively
   * adds edges and vertices corresponding to the type definition (so for object types, it
   * will add edges for each fields and recursively add vertices for each field type, etc...).
   */
  private addTypeRecursively(type: Type): Vertex {
    const namedType = baseType(type);
    const existing = this.verticesForType(namedType.name);
    if (existing.length > 0) {
      assert(existing.length == 1, () => `Only one vertex should have been created for type ${namedType.name}, got ${existing.length}: ${inspect(this)}`);
      return existing[0];
    }
    const vertex = this.createNewVertex(namedType, this.name, this.schema);
    if (isObjectType(namedType)) {
      this.addObjectTypeEdges(namedType, vertex);
    } else if (isInterfaceType(namedType)) {
      // For interfaces, we generally don't add direct edges for their fields. Because in general, the subgraph where a particular
      // field can be fetched from may depend on the runtime implementation. However, if the subgraph we're currently including
      // "provides" a particular interface field locally *for all the supergraph interfaces implementations* (in other words, we
      // know we can always ask the field to that subgraph directly on the interface and will never miss anything), then we can
      // add a direct edge to the field for the interface in that subgraph (which avoids unnecessary type exploding in practice).
      if (this.isFederatedSubgraph) {
        this.maybeAddInterfaceFieldsEdges(namedType, vertex);
      }
      this.addAbstractTypeEdges(namedType, vertex);
    } else if (isUnionType(namedType)) {
      // Adding the special-case __typename edge for union.
      this.addEdgeForField(namedType.typenameField()!, vertex);
      this.addAbstractTypeEdges(namedType, vertex);
    }
    // Any other case (scalar or enum; inputs at not possible here) is terminal and has no edges to
    // consider.
    return vertex;
  }

  private addObjectTypeEdges(type: ObjectType, head: Vertex) {
    // We do want all fields, including most built-in. For instance, it's perfectly valid to query __typename manually, so we want
    // to have an edge for it. Also, the fact we handle the _entities field ensure that all entities are part of the graph,
    // even if they are not reachable by any other user operations.
    // We do skip introspection fields however.
    for (const field of type.allFields()) {
      if (field.isSchemaIntrospectionField()) {
        continue;
      }

      // Field marked @external only exists to ensure subgraphs schema are valid graphQL, but they don't create actual edges.
      // However, even if we don't add an edge, we still want to add the field type. The reason is that while we don't add
      // a "general" edge for an external field, we may later add path-specific edges for the field due to a `@provides`. When
      // we do so, we need the vertex corresponding to that field type to exists, and in rare cases a type could be only
      // mentioned in this external field, so if we don't add the type here, we'll never do and get an issue later as we
      // add @provides edges.
      if (this.isExternal(field)) {
        this.addTypeRecursively(field.type!)
      } else {
        this.addEdgeForField(field, head);
      }
    }
  }

  private addEdgeForField(field: FieldDefinition<any>, head: Vertex) {
    const tail = this.addTypeRecursively(field.type!);
    this.addEdge(head, tail, new FieldCollection(field));
  }

  private isDirectlyProvidedByType(type: ObjectType, fieldName: string) {
    const field = type.field(fieldName);
    // The field is directly provided if:
    //   1) the type does have it.
    //   2) it is not external.
    //   3) it does not have a @require (essentially, this method is called on type implementations of an interface
    //      to decide if we can avoid type-explosion, but if the field has a @require on an implementation, then we
<<<<<<< HEAD
    //      need to type-explode to make we handle that @require).
    return field && !this.isExternal(field) && !this.hasDirective(field, (m) => m.requiresDirective());
=======
    //      need to type-explode to make sure we handle that @require).
    return field && !this.hasDirective(field, (m) => m.externalDirective()) && !this.hasDirective(field, (m) => m.requiresDirective());
>>>>>>> 789feb60
  }

  private maybeAddInterfaceFieldsEdges(type: InterfaceType, head: Vertex) {
    assert(this.supergraph, 'Missing supergraph schema when building a subgraph');
    const supergraphType = this.supergraph.apiSchema.type(type.name);
    // In theory, the interface might have been marked inaccessible and not be in the supergraph. If that's the case,
    // we just don't add direct edges at all (adding interface edges is an optimization and if the interface is inaccessible, it
    // probably doesn't play any role in query planning anyway, so it doesn't matter).
    if (!supergraphType) {
      return;
    }
    const supergraphRuntimeTypes = (supergraphType as InterfaceType).possibleRuntimeTypes().map(t => t.name);
    // Note that it's possible that the current subgraph does not even know some of the possible runtime types of the supergraph.
    // But as edges to interfaces can only come from the current subgraph, it does mean that whatever field led to this
    // interface was resolved in this subgraph and can never return one of those unknown runtime types. So we can ignore them.
    // TODO: We *must* revisit this once we add @key for interfaces as it will invalidate the "edges to interfaces can only
    // come from the current subgraph". Most likely, _if_ an interface has a key, then we should return early from this
    // function (add no field edges at all) if subgraph doesn't know of at least one implementation.
    const localRuntimeTypes = supergraphRuntimeTypes.map(t => this.schema.type(t) as ObjectType).filter(t => t !== undefined);
    // Same as for objects, we want `allFields` so we capture __typename (which will never be external and always provided
    // by all local runtime types, so will always have an edge added, which we want).
    for (const field of type.allFields()) {
      // To include the field, it must not be external itself, and it must be provided on every of the runtime types
      if (this.isExternal(field) || localRuntimeTypes.some(t => !this.isDirectlyProvidedByType(t, field.name))) {
        continue;
      }
      this.addEdgeForField(field, head);
    }
  }

  private addAbstractTypeEdges(type: InterfaceType | UnionType, head: Vertex) {
    const implementations = isInterfaceType(type) ? type.possibleRuntimeTypes() : type.types();
    for (const implementationType of implementations) {
      const tail = this.addTypeRecursively(implementationType);
      this.addEdge(head, tail, new DownCast(type, implementationType));
    }
  }

  /*
   * We've added edges that avoid type-explosion _directly_ from an interface, but it means that so far we
   * always type-explode unions to all their implementation types, and always type-explode when we go
   * through 2 unrelated interfaces. For instance, say we have
   * ```
   * type Query {
   *  i1: I1
   *  i2: I2
   *  u: U
   * }
   *
   * interface I1 {
   *   x: Int
   * }
   *
   * interface I2 {
   *   y: Int
   * }
   *
   * type A implements I1 & I2 {
   *   x: Int
   *   y: Int
   * }
   *
   * type B implements I1 & I2 {
   *   x: Int
   *   y: Int
   * }
   *
   * union U = A | B
   * ```
   * If we query:
   * ```
   * {
   *   u {
   *     ... on I1 {
   *       x
   *     }
   *   }
   * }
   * ```
   * the we currently have no edge between `U` and `I1` whatsoever, so query planning would have
   * to type-explode `U` even though that's not necessary (assuming everything is in the same
   * subgraph, we'd want to send the query "as-is").
   * Same thing for:
   * ```
   * {
   *   i1 {
   *     x
   *     ... on U2 {
   *       y
   *     }
   *   }
   * }
   * ```
   * due to not having edges from `I1` to `I2` (granted, in that example, type-exploding is not all
   * that worth, but it gets worth with more implementations/fields).
   *
   * And so this method is about adding such edges. Essentially, every time 2 abstract types have
   * an intersection of runtime types > 1, we add an edge.
   *
   * Do not that in practice we only add those edges when we build a query graph for query planning
   * purposes, because not type-exploding is only an optimization but type-exploding will always "work"
   * and for composition validation, we don't care about being optimal, while limiting edges make
   * validation faster by limiting the choices to explore. Also, query planning is careful, as
   * it walk those edges, to compute the actual possible runtime types we could have to avoid
   * later type-exploding in impossible runtime types.
   */
  addAdditionalAbstractTypeEdges() {
    // For each abstract type in the schema, it's runtime types.
    const abstractTypesWithTheirRuntimeTypes: [AbstractType, readonly ObjectType[]][] = [];
    for (const type of this.schema.types()) {
      if (isAbstractType(type)) {
        abstractTypesWithTheirRuntimeTypes.push([type, possibleRuntimeTypes(type)]);
      }
    }

    // Check every pair of abstract type that intersect on at least 2 runtime types to see if have
    // edges to add. Note that in practice, we only care about 'Union -> Interface' and 'Interface -> Interface'
    for (let i = 0; i < abstractTypesWithTheirRuntimeTypes.length - 1; i++) {
      const [t1, t1Runtimes] = abstractTypesWithTheirRuntimeTypes[i];
      // Note that in general, t1 is already part of the graph `addTypeRecursively` don't really add anything, it
      // just return the existing vertex. That said, if t1 is returned by no field (at least no field reachable from
      // a root type), the type will not be part of the graph. And in that case, we do add it. And it's actually
      // possible that we don't create any edge to that created vertex, so we may be creating a disconnected subset
      // of the graph, a part that is not reachable from any root. It's not optimal, but it's a bit hard to avoid
      // in the first place (we could also try to purge such subset after this method, but it's probably not worth
      // it in general) and it's not a big deal: it will just use a bit more memory than necessary, and it's probably
      // pretty rare in the first place.
      const t1Vertex = this.addTypeRecursively(t1);
      for (let j = i; j < abstractTypesWithTheirRuntimeTypes.length; j++) {
        const [t2, t2Runtimes] = abstractTypesWithTheirRuntimeTypes[j];
        // We ignore the pair if both are interfaces and one implements the other. We'll already have appropriate
        // edges if that's the case.
        if (isInterfaceType(t1) && isInterfaceType(t2) && (t1.implementsInterface(t2) || t2.implementsInterface(t1))) {
          continue;
        }
        // Note that as everything comes from the same subgraph schema, using reference equality is fine.
        const intersecting = t1Runtimes.filter(o1 => t2Runtimes.includes(o1));
        if (intersecting.length >= 2) {
          // Same remark as for t1 above.
          const t2Vertex = this.addTypeRecursively(t2);
          this.addEdge(t1Vertex, t2Vertex, new DownCast(t1, t2));
          this.addEdge(t2Vertex, t1Vertex, new DownCast(t2, t1));
        }
      }
    }
  }

  build(): QueryGraph {
    return super.build(this.name);
  }
}

/**
 * Performs a simple traversal of a query graph that _ignores_ edge conditions.
 *
 * Note that the order of the traversal shouldn't be relied on strongly, only that
 * the provided `onVertex` and `onEdges` will get called (exactly) once for every vertices
 * and edges in the query graph.
 *
 * That said, in practice, this method does `n` traversals, one from each root vertex in the
 * provided query graph (so in practice, `0 < n <= 3`) and each traversal happens to be a
 * depth first traversal (one that stops as soon as it encounters a vertex previously seen).
 *
 * @param graph - the query graph to traverse.
 * @param onVertex - a function called on each vertex traversed the first time it is traversed.
 * @param onEdges - a function called on each edges traversed the first time it is traversed.
 *   When this function is called for an edge, it is guaranteed that `onVertex` has previously
 *   been called on the edge's head vertex (there is no guarantee on the tail vertex in that
 *  `onVertex` may or may not have been called for it).
 */
export function simpleTraversal(
  graph: QueryGraph,
  onVertex: (v: Vertex) => void,
  onEdges: (e: Edge) => boolean
) {
  // A marked vertex (accessed by its index) is one that has already been traversed.
  const marked: boolean[] = new Array(graph.verticesCount());
  // The stack contains vertices that haven't been traversed yet but need to.
  const stack: Vertex[] = [];

  const maybeAdd = function(vertex: Vertex) {
    if (!marked[vertex.index]) {
      stack.push(vertex);
      marked[vertex.index] = true;
    }
  }

  graph.roots().forEach(maybeAdd);
  while (stack.length > 0) {
    const vertex = stack.pop()!;
    onVertex(vertex);
    for (const edge of graph.outEdges(vertex)) {
      const shouldTraverse = onEdges(edge);
      if (shouldTraverse) {
        maybeAdd(edge.tail);
      }
    }
  }
}<|MERGE_RESOLUTION|>--- conflicted
+++ resolved
@@ -1053,13 +1053,8 @@
     //   2) it is not external.
     //   3) it does not have a @require (essentially, this method is called on type implementations of an interface
     //      to decide if we can avoid type-explosion, but if the field has a @require on an implementation, then we
-<<<<<<< HEAD
-    //      need to type-explode to make we handle that @require).
+    //      need to type-explode to make sure we handle that @require).
     return field && !this.isExternal(field) && !this.hasDirective(field, (m) => m.requiresDirective());
-=======
-    //      need to type-explode to make sure we handle that @require).
-    return field && !this.hasDirective(field, (m) => m.externalDirective()) && !this.hasDirective(field, (m) => m.requiresDirective());
->>>>>>> 789feb60
   }
 
   private maybeAddInterfaceFieldsEdges(type: InterfaceType, head: Vertex) {
