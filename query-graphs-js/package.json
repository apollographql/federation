--- conflicted
+++ resolved
@@ -1,10 +1,6 @@
 {
   "name": "@apollo/query-graphs",
-<<<<<<< HEAD
-  "version": "2.12.2",
-=======
   "version": "2.13.0-preview.0",
->>>>>>> bda422b9
   "description": "Apollo Federation library to work with 'query graphs'",
   "main": "dist/index.js",
   "types": "dist/index.d.ts",
@@ -27,11 +23,7 @@
     "node": ">=14.15.0"
   },
   "dependencies": {
-<<<<<<< HEAD
-    "@apollo/federation-internals": "2.12.2",
-=======
     "@apollo/federation-internals": "2.13.0-preview.0",
->>>>>>> bda422b9
     "deep-equal": "^2.0.5",
     "ts-graphviz": "^1.5.4",
     "uuid": "^9.0.0"
