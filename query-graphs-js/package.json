--- conflicted
+++ resolved
@@ -1,10 +1,6 @@
 {
   "name": "@apollo/query-graphs",
-<<<<<<< HEAD
-  "version": "2.9.0-connectors.0",
-=======
-  "version": "2.8.1",
->>>>>>> b258406a
+  "version": "2.9.0-connectors.1",
   "description": "Apollo Federation library to work with 'query graphs'",
   "main": "dist/index.js",
   "types": "dist/index.d.ts",
@@ -27,11 +23,7 @@
     "node": ">=14.15.0"
   },
   "dependencies": {
-<<<<<<< HEAD
-    "@apollo/federation-internals": "2.9.0-connectors.0",
-=======
-    "@apollo/federation-internals": "2.8.1",
->>>>>>> b258406a
+    "@apollo/federation-internals": "2.9.0-connectors.1",
     "deep-equal": "^2.0.5",
     "ts-graphviz": "^1.5.4",
     "uuid": "^9.0.0"
