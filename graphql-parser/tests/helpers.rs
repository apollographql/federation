--- conflicted
+++ resolved
@@ -44,8 +44,7 @@
     ($name: ident, $input: expr, $expected: expr) => {
         tests_for_parser!(parse_query, $name, $input, $expected);
         tests_for_parser!(parse_schema, $name, $input, $expected);
-<<<<<<< HEAD
-    }
+    };
 }
 
 use graphql_parser::{query, schema, Name, query::Node as QueryNode, schema::Node as SchemaNode};
@@ -103,7 +102,4 @@
     print!(leave_field schema::Field);
     print!(leave_schema_def schema::Definition);
     print!(leave_schema schema::Document);
-=======
-    };
->>>>>>> 14c8db3f
 }