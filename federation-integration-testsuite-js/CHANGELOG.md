--- conflicted
+++ resolved
@@ -1,18 +1,5 @@
 # CHANGELOG for `federation-integration-testsuite-js`
 
-<<<<<<< HEAD
-## 2.8.0-connectors.5
-
-## 2.8.0-connectors.4
-
-## 2.8.0-connectors.3
-
-## 2.8.0-connectors.2
-
-## 2.8.0-connectors.1
-
-## 2.8.0-connectors.0
-=======
 ## 2.8.0
 
 ### Patch Changes
@@ -28,7 +15,6 @@
 ### Patch Changes
 
 - Triggering a clean 2.7.8 release now that harmonizer build has been fixed. ([#3010](https://github.com/apollographql/federation/pull/3010))
->>>>>>> 868c73c9
 
 ## 2.7.7
 
