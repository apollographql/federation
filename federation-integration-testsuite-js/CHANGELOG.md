# CHANGELOG for `federation-integration-testsuite-js`

<<<<<<< HEAD
## 2.12.0-preview.3

## 2.12.0-preview.2

## 2.12.0-preview.1

## 2.12.0-preview.0

### Minor Changes

- Federation 2.12 and Connect 0.3 ([#3276](https://github.com/apollographql/federation/pull/3276))
=======
## 2.11.3
>>>>>>> f3ab499e

## 2.11.2

## 2.11.1

## 2.11.0

### Minor Changes

- Adds connect spec v0.2, available for use with Apollo Router 2.3.0 or greater. ([#3262](https://github.com/apollographql/federation/pull/3262))

## 2.11.0-preview.2

### Patch Changes

- Preparing preview.2 release ([#3255](https://github.com/apollographql/federation/pull/3255))

## 2.11.0-preview.1

## 2.11.0-preview.0

### Minor Changes

- Add connect spec v0.2 ([#3228](https://github.com/apollographql/federation/pull/3228))

## 2.10.0

### Minor Changes

- Adds the ability to compose and serialize directives for [Apollo Connectors](https://go.apollo.dev/connectors). To use Apollo Connectors, compose your supergraphs using [GraphOS](https://www.apollographql.com/docs/graphos/platform/schema-management) or [rover](https://www.apollographql.com/docs/rover/commands/dev), and run your supergraph in [Apollo Router](https://www.apollographql.com/docs/graphos/routing) 2.0.0 or higher. ([#3215](https://github.com/apollographql/federation/pull/3215))

## 2.9.3

## 2.9.2

## 2.9.1

## 2.9.0

## 2.8.5

## 2.8.4

## 2.8.3

## 2.8.3-beta.2

## 2.8.3-beta.1

## 2.8.3-beta.0

## 2.8.2

## 2.8.1

## 2.8.0

### Patch Changes

- Various set context bugfixes ([#3017](https://github.com/apollographql/federation/pull/3017))

## 2.8.0-alpha.1

## 2.8.0-alpha.0

## 2.7.8

### Patch Changes

- Triggering a clean 2.7.8 release now that harmonizer build has been fixed. ([#3010](https://github.com/apollographql/federation/pull/3010))

## 2.7.7

### Patch Changes

- No logical changes since 2.7.5 or 2.7.6, but we fixed a bug in the release process, so we need to publish a new patch version (2.7.7). ([#2999](https://github.com/apollographql/federation/pull/2999))

## 2.7.6

## 2.7.5

## 2.7.4

## 2.7.3

## 2.7.2

### Patch Changes

- Add new `generateQueryFragments` option to query planner config ([#2958](https://github.com/apollographql/federation/pull/2958))

  If enabled, the query planner will extract inline fragments into fragment definitions before sending queries to subgraphs. This can significantly reduce the size of the query sent to subgraphs, but may increase the time it takes to plan the query.

## 2.7.1

## 2.7.0

## 2.6.3

## 2.6.2

## 2.6.1

## 2.6.0

### Minor Changes

- Update `license` field in `package.json` to use `Elastic-2.0` SPDX identifier ([#2741](https://github.com/apollographql/federation/pull/2741))

- Introduce the new `@policy` scope for composition ([#2818](https://github.com/apollographql/federation/pull/2818))

  > Note that this directive will only be _fully_ supported by the Apollo Router as a GraphOS Enterprise feature at runtime. Also note that _composition_ of valid `@policy` directive applications will succeed, but the resulting supergraph will not be _executable_ by the Gateway or an Apollo Router which doesn't have the GraphOS Enterprise entitlement.

  Users may now compose `@policy` applications from their subgraphs into a supergraph.

  The directive is defined as follows:

  ```graphql
  scalar federation__Policy

  directive @policy(
    policies: [[federation__Policy!]!]!
  ) on FIELD_DEFINITION | OBJECT | INTERFACE | SCALAR | ENUM
  ```

  The `Policy` scalar is effectively a `String`, similar to the `FieldSet` type.

  In order to compose your `@policy` usages, you must update your subgraph's federation spec version to v2.6 and add the `@policy` import to your existing imports like so:

  ```graphql
  @link(url: "https://specs.apollo.dev/federation/v2.6", import: [..., "@policy"])
  ```

## 2.5.7

## 2.5.6

## 2.5.5

## 2.5.4

## 2.5.3

## 2.5.2

## 2.5.1

## 2.5.0

## 2.4.10

## 2.4.9

## 2.4.8

## 2.4.7

## 2.4.6

## 2.4.5

### Patch Changes

- Supersedes v2.4.4 due to a publishing error with no dist/ folder ([#2583](https://github.com/apollographql/federation/pull/2583))

## 2.4.4

## 2.4.3

## 2.4.2

## 2.4.1

### Patch Changes

- Start building packages with TS 5.x, which should have no effect on consumers ([#2480](https://github.com/apollographql/federation/pull/2480))

## 2.4.0

### Patch Changes

- Optimises query plan generation for parts of queries that can statically be known to not cross across subgraphs ([#2449](https://github.com/apollographql/federation/pull/2449))

## 2.4.0-alpha.1

## 2.4.0-alpha.0

## 2.3.5

## 2.3.4

## 2.3.3

## 2.3.2

## 2.3.1

# This is a private package, so this may be kept empty, but exists so that `changesets` will not complain<|MERGE_RESOLUTION|>--- conflicted
+++ resolved
@@ -1,6 +1,5 @@
 # CHANGELOG for `federation-integration-testsuite-js`
 
-<<<<<<< HEAD
 ## 2.12.0-preview.3
 
 ## 2.12.0-preview.2
@@ -12,9 +11,8 @@
 ### Minor Changes
 
 - Federation 2.12 and Connect 0.3 ([#3276](https://github.com/apollographql/federation/pull/3276))
-=======
+
 ## 2.11.3
->>>>>>> f3ab499e
 
 ## 2.11.2
 
