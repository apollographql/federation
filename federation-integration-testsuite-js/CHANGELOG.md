# CHANGELOG for `federation-integration-testsuite-js`

<<<<<<< HEAD
=======
## 2.11.0

### Minor Changes

- Adds connect spec v0.2, available for use with Apollo Router 2.3.0 or greater. ([#3262](https://github.com/apollographql/federation/pull/3262))

>>>>>>> 31104c6f
## 2.11.0-preview.2

### Patch Changes

- Preparing preview.2 release ([#3255](https://github.com/apollographql/federation/pull/3255))

## 2.11.0-preview.1

## 2.11.0-preview.0

### Minor Changes

- Add connect spec v0.2 ([#3228](https://github.com/apollographql/federation/pull/3228))

## 2.10.0

### Minor Changes

- Adds the ability to compose and serialize directives for [Apollo Connectors](https://go.apollo.dev/connectors). To use Apollo Connectors, compose your supergraphs using [GraphOS](https://www.apollographql.com/docs/graphos/platform/schema-management) or [rover](https://www.apollographql.com/docs/rover/commands/dev), and run your supergraph in [Apollo Router](https://www.apollographql.com/docs/graphos/routing) 2.0.0 or higher. ([#3215](https://github.com/apollographql/federation/pull/3215))

## 2.9.3

## 2.9.2

## 2.9.1

## 2.9.0

## 2.8.5

## 2.8.4

## 2.8.3

## 2.8.3-beta.2

## 2.8.3-beta.1

## 2.8.3-beta.0

## 2.8.2

## 2.8.1

## 2.8.0

### Patch Changes

- Various set context bugfixes ([#3017](https://github.com/apollographql/federation/pull/3017))

## 2.8.0-alpha.1

## 2.8.0-alpha.0

## 2.7.8

### Patch Changes

- Triggering a clean 2.7.8 release now that harmonizer build has been fixed. ([#3010](https://github.com/apollographql/federation/pull/3010))

## 2.7.7

### Patch Changes

- No logical changes since 2.7.5 or 2.7.6, but we fixed a bug in the release process, so we need to publish a new patch version (2.7.7). ([#2999](https://github.com/apollographql/federation/pull/2999))

## 2.7.6

## 2.7.5

## 2.7.4

## 2.7.3

## 2.7.2

### Patch Changes

- Add new `generateQueryFragments` option to query planner config ([#2958](https://github.com/apollographql/federation/pull/2958))

  If enabled, the query planner will extract inline fragments into fragment definitions before sending queries to subgraphs. This can significantly reduce the size of the query sent to subgraphs, but may increase the time it takes to plan the query.

## 2.7.1

## 2.7.0

## 2.6.3

## 2.6.2

## 2.6.1

## 2.6.0

### Minor Changes

- Update `license` field in `package.json` to use `Elastic-2.0` SPDX identifier ([#2741](https://github.com/apollographql/federation/pull/2741))

- Introduce the new `@policy` scope for composition ([#2818](https://github.com/apollographql/federation/pull/2818))

  > Note that this directive will only be _fully_ supported by the Apollo Router as a GraphOS Enterprise feature at runtime. Also note that _composition_ of valid `@policy` directive applications will succeed, but the resulting supergraph will not be _executable_ by the Gateway or an Apollo Router which doesn't have the GraphOS Enterprise entitlement.

  Users may now compose `@policy` applications from their subgraphs into a supergraph.

  The directive is defined as follows:

  ```graphql
  scalar federation__Policy

  directive @policy(
    policies: [[federation__Policy!]!]!
  ) on FIELD_DEFINITION | OBJECT | INTERFACE | SCALAR | ENUM
  ```

  The `Policy` scalar is effectively a `String`, similar to the `FieldSet` type.

  In order to compose your `@policy` usages, you must update your subgraph's federation spec version to v2.6 and add the `@policy` import to your existing imports like so:

  ```graphql
  @link(url: "https://specs.apollo.dev/federation/v2.6", import: [..., "@policy"])
  ```

## 2.5.7

## 2.5.6

## 2.5.5

## 2.5.4

## 2.5.3

## 2.5.2

## 2.5.1

## 2.5.0

## 2.4.10

## 2.4.9

## 2.4.8

## 2.4.7

## 2.4.6

## 2.4.5

### Patch Changes

- Supersedes v2.4.4 due to a publishing error with no dist/ folder ([#2583](https://github.com/apollographql/federation/pull/2583))

## 2.4.4

## 2.4.3

## 2.4.2

## 2.4.1

### Patch Changes

- Start building packages with TS 5.x, which should have no effect on consumers ([#2480](https://github.com/apollographql/federation/pull/2480))

## 2.4.0

### Patch Changes

- Optimises query plan generation for parts of queries that can statically be known to not cross across subgraphs ([#2449](https://github.com/apollographql/federation/pull/2449))

## 2.4.0-alpha.1

## 2.4.0-alpha.0

## 2.3.5

## 2.3.4

## 2.3.3

## 2.3.2

## 2.3.1

# This is a private package, so this may be kept empty, but exists so that `changesets` will not complain<|MERGE_RESOLUTION|>--- conflicted
+++ resolved
@@ -1,14 +1,11 @@
 # CHANGELOG for `federation-integration-testsuite-js`
 
-<<<<<<< HEAD
-=======
 ## 2.11.0
 
 ### Minor Changes
 
 - Adds connect spec v0.2, available for use with Apollo Router 2.3.0 or greater. ([#3262](https://github.com/apollographql/federation/pull/3262))
 
->>>>>>> 31104c6f
 ## 2.11.0-preview.2
 
 ### Patch Changes
