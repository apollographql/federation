--- conflicted
+++ resolved
@@ -1,12 +1,10 @@
 # CHANGELOG for `federation-integration-testsuite-js`
 
-<<<<<<< HEAD
+## 2.13.0-preview.0
+
 ## 2.12.2
 
 ## 2.12.1
-=======
-## 2.13.0-preview.0
->>>>>>> bda422b9
 
 ## 2.12.0
 
