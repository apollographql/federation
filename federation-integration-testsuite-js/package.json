--- conflicted
+++ resolved
@@ -1,11 +1,7 @@
 {
   "name": "apollo-federation-integration-testsuite",
   "private": true,
-<<<<<<< HEAD
-  "version": "2.10.0-alpha.4",
-=======
   "version": "2.10.0",
->>>>>>> 3566777b
   "description": "Apollo Federation Integrations / Test Fixtures",
   "main": "dist/index.js",
   "types": "dist/index.d.ts",
