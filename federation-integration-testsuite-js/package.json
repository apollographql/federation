{
  "name": "apollo-federation-integration-testsuite",
  "private": true,
<<<<<<< HEAD
  "version": "2.11.0-preview.2",
=======
  "version": "2.11.0",
>>>>>>> 31104c6f
  "description": "Apollo Federation Integrations / Test Fixtures",
  "main": "dist/index.js",
  "types": "dist/index.d.ts",
  "repository": {
    "type": "git",
    "url": "https://github.com/apollographql/federation",
    "directory": "federation-integration-testsuite-js/"
  },
  "keywords": [],
  "author": "Apollo <packages@apollographql.com>",
  "license": "Elastic-2.0",
  "bugs": {
    "url": "https://github.com/apollographql/federation/issues"
  },
  "homepage": "https://github.com/apollographql/federation#readme",
  "dependencies": {
    "graphql-tag": "^2.12.6",
    "pretty-format": "^29.0.0"
  }
}<|MERGE_RESOLUTION|>--- conflicted
+++ resolved
@@ -1,11 +1,7 @@
 {
   "name": "apollo-federation-integration-testsuite",
   "private": true,
-<<<<<<< HEAD
-  "version": "2.11.0-preview.2",
-=======
   "version": "2.11.0",
->>>>>>> 31104c6f
   "description": "Apollo Federation Integrations / Test Fixtures",
   "main": "dist/index.js",
   "types": "dist/index.d.ts",
