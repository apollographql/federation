{
  "name": "apollo-federation-integration-testsuite",
  "private": true,
<<<<<<< HEAD
  "version": "2.12.2",
=======
  "version": "2.13.0-preview.0",
>>>>>>> bda422b9
  "description": "Apollo Federation Integrations / Test Fixtures",
  "main": "dist/index.js",
  "types": "dist/index.d.ts",
  "repository": {
    "type": "git",
    "url": "https://github.com/apollographql/federation",
    "directory": "federation-integration-testsuite-js/"
  },
  "keywords": [],
  "author": "Apollo <packages@apollographql.com>",
  "license": "Elastic-2.0",
  "bugs": {
    "url": "https://github.com/apollographql/federation/issues"
  },
  "homepage": "https://github.com/apollographql/federation#readme",
  "dependencies": {
    "graphql-tag": "^2.12.6",
    "pretty-format": "^29.0.0"
  }
}<|MERGE_RESOLUTION|>--- conflicted
+++ resolved
@@ -1,11 +1,7 @@
 {
   "name": "apollo-federation-integration-testsuite",
   "private": true,
-<<<<<<< HEAD
-  "version": "2.12.2",
-=======
   "version": "2.13.0-preview.0",
->>>>>>> bda422b9
   "description": "Apollo Federation Integrations / Test Fixtures",
   "main": "dist/index.js",
   "types": "dist/index.d.ts",
