--- conflicted
+++ resolved
@@ -541,11 +541,7 @@
       query: Query
     }
 
-<<<<<<< HEAD
-    directive @link(url: String!, as: String, for: link__Purpose, import: [link__Import]) repeatable on SCHEMA
-=======
     directive @link(url: String, as: String, for: link__Purpose, import: [link__Import]) repeatable on SCHEMA
->>>>>>> 8a30c4db
 
     directive @key(fields: federation__FieldSet!, resolvable: Boolean = true) repeatable on OBJECT | INTERFACE
 
@@ -553,11 +549,7 @@
 
     directive @federation__provides(fields: federation__FieldSet!) on FIELD_DEFINITION
 
-<<<<<<< HEAD
-    directive @federation__external on OBJECT | FIELD_DEFINITION
-=======
     directive @federation__external(reason: String) on OBJECT | FIELD_DEFINITION
->>>>>>> 8a30c4db
 
     directive @federation__tag(name: String!) repeatable on FIELD_DEFINITION | OBJECT | INTERFACE | UNION | ARGUMENT_DEFINITION | SCALAR | ENUM | ENUM_VALUE | INPUT_OBJECT | INPUT_FIELD_DEFINITION
 
@@ -567,11 +559,8 @@
 
     directive @federation__inaccessible on FIELD_DEFINITION | OBJECT | INTERFACE | UNION
 
-<<<<<<< HEAD
-=======
     directive @federation__override(from: String!) on FIELD_DEFINITION
 
->>>>>>> 8a30c4db
     type T
       @key(fields: "k")
     {
@@ -691,11 +680,7 @@
           k: ID!
         }
 
-<<<<<<< HEAD
-        directive @federation__external on OBJECT | FIELD_DEFINITION
-=======
         directive @federation__external(reason: String) on OBJECT | FIELD_DEFINITION
->>>>>>> 8a30c4db
       `,
     ];
 
@@ -761,8 +746,6 @@
 
         scalar federation__FieldSet
       `,
-<<<<<<< HEAD
-=======
       // @link `url` argument is allowed to be `null` now, but it used not too, so making sure we still
       // accept definition where it's mandatory.
       gql`
@@ -779,7 +762,6 @@
         scalar link__Import
         scalar link__Purpose
       `,
->>>>>>> 8a30c4db
     ];
 
     // Like above, we really only care that the examples validate.
@@ -795,11 +777,7 @@
         k: ID!
       }
 
-<<<<<<< HEAD
-      directive @federation__external on OBJECT | FIELD_DEFINITION | SCHEMA
-=======
       directive @federation__external(reason: String) on OBJECT | FIELD_DEFINITION | SCHEMA
->>>>>>> 8a30c4db
     `;
 
     // @external is not allowed on 'schema' and likely never will.
@@ -855,20 +833,12 @@
         k: ID!
       }
 
-<<<<<<< HEAD
-      directive @key(fields: Int!, resolvable: Boolean = true) repeatable on OBJECT | INTERFACE
-=======
       directive @key(fields: String!, resolvable: String) repeatable on OBJECT | INTERFACE
->>>>>>> 8a30c4db
     `;
 
     expect(buildForErrors(doc, { asFed2: false })).toStrictEqual([[
       'DIRECTIVE_DEFINITION_INVALID',
-<<<<<<< HEAD
-      '[S] Invalid definition for directive "@key": argument "fields" should have type "federation__FieldSet!" but found type "Int!"',
-=======
       '[S] Invalid definition for directive "@key": argument "resolvable" should have type "Boolean" but found type "String"',
->>>>>>> 8a30c4db
     ]]);
   });
 
@@ -891,8 +861,6 @@
       '[S] Invalid definition for directive "@key": argument "fields" should have type "federation__FieldSet!" but found type "federation__FieldSet"',
     ]]);
   });
-<<<<<<< HEAD
-=======
 
   it('allows any (non-scalar) type in redefinition when expected type is a scalar', () => {
     const doc = gql`
@@ -910,5 +878,4 @@
     // Just making sure this don't error out.
     buildAndValidate(doc);
   });
->>>>>>> 8a30c4db
 });