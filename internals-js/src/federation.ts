--- conflicted
+++ resolved
@@ -1545,12 +1545,7 @@
     for (const application of contextDirective.applications()) {
       const parent = application.parent;
       const name = application.arguments().name as string;
-<<<<<<< HEAD
-
-=======
-      
-      const match = name.match(/^([A-Za-z]\w*)$/);
->>>>>>> b258406a
+const match = name.match(/^([A-Za-z]\w*)$/);
       if (name.includes('_')) {
         errorCollector.push(ERRORS.CONTEXT_NAME_INVALID.err(
           `Context name "${name}" may not contain an underscore.`,
