--- conflicted
+++ resolved
@@ -97,16 +97,7 @@
 import { didYouMean, suggestionList } from "./suggestions";
 import { coreFeatureDefinitionIfKnown } from "./knownCoreFeatures";
 import { joinIdentity } from "./specs/joinSpec";
-<<<<<<< HEAD
-import { CostDirectiveArguments, ListSizeDirectiveArguments } from "./specs/costSpec";
-=======
-import {
-  SourceAPIDirectiveArgs,
-  SourceFieldDirectiveArgs,
-  SourceTypeDirectiveArgs,
-} from "./specs/sourceSpec";
 import { COST_VERSIONS, CostDirectiveArguments, ListSizeDirectiveArguments, costIdentity } from "./specs/costSpec";
->>>>>>> 789e07bd
 
 const linkSpec = LINK_VERSIONS.latest();
 const tagSpec = TAG_VERSIONS.latest();
@@ -1095,7 +1086,7 @@
 ) {
   const { assumedSize } = application.arguments();
   // Validate assumed size, but we differ from https://ibm.github.io/graphql-specs/cost-spec.html#sec-Valid-Assumed-Size.
-  // Assumed size is used as a backup for slicing arguments in the event they are both specified. 
+  // Assumed size is used as a backup for slicing arguments in the event they are both specified.
   // The spec aims to rule out cases when the assumed size will never be used because there is always
   // a slicing argument. Two applications which are compliant with that validation rule can be merged
   // into an application which is not compliant, thus we need to handle this case gracefully at runtime regardless.
