import {
  allSchemaRootKinds,
  baseType,
  CompositeType,
  CoreFeature,
  defaultRootName,
  Directive,
  DirectiveDefinition,
  ErrGraphQLValidationFailed,
  Extension,
  FieldDefinition,
  InputFieldDefinition,
  InterfaceType,
  isCompositeType,
  isInterfaceType,
  isObjectType,
  isUnionType,
  ListType,
  NamedType,
  NonNullType,
  ObjectType,
  ScalarType,
  Schema,
  SchemaBlueprint,
  SchemaConfig,
  SchemaDefinition,
  SchemaElement,
  sourceASTs,
  UnionType,
  ArgumentDefinition,
  InputType,
  OutputType,
  WrapperType,
  isNonNullType,
  isLeafType,
  isListType,
  isWrapperType,
  possibleRuntimeTypes,
} from "./definitions";
import { assert, MultiMap, printHumanReadableList, OrderedMap, mapValues, assertUnreachable } from "./utils";
import { SDLValidationRule } from "graphql/validation/ValidationContext";
import { specifiedSDLRules } from "graphql/validation/specifiedRules";
import {
  ASTNode,
  DocumentNode,
  GraphQLError,
  Kind,
  KnownTypeNamesRule,
  PossibleTypeExtensionsRule,
  print as printAST,
  GraphQLErrorOptions,
  SchemaDefinitionNode,
  OperationTypeNode,
  OperationTypeDefinitionNode,
  ConstDirectiveNode, parse,
} from "graphql";
import { KnownTypeNamesInFederationRule } from "./validation/KnownTypeNamesInFederationRule";
<<<<<<< HEAD
import { buildSchemaFromAST } from "./buildSchema";
import { parseSelectionSet, SelectionSet } from './operations';
=======
import { buildSchema, buildSchemaFromAST } from "./buildSchema";
import { FragmentSelection, hasSelectionWithPredicate, parseOperationAST, parseSelectionSet, Selection, SelectionSet } from './operations';
>>>>>>> 868c73c9
import { TAG_VERSIONS } from "./specs/tagSpec";
import {
  errorCodeDef,
  ErrorCodeDefinition,
  ERROR_CATEGORIES,
  ERRORS,
  withModifiedErrorMessage,
  extractGraphQLErrorOptions,
  errorCauses,
} from "./error";
import { computeShareables } from "./precompute";
import {
  CoreSpecDefinition,
  FeatureVersion,
  LINK_VERSIONS,
  LinkDirectiveArgs,
  linkDirectiveDefaultName,
  linkIdentity,
  FeatureUrl,
  CoreImport,
  extractCoreFeatureImports,
  CoreOrLinkDirectiveArgs,
} from "./specs/coreSpec";
import {
  FEDERATION_VERSIONS,
  federationIdentity,
  FederationDirectiveName,
  FederationTypeName,
  FEDERATION1_TYPES,
  FEDERATION1_DIRECTIVES,
  FederationSpecDefinition,
} from "./specs/federationSpec";
import { defaultPrintOptions, PrintOptions as PrintOptions, printSchema } from "./print";
import { createObjectTypeSpecification, createScalarTypeSpecification, createUnionTypeSpecification } from "./directiveAndTypeSpecification";
import { didYouMean, suggestionList } from "./suggestions";
import { coreFeatureDefinitionIfKnown } from "./knownCoreFeatures";
import { joinIdentity } from "./specs/joinSpec";

const linkSpec = LINK_VERSIONS.latest();
const tagSpec = TAG_VERSIONS.latest();
const federationSpec = (version?: FeatureVersion): FederationSpecDefinition => {
  if (!version) return FEDERATION_VERSIONS.latest();
  const spec = FEDERATION_VERSIONS.find(version);
  assert(spec, `Federation spec version ${version} is not known`);
  return spec;
};

// Some users rely on auto-expanding fed v1 graphs with fed v2 directives. While technically we should only expand @tag
// directive from v2 definitions, we will continue expanding other directives (up to v2.4) to ensure backwards compatibility.
const autoExpandedFederationSpec = federationSpec(new FeatureVersion(2, 4));

const latestFederationSpec = federationSpec();

// We don't let user use this as a subgraph name. That allows us to use it in `query graphs` to name the source of roots
// in the "federated query graph" without worrying about conflict (see `FEDERATED_GRAPH_ROOT_SOURCE` in `querygraph.ts`).
// (note that we could deal with this in other ways, but having a graph named '_' feels like a terrible idea anyway, so
// disallowing it feels like more a good thing than a real restriction).
export const FEDERATION_RESERVED_SUBGRAPH_NAME = '_';

export const FEDERATION_UNNAMED_SUBGRAPH_NAME = '<unnamed>';

const FEDERATION_OMITTED_VALIDATION_RULES = [
  // We allow subgraphs to declare an extension even if the subgraph itself doesn't have a corresponding definition.
  // The implication being that the definition is in another subgraph.
  PossibleTypeExtensionsRule,
  // The `KnownTypeNamesRule` of graphQL-js only looks at type definitions, so this goes against our previous
  // desire to let a subgraph only have an extension for a type. Below, we add a replacement rules that looks
  // at both type definitions _and_ extensions.
  KnownTypeNamesRule
];

const FEDERATION_SPECIFIC_VALIDATION_RULES = [
  KnownTypeNamesInFederationRule
];

const FEDERATION_VALIDATION_RULES = specifiedSDLRules.filter(rule => !FEDERATION_OMITTED_VALIDATION_RULES.includes(rule)).concat(FEDERATION_SPECIFIC_VALIDATION_RULES);

const ALL_DEFAULT_FEDERATION_DIRECTIVE_NAMES: string[] = Object.values(FederationDirectiveName);

/**
 * Federation 1 has that specificity that it wasn't using @link to name-space federation elements,
 * and so to "distinguish" the few federation type names, it prefixed those with a `_`. That is,
 * the `FieldSet` type was named `_FieldSet` in federation1. To handle this without too much effort,
 * we use a fake `CoreFeature` with imports for all the fed1 types to use those specific "aliases"
 * and we pass it when adding those types. This allows to reuse the same `TypeSpecification` objects
 * for both fed1 and fed2. Note that in the object below, all that is used is the imports, the rest
 * is just filling the blanks.
 */
const FAKE_FED1_CORE_FEATURE_TO_RENAME_TYPES: CoreFeature = new CoreFeature(
  new FeatureUrl('<fed1>', 'fed1', new FeatureVersion(0, 1)),
  'fed1',
  new Directive('fed1'),
  FEDERATION1_TYPES.map((spec) => ({ name: spec.name, as: '_' + spec.name})),
);


function validateFieldSetSelections({
  directiveName,
  selectionSet,
  hasExternalInParents,
  metadata,
  onError,
  allowOnNonExternalLeafFields,
  allowFieldsWithArguments,
}: {
  directiveName: string,
  selectionSet: SelectionSet,
  hasExternalInParents: boolean,
  metadata: FederationMetadata,
  onError: (error: GraphQLError) => void,
  allowOnNonExternalLeafFields: boolean,
  allowFieldsWithArguments: boolean,
}): void {
  for (const selection of selectionSet.selections()) {
    const appliedDirectives = selection.element.appliedDirectives;
    if (appliedDirectives.length > 0) {
      onError(ERROR_CATEGORIES.DIRECTIVE_IN_FIELDS_ARG.get(directiveName).err(
        `cannot have directive applications in the @${directiveName}(fields:) argument but found ${appliedDirectives.join(', ')}.`,
      ));
    }

    if (selection.kind === 'FieldSelection') {
      const field = selection.element.definition;
      const isExternal = metadata.isFieldExternal(field);
      if (!allowFieldsWithArguments && field.hasArguments()) {
        onError(ERROR_CATEGORIES.FIELDS_HAS_ARGS.get(directiveName).err(
          `field ${field.coordinate} cannot be included because it has arguments (fields with argument are not allowed in @${directiveName})`,
          { nodes: field.sourceAST },
        ));
      }
      // The field must be external if we don't allow non-external leaf fields, it's a leaf, and we haven't traversed an external field in parent chain leading here.
      const mustBeExternal = !selection.selectionSet && !allowOnNonExternalLeafFields && !hasExternalInParents;
      if (!isExternal && mustBeExternal) {
        const errorCode = ERROR_CATEGORIES.DIRECTIVE_FIELDS_MISSING_EXTERNAL.get(directiveName);
        if (metadata.isFieldFakeExternal(field)) {
          onError(errorCode.err(
            `field "${field.coordinate}" should not be part of a @${directiveName} since it is already "effectively" provided by this subgraph `
              + `(while it is marked @${FederationDirectiveName.EXTERNAL}, it is a @${FederationDirectiveName.KEY} field of an extension type, which are not internally considered external for historical/backward compatibility reasons)`,
            { nodes: field.sourceAST }
          ));
        } else {
          onError(errorCode.err(
            `field "${field.coordinate}" should not be part of a @${directiveName} since it is already provided by this subgraph (it is not marked @${FederationDirectiveName.EXTERNAL})`,
            { nodes: field.sourceAST }
          ));
        }
      }
      if (selection.selectionSet) {
        // When passing the 'hasExternalInParents', the field might be external himself, but we may also have
        // the case where the field parent is an interface and some implementation of the field are external, in
        // which case we should say we have an external on the path, because we may have one.
        let newHasExternalInParents = hasExternalInParents || isExternal;
        const parentType = field.parent;
        if (!newHasExternalInParents && isInterfaceType(parentType)) {
          for (const implem of parentType.possibleRuntimeTypes()) {
            const fieldInImplem = implem.field(field.name);
            if (fieldInImplem && metadata.isFieldExternal(fieldInImplem)) {
              newHasExternalInParents = true;
              break;
            }
          }
        }
        validateFieldSetSelections({
          directiveName,
          selectionSet: selection.selectionSet,
          hasExternalInParents: newHasExternalInParents,
          metadata,
          onError,
          allowOnNonExternalLeafFields,
          allowFieldsWithArguments,
        });
      }
    } else {
      validateFieldSetSelections({
        directiveName,
        selectionSet: selection.selectionSet,
        hasExternalInParents,
        metadata,
        onError,
        allowOnNonExternalLeafFields,
        allowFieldsWithArguments,
      });
    }
  }
}

function validateFieldSet({
  type,
  directive,
  metadata,
  errorCollector,
  allowOnNonExternalLeafFields,
  allowFieldsWithArguments,
  onFields,
}: {
  type: CompositeType,
  directive: Directive<any, {fields: any}>,
  metadata: FederationMetadata,
  errorCollector: GraphQLError[],
  allowOnNonExternalLeafFields: boolean,
  allowFieldsWithArguments: boolean,
  onFields?: (field: FieldDefinition<any>) => void,
}): void {
  try {
    // Note that `parseFieldSetArgument` already properly format the error, hence the separate try-catch.
    // TODO: `parseFieldSetArgument` throws on the first issue found and never accumulate multiple
    // errors. We could fix this, but this require changes that reaches beyond this single file, so
    // we leave this for "later" (the `fields` value are rarely very big, so the benefit of accumulating
    // multiple errors within one such value is not tremendous, so that this doesn't feel like a pressing
    // issue).
    const fieldAccessor = onFields
      ? (type: CompositeType, fieldName: string) => {
        const field = type.field(fieldName);
        if (field) {
          onFields(field);
        }
        return field;
      }
      : undefined;
    const selectionSet = parseFieldSetArgument({parentType: type, directive, fieldAccessor});
    validateFieldSetSelections({
      directiveName: directive.name,
      selectionSet,
      hasExternalInParents: false,
      metadata,
      onError: (error) => errorCollector.push(handleFieldSetValidationError(directive, error)),
      allowOnNonExternalLeafFields,
      allowFieldsWithArguments,
    });
  } catch (e) {
    if (e instanceof GraphQLError) {
      errorCollector.push(e);
    } else {
      throw e;
    }
  }
}

function handleFieldSetValidationError(
  directive: Directive<any, {fields: any}>,
  originalError: GraphQLError,
  messageUpdater?: (msg: string) => string,
): GraphQLError {
  const nodes = sourceASTs(directive);
  if (originalError.nodes) {
    nodes.push(...originalError.nodes);
  }
  let codeDef = errorCodeDef(originalError);
  // "INVALID_GRAPHQL" errors happening during validation means that the selection set is invalid, and
  // that's where we want to use a more precise code.
  if (!codeDef || codeDef === ERRORS.INVALID_GRAPHQL) {
    codeDef = ERROR_CATEGORIES.DIRECTIVE_INVALID_FIELDS.get(directive.name);
  }
  let msg = originalError.message.trim();
  if (messageUpdater) {
    msg = messageUpdater(msg);
  }
  return codeDef.err(
    `${fieldSetErrorDescriptor(directive)}: ${msg}`,
    {
      nodes,
      originalError,
    }
  );
}

function fieldSetErrorDescriptor(directive: Directive<any, {fields: any}>): string {
  return `On ${fieldSetTargetDescription(directive)}, for ${directiveStrUsingASTIfPossible(directive)}`;
}

// This method is called to display @key, @provides or @requires directives in error message in place where the directive `fields`
// argument might be invalid because it was not a string in the underlying AST. If that's the case, we want to use the AST to
// print the directive or the message might be a bit confusing for the user.
function directiveStrUsingASTIfPossible(directive: Directive<any>): string {
  return directive.sourceAST ? printAST(directive.sourceAST) : directive.toString();
}

function fieldSetTargetDescription(directive: Directive<any, {fields: any}>): string {
  const targetKind = directive.parent instanceof FieldDefinition ? "field" : "type";
  return `${targetKind} "${directive.parent?.coordinate}"`;
}

export function parseContext(input: string) {
  const regex = /^(?:[\n\r\t ,]|#[^\n\r]*(?![^\n\r]))*\$(?:[\n\r\t ,]|#[^\n\r]*(?![^\n\r]))*([A-Za-z_]\w*(?!\w))([\s\S]*)$/;
  const match = input.match(regex);
  if (!match) {
    return { context: undefined, selection: undefined };
  }

  const [, context, selection] = match;
  return {
    context,
    selection,
  };
}

const wrapResolvedType = ({
  originalType,
  resolvedType,
}: {
  originalType: OutputType,
  resolvedType: InputType,
}): InputType | undefined => {
  const stack = [];
  let unwrappedType: NamedType | WrapperType = originalType;
  while(unwrappedType.kind === 'NonNullType' || unwrappedType.kind === 'ListType') {
    stack.push(unwrappedType.kind);
    unwrappedType = unwrappedType.ofType;
  }

  let type: NamedType | WrapperType = resolvedType;
  while(stack.length > 0) {
    const kind = stack.pop();
    if (kind === 'ListType') {
      type = new ListType(type);
    }
  }
  return type;
};

const validateFieldValueType = ({
  currentType,
  selectionSet,
  errorCollector,
  metadata,
  fromContextParent,
}: {
  currentType: CompositeType,
  selectionSet: SelectionSet,
  errorCollector: GraphQLError[],
  metadata: FederationMetadata,
  fromContextParent: ArgumentDefinition<FieldDefinition<ObjectType | InterfaceType | UnionType>>,
}): { resolvedType: InputType | undefined } => {
  const selections = selectionSet.selections();
  
  // ensure that type is not an interfaceObject
  const interfaceObjectDirective = metadata.interfaceObjectDirective();
  if (currentType.kind === 'ObjectType' && isFederationDirectiveDefinedInSchema(interfaceObjectDirective) && (currentType.appliedDirectivesOf(interfaceObjectDirective).length > 0)) { 
    errorCollector.push(ERRORS.CONTEXT_INVALID_SELECTION.err(
      `Context "is used in "${fromContextParent.coordinate}" but the selection is invalid: One of the types in the selection is an interfaceObject: "${currentType.name}"`,
      { nodes: sourceASTs(fromContextParent) }
    ));
  }

  const typesArray = selections.map((selection): { resolvedType: InputType | undefined } => {
    if (selection.kind !== 'FieldSelection') {
      return { resolvedType: undefined };
    }
    const { element, selectionSet: childSelectionSet } = selection;
    assert(element.definition.type, 'Element type definition should exist');
    let type = element.definition.type;

    if (childSelectionSet) {
      assert(isCompositeType(baseType(type)), 'Child selection sets should only exist on composite types');
      const { resolvedType } = validateFieldValueType({
        currentType: baseType(type) as CompositeType,
        selectionSet: childSelectionSet,
        errorCollector,
        metadata,
        fromContextParent,
      });
      if (!resolvedType) {
        return { resolvedType: undefined };
      }
      return { resolvedType: wrapResolvedType({ originalType: type, resolvedType}) };
    }
    assert(isLeafType(baseType(type)), 'Expected a leaf type');
    return {
      resolvedType: wrapResolvedType({
        originalType: type,
        resolvedType: baseType(type) as InputType
      })
    };
  });
  return typesArray.reduce((acc, { resolvedType }) => {
    if (acc.resolvedType?.toString() === resolvedType?.toString()) {
      return { resolvedType };
    }
    return { resolvedType: undefined };
  });
};

const validateSelectionFormat = ({
  context,
  selection,
  fromContextParent,
  errorCollector,
} : {
  context: string,
  selection: string,
  fromContextParent: ArgumentDefinition<FieldDefinition<ObjectType | InterfaceType | UnionType>>,
  errorCollector: GraphQLError[],
}): {
  selectionType: 'error' | 'field',
} | {
  selectionType: 'inlineFragment',
  typeConditions: Set<string>,
} => {
  // we only need to parse the selection once, not do it for each location
  try {
    const node = parseOperationAST(selection.trim().startsWith('{') ? selection : `{${selection}}`);
    const selections = node.selectionSet.selections;
    if (selections.length === 0) {
      // a selection must be made.
      errorCollector.push(ERRORS.CONTEXT_INVALID_SELECTION.err(
        `Context "${context}" is used in "${fromContextParent.coordinate}" but the selection is invalid: no selection is made`,
        { nodes: sourceASTs(fromContextParent) }
      ));
      return { selectionType: 'error' };
    }
    const firstSelectionKind = selections[0].kind;
    if (firstSelectionKind === 'Field') {
      // if the first selection is a field, there should be only one
      if (selections.length !== 1) {
        errorCollector.push(ERRORS.CONTEXT_INVALID_SELECTION.err(
          `Context "${context}" is used in "${fromContextParent.coordinate}" but the selection is invalid: multiple selections are made`,
          { nodes: sourceASTs(fromContextParent) }
        ));
        return { selectionType: 'error' };
      }
      return { selectionType: 'field' };
    } else if (firstSelectionKind === 'InlineFragment') {
      const inlineFragmentTypeConditions: Set<string> = new Set();
      if (!selections.every((s) => s.kind === 'InlineFragment')) {
        errorCollector.push(ERRORS.CONTEXT_INVALID_SELECTION.err(
          `Context "${context}" is used in "${fromContextParent.coordinate}" but the selection is invalid: multiple fields could be selected`,
          { nodes: sourceASTs(fromContextParent) }
        ));
        return { selectionType: 'error' };
      }
      selections.forEach((s) => {
        assert(s.kind === 'InlineFragment', 'Expected an inline fragment');
        const { typeCondition }= s;
        if (typeCondition) {
          inlineFragmentTypeConditions.add(typeCondition.name.value);
        }
      });
      if (inlineFragmentTypeConditions.size !== selections.length) {
        errorCollector.push(ERRORS.CONTEXT_INVALID_SELECTION.err(
          `Context "${context}" is used in "${fromContextParent.coordinate}" but the selection is invalid: type conditions have same name`,
          { nodes: sourceASTs(fromContextParent) }
        ));
        return { selectionType: 'error' };
      }
      return {
        selectionType: 'inlineFragment',
        typeConditions: inlineFragmentTypeConditions,
      };
    } else if (firstSelectionKind === 'FragmentSpread') {
      errorCollector.push(ERRORS.CONTEXT_INVALID_SELECTION.err(
        `Context "${context}" is used in "${fromContextParent.coordinate}" but the selection is invalid: fragment spread is not allowed`,
        { nodes: sourceASTs(fromContextParent) }
      ));
      return { selectionType: 'error' };
    } else {
      assertUnreachable(firstSelectionKind);
    }
  } catch (err) {
    errorCollector.push(ERRORS.CONTEXT_INVALID_SELECTION.err(
      `Context "${context}" is used in "${fromContextParent.coordinate}" but the selection is invalid: ${err.message}`,
      { nodes: sourceASTs(fromContextParent) }
    ));

    return { selectionType: 'error' };
  }
}

// implementation of spec https://spec.graphql.org/draft/#IsValidImplementationFieldType()
function isValidImplementationFieldType(fieldType: InputType, implementedFieldType: InputType): boolean {
  if (isNonNullType(fieldType)) {
    if (isNonNullType(implementedFieldType)) {
      return isValidImplementationFieldType(fieldType.ofType, implementedFieldType.ofType);
    } else {
      return isValidImplementationFieldType(fieldType.ofType, implementedFieldType);
    }
  }
  if (isListType(fieldType) && isListType(implementedFieldType)) {
    return isValidImplementationFieldType(fieldType.ofType, implementedFieldType.ofType);
  }
  return !isWrapperType(fieldType) &&
    !isWrapperType(implementedFieldType) &&
    fieldType.name === implementedFieldType.name;
}

function selectionSetHasDirectives(selectionSet: SelectionSet): boolean {
  return hasSelectionWithPredicate(selectionSet, (s: Selection) => {
    if (s.kind === 'FieldSelection') {
      return s.element.appliedDirectives.length > 0;
    }
    else if (s.kind === 'FragmentSelection') {
      return s.element.appliedDirectives.length > 0;
    } else {
      assertUnreachable(s);
    }
  });
}

function selectionSetHasAlias(selectionSet: SelectionSet): boolean {
  return hasSelectionWithPredicate(selectionSet, (s: Selection) => {
    if (s.kind === 'FieldSelection') {
      return s.element.alias !== undefined;
    }
    return false;
  });
}

function validateFieldValue({
  context,
  selection,
  fromContextParent,
  setContextLocations,
  errorCollector,
  metadata,
} : {
  context: string,
  selection: string,
  fromContextParent: ArgumentDefinition<FieldDefinition<ObjectType | InterfaceType | UnionType>>,
  setContextLocations: (ObjectType | InterfaceType | UnionType)[],
  errorCollector: GraphQLError[],
  metadata: FederationMetadata,
}): void {
  const expectedType = fromContextParent.type;
  assert(expectedType, 'Expected a type');
  const validateSelectionFormatResults =
    validateSelectionFormat({ context, selection, fromContextParent, errorCollector });
  const selectionType = validateSelectionFormatResults.selectionType;

  // if there was an error, just return, we've already added it to the errorCollector
  if (selectionType === 'error') {
    return;
  }
  
  const usedTypeConditions = new Set<string>;
  for (const location of setContextLocations) {
    // for each location, we need to validate that the selection will result in exactly one field being selected
    // the number of selection sets created will be the same
    let selectionSet: SelectionSet;
    try {
      selectionSet = parseSelectionSet({ parentType: location,  source: selection});
    } catch (e) {
      errorCollector.push(ERRORS.CONTEXT_INVALID_SELECTION.err(
        `Context "${context}" is used in "${fromContextParent.coordinate}" but the selection is invalid for type ${location.name}. Error: ${e.message}`,
        { nodes: sourceASTs(fromContextParent) }
      ));
      return;
    }
    if (selectionSetHasDirectives(selectionSet)) {
      errorCollector.push(ERRORS.CONTEXT_INVALID_SELECTION.err(
        `Context "${context}" is used in "${fromContextParent.coordinate}" but the selection is invalid: directives are not allowed in the selection`,
        { nodes: sourceASTs(fromContextParent) }
      ));
    }
    if (selectionSetHasAlias(selectionSet)) {
      errorCollector.push(ERRORS.CONTEXT_INVALID_SELECTION.err(
        `Context "${context}" is used in "${fromContextParent.coordinate}" but the selection is invalid: aliases are not allowed in the selection`,
        { nodes: sourceASTs(fromContextParent) }
      ));
    }
    
    if (selectionType === 'field') {
      const { resolvedType } = validateFieldValueType({
        currentType: location,
        selectionSet,
        errorCollector,
        metadata,
        fromContextParent,
      });
      if (resolvedType === undefined || !isValidImplementationFieldType(resolvedType, expectedType!)) {
        errorCollector.push(ERRORS.CONTEXT_INVALID_SELECTION.err(
          `Context "${context}" is used in "${fromContextParent.coordinate}" but the selection is invalid: the type of the selection "${resolvedType}" does not match the expected type "${expectedType?.toString()}"`,
          { nodes: sourceASTs(fromContextParent) }
        ));
        return;
      }
    } else if (selectionType === 'inlineFragment') {
      // ensure that each location maps to exactly one fragment
      const selections: FragmentSelection[] = [];
      for (const selection of selectionSet.selections()) {
        if (selection.kind !== 'FragmentSelection') {
          errorCollector.push(ERRORS.CONTEXT_INVALID_SELECTION.err(
            `Context "${context}" is used in "${fromContextParent.coordinate}" but the selection is invalid: selection should only contain a single field or at least one inline fragment}"`,
            { nodes: sourceASTs(fromContextParent) }
          ));
          continue;
        }

        const { typeCondition } = selection.element;
        if (!typeCondition) {
          errorCollector.push(ERRORS.CONTEXT_INVALID_SELECTION.err(
            `Context "${context}" is used in "${fromContextParent.coordinate}" but the selection is invalid: inline fragments must have type conditions"`,
            { nodes: sourceASTs(fromContextParent) }
          ));
          continue;
        }

        if (typeCondition.kind === 'ObjectType') {
          if (possibleRuntimeTypes(location).includes(typeCondition)) {
            selections.push(selection);
            usedTypeConditions.add(typeCondition.name);
          }
        } else {
          errorCollector.push(ERRORS.CONTEXT_INVALID_SELECTION.err(
            `Context "${context}" is used in "${fromContextParent.coordinate}" but the selection is invalid: type conditions must be an object type"`,
            { nodes: sourceASTs(fromContextParent) }
          ));
        }
      }

      if (selections.length === 0) {
        errorCollector.push(ERRORS.CONTEXT_INVALID_SELECTION.err(
          `Context "${context}" is used in "${fromContextParent.coordinate}" but the selection is invalid: no type condition matches the location "${location.coordinate}"`,
          { nodes: sourceASTs(fromContextParent) }
        ));
        return;
      } else {
        for (const selection of selections) {
          let { resolvedType } = validateFieldValueType({
            currentType: selection.element.typeCondition!,
            selectionSet: selection.selectionSet,
            errorCollector,
            metadata,
            fromContextParent,
          });

          if (resolvedType === undefined) {
            errorCollector.push(ERRORS.CONTEXT_INVALID_SELECTION.err(
              `Context "${context}" is used in "${fromContextParent.coordinate}" but the selection is invalid: the type of the selection does not match the expected type "${expectedType?.toString()}"`,
              { nodes: sourceASTs(fromContextParent) }
            ));
            return;
          }

          // Because other subgraphs may define members of the location type,
          // it's always possible that none of the type conditions map, so we
          // must remove any surrounding non-null wrapper if present.
          if (isNonNullType(resolvedType)) {
            resolvedType = resolvedType.ofType;
          }

          if (!isValidImplementationFieldType(resolvedType!, expectedType!)) {
            errorCollector.push(ERRORS.CONTEXT_INVALID_SELECTION.err(
              `Context "${context}" is used in "${fromContextParent.coordinate}" but the selection is invalid: the type of the selection "${resolvedType?.toString()}" does not match the expected type "${expectedType?.toString()}"`,
              { nodes: sourceASTs(fromContextParent) }
            ));
            return;
          }
        }
      }
    }
  }

  if (validateSelectionFormatResults.selectionType === 'inlineFragment') {
    for (const typeCondition of validateSelectionFormatResults.typeConditions) {
      if (!usedTypeConditions.has(typeCondition)) {
        errorCollector.push(ERRORS.CONTEXT_INVALID_SELECTION.err(
          `Context "${context}" is used in "${fromContextParent.coordinate}" but the selection is invalid: type condition "${typeCondition}" is never used.`,
          { nodes: sourceASTs(fromContextParent) }
        ));
      }
    }
  }
}

function validateAllFieldSet<TParent extends SchemaElement<any, any>>({
  definition,
  targetTypeExtractor,
  errorCollector,
  metadata,
  isOnParentType = false,
  allowOnNonExternalLeafFields = false,
  allowFieldsWithArguments = false,
  allowOnInterface = false,
  onFields,
}: {
  definition: DirectiveDefinition<{fields: any}>,
  targetTypeExtractor: (element: TParent) => CompositeType,
  errorCollector: GraphQLError[],
  metadata: FederationMetadata,
  isOnParentType?: boolean,
  allowOnNonExternalLeafFields?: boolean,
  allowFieldsWithArguments?: boolean,
  allowOnInterface?: boolean,
  onFields?: (field: FieldDefinition<any>) => void,
}): void {
  for (const application of definition.applications()) {
    const elt = application.parent as TParent;
    const type = targetTypeExtractor(elt);
    const parentType = isOnParentType ? type : (elt.parent as NamedType);
    if (isInterfaceType(parentType) && !allowOnInterface) {
      const code = ERROR_CATEGORIES.DIRECTIVE_UNSUPPORTED_ON_INTERFACE.get(definition.name);
      errorCollector.push(code.err(
        isOnParentType
          ? `Cannot use ${definition.coordinate} on interface "${parentType.coordinate}": ${definition.coordinate} is not yet supported on interfaces`
          : `Cannot use ${definition.coordinate} on ${fieldSetTargetDescription(application)} of parent type "${parentType}": ${definition.coordinate} is not yet supported within interfaces`,
        { nodes: sourceASTs(application).concat(isOnParentType ? [] : sourceASTs(type)) },
      ));
    }
    validateFieldSet({
      type,
      directive: application,
      metadata,
      errorCollector,
      allowOnNonExternalLeafFields,
      allowFieldsWithArguments,
      onFields,
    });
  }
}

export function collectUsedFields(metadata: FederationMetadata): Set<FieldDefinition<CompositeType>> {
  const usedFields = new Set<FieldDefinition<CompositeType>>();

  // Collects all external fields used by a key, requires or provides
  collectUsedFieldsForDirective<CompositeType>(
    metadata.keyDirective(),
    type => type,
    usedFields,
  );
  collectUsedFieldsForDirective<FieldDefinition<CompositeType>>(
    metadata.requiresDirective(),
    field => field.parent!,
    usedFields,
  );
  collectUsedFieldsForDirective<FieldDefinition<CompositeType>>(
    metadata.providesDirective(),
    field => {
      const type = baseType(field.type!);
      return isCompositeType(type) ? type : undefined;
    },
    usedFields,
  );
  
  // also for @fromContext
  collectUsedFieldsForFromContext<CompositeType>(
    metadata,
    usedFields,
  );
    
  // Collects all fields used to satisfy an interface constraint
  for (const itfType of metadata.schema.interfaceTypes()) {
    const runtimeTypes = itfType.possibleRuntimeTypes();
    for (const field of itfType.fields()) {
      for (const runtimeType of runtimeTypes) {
        const implemField = runtimeType.field(field.name);
        if (implemField) {
          usedFields.add(implemField);
        }
      }
    }
  }

  return usedFields;
}

function collectUsedFieldsForFromContext<TParent extends SchemaElement<any, any>>(
  metadata: FederationMetadata,
  usedFieldDefs: Set<FieldDefinition<CompositeType>>
) {
  const fromContextDirective = metadata.fromContextDirective();
  const contextDirective = metadata.contextDirective();
  
  // if one of the directives is not defined, there's nothing to validate
  if (!isFederationDirectiveDefinedInSchema(fromContextDirective) || !isFederationDirectiveDefinedInSchema(contextDirective)) {
    return;  
  }
  
  // build the list of context entry points
  const entryPoints = new Map<string, Set<CompositeType>>();
  for (const application of contextDirective.applications()) {
    const type = application.parent;
    if (!type) {
      // Means the application is wrong: we ignore it here as later validation will detect it
      continue;
    }
    const context = application.arguments().name;
    if (!entryPoints.has(context)) {
      entryPoints.set(context, new Set());
    }
    entryPoints.get(context)!.add(type as CompositeType);    
  }
  
  for (const application of fromContextDirective.applications()) {
    const type = application.parent as TParent;
    if (!type) {
      // Means the application is wrong: we ignore it here as later validation will detect it
      continue;
    }

    const fieldValue = application.arguments().field;
    const { context, selection } = parseContext(fieldValue);
    
    if (!context) {
      continue;
    }
    
    // now we need to collect all the fields used for every type that they could be used for
    const contextTypes = entryPoints.get(context);
    if (!contextTypes) {
      continue;
    }
    
    for (const contextType of contextTypes) {
      try {
        // helper function 
        const fieldAccessor = (t: CompositeType, f: string) => {
          const field = t.field(f);
          if (field) {
            usedFieldDefs.add(field);
            if (isInterfaceType(t)) {
              for (const implType of t.possibleRuntimeTypes()) {
                const implField = implType.field(f);
                if (implField) {
                  usedFieldDefs.add(implField);
                }
              }
            }
          }
          return field;
        };
        
        parseSelectionSet({ parentType: contextType, source: selection, fieldAccessor });
      } catch (e) {
        // ignore the error, it will be caught later
      }
    }
  }
}

function collectUsedFieldsForDirective<TParent extends SchemaElement<any, any>>(
  definition: DirectiveDefinition<{fields: any}>,
  targetTypeExtractor: (element: TParent) => CompositeType | undefined,
  usedFieldDefs: Set<FieldDefinition<CompositeType>>
) {
  for (const application of definition.applications()) {
    const type = targetTypeExtractor(application.parent! as TParent);
    if (!type) {
      // Means the application is wrong: we ignore it here as later validation will detect it
      continue;
    }
    // Note that we don't want to 'validate', because even if a field set is invalid for some reason, we still want to consider
    // its field as "used". This avoid, when a `fields` argument is invalid, to get one error for the `fields` itself, but also
    // a bunch of other errors that says some external fields are unused that are just a consequence of not considering that
    // particular `fields` argument. In other words, this avoid cascading errors that would be confusing to the user without
    // being of any concrete use.
    collectTargetFields({
      parentType: type,
      directive: application as Directive<any, {fields: any}>,
      includeInterfaceFieldsImplementations: true,
      validate: false,
    }).forEach((field) => usedFieldDefs.add(field));
  }
}

/**
 * Checks that all fields marked @external is used in a federation directive (@key, @provides or @requires) _or_ to satisfy an
 * interface implementation. Otherwise, the field declaration is somewhat useless.
 */
function validateAllExternalFieldsUsed(metadata: FederationMetadata, errorCollector: GraphQLError[]): void {
  for (const type of metadata.schema.types()) {
    if (!isObjectType(type) && !isInterfaceType(type)) {
      continue;
    }
    for (const field of type.fields()) {
      if (!metadata.isFieldExternal(field) || metadata.isFieldUsed(field)) {
        continue;
      }
      errorCollector.push(ERRORS.EXTERNAL_UNUSED.err(
        `Field "${field.coordinate}" is marked @external but is not used in any federation directive (@key, @provides, @requires) or to satisfy an interface;`
        + ' the field declaration has no use and should be removed (or the field should not be @external).',
        { nodes: field.sourceAST },
      ));
    }
  }
}

function validateNoExternalOnInterfaceFields(metadata: FederationMetadata, errorCollector: GraphQLError[]) {
  for (const itf of metadata.schema.interfaceTypes()) {
    for (const field of itf.fields()) {
      if (metadata.isFieldExternal(field)) {
        errorCollector.push(ERRORS.EXTERNAL_ON_INTERFACE.err(
          `Interface type field "${field.coordinate}" is marked @external but @external is not allowed on interface fields (it is nonsensical).`,
          { nodes: field.sourceAST },
        ));
      }
    }
  }
}

function validateKeyOnInterfacesAreAlsoOnAllImplementations(metadata: FederationMetadata, errorCollector: GraphQLError[]): void {
  for (const itfType of metadata.schema.interfaceTypes()) {
    const implementations = itfType.possibleRuntimeTypes();
    for (const keyApplication of itfType.appliedDirectivesOf(metadata.keyDirective())) {
      // Note that we will always have validated all @key fields at this point, so not bothering with extra validation
      const fields = parseFieldSetArgument({parentType: itfType, directive: keyApplication, validate: false});
      const isResolvable = !(keyApplication.arguments().resolvable === false);
      const implementationsWithKeyButNotResolvable = new Array<ObjectType>();
      const implementationsMissingKey = new Array<ObjectType>();
      for (const type of implementations) {
        const matchingApp = type.appliedDirectivesOf(metadata.keyDirective()).find((app) => {
          const appFields = parseFieldSetArgument({parentType: type, directive: app, validate: false});
          return fields.equals(appFields);
        });
        if (matchingApp) {
          if (isResolvable && matchingApp.arguments().resolvable === false) {
            implementationsWithKeyButNotResolvable.push(type);
          }
        } else {
          implementationsMissingKey.push(type);
        }
      }

      if (implementationsMissingKey.length > 0) {
        const typesString = printHumanReadableList(
          implementationsMissingKey.map((i) => `"${i.coordinate}"`),
          {
            prefix: 'type',
            prefixPlural: 'types',
          }
        );
        errorCollector.push(ERRORS.INTERFACE_KEY_NOT_ON_IMPLEMENTATION.err(
          `Key ${keyApplication} on interface type "${itfType.coordinate}" is missing on implementation ${typesString}.`,
          { nodes: sourceASTs(...implementationsMissingKey) },
        ));
      } else if (implementationsWithKeyButNotResolvable.length > 0) {
        const typesString = printHumanReadableList(
          implementationsWithKeyButNotResolvable.map((i) => `"${i.coordinate}"`),
          {
            prefix: 'type',
            prefixPlural: 'types',
          }
        );
        errorCollector.push(ERRORS.INTERFACE_KEY_NOT_ON_IMPLEMENTATION.err(
          `Key ${keyApplication} on interface type "${itfType.coordinate}" should be resolvable on all implementation types, but is declared with argument "@key(resolvable:)" set to false in ${typesString}.`,
          { nodes: sourceASTs(...implementationsWithKeyButNotResolvable) },
        ));
      }
    }
  }
}

function validateInterfaceObjectsAreOnEntities(metadata: FederationMetadata, errorCollector: GraphQLError[]): void {
  for (const application of metadata.interfaceObjectDirective().applications()) {
    if (!isEntityType(application.parent)) {
      errorCollector.push(ERRORS.INTERFACE_OBJECT_USAGE_ERROR.err(
        `The @interfaceObject directive can only be applied to entity types but type "${application.parent.coordinate}" has no @key in this subgraph.`,
        { nodes: application.parent.sourceAST }
      ));
    }
  }
}

function validateShareableNotRepeatedOnSameDeclaration(
  element: ObjectType | FieldDefinition<ObjectType>,
  metadata: FederationMetadata,
  errorCollector: GraphQLError[],
) {
  const shareableApplications: Directive[] = element.appliedDirectivesOf(metadata.shareableDirective());
  if (shareableApplications.length <= 1) {
    return;
  }

  type ByExtensions = {
    without: Directive<any, {}>[],
    with: MultiMap<Extension<any>, Directive<any, {}>>,
  };
  const byExtensions = shareableApplications.reduce<ByExtensions>(
    (acc, v) => {
      const ext = v.ofExtension();
      if (ext) {
        acc.with.add(ext, v);
      } else {
        acc.without.push(v);
      }
      return acc;
    },
    { without: [], with: new MultiMap() }
  );
  const groups = [ byExtensions.without ].concat(mapValues(byExtensions.with));
  for (const group of groups) {
    if (group.length > 1) {
      const eltStr = element.kind === 'ObjectType'
        ? `the same type declaration of "${element.coordinate}"`
        : `field "${element.coordinate}"`;
      errorCollector.push(ERRORS.INVALID_SHAREABLE_USAGE.err(
        `Invalid duplicate application of @shareable on ${eltStr}: `
        + '@shareable is only repeatable on types so it can be used simultaneously on a type definition and its extensions, but it should not be duplicated on the same definition/extension declaration',
        { nodes: sourceASTs(...group) },
      ));
    }
  }
}
export class FederationMetadata {
  private _externalTester?: ExternalTester;
  private _sharingPredicate?: (field: FieldDefinition<CompositeType>) => boolean;
  private _fieldUsedPredicate?: (field: FieldDefinition<CompositeType>) => boolean;
  private _isFed2Schema?: boolean;

  constructor(readonly schema: Schema) {}

  private onInvalidate() {
    this._externalTester = undefined;
    this._sharingPredicate = undefined;
    this._isFed2Schema = undefined;
    this._fieldUsedPredicate = undefined;
  }

  isFed2Schema(): boolean {
    if (!this._isFed2Schema) {
      const feature = this.federationFeature();
      this._isFed2Schema = !!feature && feature.url.version.satisfies(new FeatureVersion(2, 0))
    }
    return this._isFed2Schema;
  }

  federationFeature(): CoreFeature | undefined {
    return this.schema.coreFeatures?.getByIdentity(latestFederationSpec.identity);
  }

  private externalTester(): ExternalTester {
    if (!this._externalTester) {
      this._externalTester = new ExternalTester(this.schema, this.isFed2Schema());
    }
    return this._externalTester;
  }

  private sharingPredicate(): (field: FieldDefinition<CompositeType>) => boolean {
    if (!this._sharingPredicate) {
      this._sharingPredicate = computeShareables(this.schema);
    }
    return this._sharingPredicate;
  }

  private fieldUsedPredicate(): (field: FieldDefinition<CompositeType>) => boolean {
    if (!this._fieldUsedPredicate) {
      const usedFields = collectUsedFields(this);
      this._fieldUsedPredicate = (field: FieldDefinition<CompositeType>) => !!usedFields.has(field);
    }
    return this._fieldUsedPredicate;
  }

  isFieldUsed(field: FieldDefinition<CompositeType>): boolean {
    return this.fieldUsedPredicate()(field);
  }

  isFieldExternal(field: FieldDefinition<any> | InputFieldDefinition) {
    return this.externalTester().isExternal(field);
  }

  isFieldPartiallyExternal(field: FieldDefinition<any> | InputFieldDefinition) {
    return this.externalTester().isPartiallyExternal(field);
  }

  isFieldFullyExternal(field: FieldDefinition<any> | InputFieldDefinition) {
    return this.externalTester().isFullyExternal(field);
  }

  isFieldFakeExternal(field: FieldDefinition<any> | InputFieldDefinition) {
    return this.externalTester().isFakeExternal(field);
  }

  selectionSelectsAnyExternalField(selectionSet: SelectionSet): boolean {
    return this.externalTester().selectsAnyExternalField(selectionSet);
  }

  isFieldShareable(field: FieldDefinition<any>): boolean {
    return this.sharingPredicate()(field);
  }

  isInterfaceObjectType(type: NamedType): type is ObjectType {
    return isObjectType(type)
      && hasAppliedDirective(type, this.interfaceObjectDirective());
  }

  federationDirectiveNameInSchema(name: string): string {
    if (this.isFed2Schema()) {
      const coreFeatures = this.schema.coreFeatures;
      assert(coreFeatures, 'Schema should be a core schema');
      const federationFeature = coreFeatures.getByIdentity(latestFederationSpec.identity);
      assert(federationFeature, 'Schema should have the federation feature');
      return federationFeature.directiveNameInSchema(name);
    } else {
      return name;
    }
  }

  federationTypeNameInSchema(name: string): string {
    // Currently, the types used to define the federation operations, that is _Any, _Entity and _Service,
    // are not considered part of the federation spec, and are instead hardcoded to the names above.
    // The reason being that there is no way to maintain backward compatbility with fed2 if we were to add
    // those to the federation spec without requiring users to add those types to their @link `import`,
    // and that wouldn't be a good user experience (because most users don't really know what those types
    // are/do). And so we special case it.
    if (name.charAt(0) === '_') {
      return name;
    }

    if (this.isFed2Schema()) {
      const coreFeatures = this.schema.coreFeatures;
      assert(coreFeatures, 'Schema should be a core schema');
      const federationFeature = coreFeatures.getByIdentity(latestFederationSpec.identity);
      assert(federationFeature, 'Schema should have the federation feature');
      return federationFeature.typeNameInSchema(name);
    } else {
      // The only type here so far is the the `FieldSet` one. And in fed1, it's called `_FieldSet`, so ...
      return '_' + name;
    }
  }

  // Should only be be called for "legacy" directives, those that existed in 2.0. This
  // allow to avoiding have to double-check the directive exists every time when we
  // know it will always exists (note that even though we accept fed1 schema as inputs,
  // those are almost immediately converted to fed2 ones by the `SchemaUpgrader`, so
  // we include @shareable or @override in those "legacy" directives).
  private getLegacyFederationDirective<TApplicationArgs extends {[key: string]: any}>(
    name: FederationDirectiveName
  ): DirectiveDefinition<TApplicationArgs> {
    const directive = this.getFederationDirective<TApplicationArgs>(name);
    assert(directive, `The provided schema does not have federation directive @${name}`);
    return directive;
  }

  private getFederationDirective<TApplicationArgs extends {[key: string]: any}>(
    name: FederationDirectiveName
  ): DirectiveDefinition<TApplicationArgs> | undefined {
    return this.schema.directive(this.federationDirectiveNameInSchema(name)) as DirectiveDefinition<TApplicationArgs> | undefined;
  }

  private getPost20FederationDirective<TApplicationArgs extends {[key: string]: any}>(
    name: FederationDirectiveName
  ): Post20FederationDirectiveDefinition<TApplicationArgs> {
    return this.getFederationDirective<TApplicationArgs>(name) ?? {
      name,
      applications: () => new Array<Directive<any, TApplicationArgs>>(),
    };
  }

  keyDirective(): DirectiveDefinition<{fields: any, resolvable?: boolean}> {
    return this.getLegacyFederationDirective(FederationDirectiveName.KEY);
  }

  overrideDirective(): DirectiveDefinition<{from: string, label?: string}> {
    return this.getLegacyFederationDirective(FederationDirectiveName.OVERRIDE);
  }

  extendsDirective(): DirectiveDefinition<Record<string, never>> {
    return this.getLegacyFederationDirective(FederationDirectiveName.EXTENDS);
  }

  externalDirective(): DirectiveDefinition<{reason: string}> {
    return this.getLegacyFederationDirective(FederationDirectiveName.EXTERNAL);
  }

  requiresDirective(): DirectiveDefinition<{fields: any}> {
    return this.getLegacyFederationDirective(FederationDirectiveName.REQUIRES);
  }

  providesDirective(): DirectiveDefinition<{fields: any}> {
    return this.getLegacyFederationDirective(FederationDirectiveName.PROVIDES);
  }

  shareableDirective(): DirectiveDefinition<{}> {
    return this.getLegacyFederationDirective(FederationDirectiveName.SHAREABLE);
  }

  tagDirective(): DirectiveDefinition<{name: string}> {
    return this.getLegacyFederationDirective(FederationDirectiveName.TAG);
  }

  composeDirective(): Post20FederationDirectiveDefinition<{name: string}> {
    return this.getPost20FederationDirective(FederationDirectiveName.COMPOSE_DIRECTIVE);
  }

  inaccessibleDirective(): DirectiveDefinition<{}> {
    return this.getLegacyFederationDirective(FederationDirectiveName.INACCESSIBLE);
  }

  interfaceObjectDirective(): Post20FederationDirectiveDefinition<{}> {
    return this.getPost20FederationDirective(FederationDirectiveName.INTERFACE_OBJECT);
  }

  authenticatedDirective(): Post20FederationDirectiveDefinition<{}> {
    return this.getPost20FederationDirective(FederationDirectiveName.AUTHENTICATED);
  }

  requiresScopesDirective(): Post20FederationDirectiveDefinition<{scopes: string[]}> {
    return this.getPost20FederationDirective(FederationDirectiveName.REQUIRES_SCOPES);
  }

  policyDirective(): Post20FederationDirectiveDefinition<{scopes: string[]}> {
    return this.getPost20FederationDirective(FederationDirectiveName.POLICY);
  }

<<<<<<< HEAD
=======
  sourceAPIDirective(): Post20FederationDirectiveDefinition<SourceAPIDirectiveArgs> {
    return this.getPost20FederationDirective(FederationDirectiveName.SOURCE_API);
  }

  sourceTypeDirective(): Post20FederationDirectiveDefinition<SourceTypeDirectiveArgs> {
    return this.getPost20FederationDirective(FederationDirectiveName.SOURCE_TYPE);
  }

  sourceFieldDirective(): Post20FederationDirectiveDefinition<SourceFieldDirectiveArgs> {
    return this.getPost20FederationDirective(FederationDirectiveName.SOURCE_FIELD);
  }

  fromContextDirective(): Post20FederationDirectiveDefinition<{ field: string }> {
    return this.getPost20FederationDirective(FederationDirectiveName.FROM_CONTEXT);
  }

  contextDirective(): Post20FederationDirectiveDefinition<{ name: string }> {
    return this.getPost20FederationDirective(FederationDirectiveName.CONTEXT);
  }

>>>>>>> 868c73c9
  allFederationDirectives(): DirectiveDefinition[] {
    const baseDirectives: DirectiveDefinition[] = [
      this.keyDirective(),
      this.externalDirective(),
      this.requiresDirective(),
      this.providesDirective(),
      this.tagDirective(),
      this.extendsDirective(),
    ];
    if (!this.isFed2Schema()) {
      return baseDirectives;
    }

    baseDirectives.push(this.shareableDirective());
    baseDirectives.push(this.inaccessibleDirective());
    baseDirectives.push(this.overrideDirective());
    const composeDirective = this.composeDirective();
    if (isFederationDirectiveDefinedInSchema(composeDirective)) {
      baseDirectives.push(composeDirective);
    }
    const interfaceObjectDirective = this.interfaceObjectDirective();
    if (isFederationDirectiveDefinedInSchema(interfaceObjectDirective)) {
      baseDirectives.push(interfaceObjectDirective);
    }

    const authenticatedDirective = this.authenticatedDirective();
    if (isFederationDirectiveDefinedInSchema(authenticatedDirective)) {
      baseDirectives.push(authenticatedDirective);
    }

    const requiresScopesDirective = this.requiresScopesDirective();
    if (isFederationDirectiveDefinedInSchema(requiresScopesDirective)) {
      baseDirectives.push(requiresScopesDirective);
    }

    const policyDirective = this.policyDirective();
    if (isFederationDirectiveDefinedInSchema(policyDirective)) {
      baseDirectives.push(policyDirective);
    }

<<<<<<< HEAD
=======
    const sourceAPIDirective = this.sourceAPIDirective();
    if (isFederationDirectiveDefinedInSchema(sourceAPIDirective)) {
      baseDirectives.push(sourceAPIDirective);
    }
    const sourceTypeDirective = this.sourceTypeDirective();
    if (isFederationDirectiveDefinedInSchema(sourceTypeDirective)) {
      baseDirectives.push(sourceTypeDirective);
    }
    const sourceFieldDirective = this.sourceFieldDirective();
    if (isFederationDirectiveDefinedInSchema(sourceFieldDirective)) {
      baseDirectives.push(sourceFieldDirective);
    }

    const contextDirective = this.contextDirective();
    if (isFederationDirectiveDefinedInSchema(contextDirective)) {
      baseDirectives.push(contextDirective);
    }

    const fromContextDirective = this.fromContextDirective();
    if (isFederationDirectiveDefinedInSchema(fromContextDirective)) {
      baseDirectives.push(fromContextDirective);
    }

>>>>>>> 868c73c9
    return baseDirectives;
  }

  // Note that a subgraph may have no "entities" and so no _EntityType.
  entityType(): UnionType | undefined {
    return this.schema.type(this.federationTypeNameInSchema(entityTypeSpec.name)) as UnionType | undefined;
  }

  anyType(): ScalarType {
    return this.schema.type(this.federationTypeNameInSchema(anyTypeSpec.name)) as ScalarType;
  }

  serviceType(): ObjectType {
    return this.schema.type(this.federationTypeNameInSchema(serviceTypeSpec.name)) as ObjectType;
  }

  fieldSetType(): ScalarType {
    return this.schema.type(this.federationTypeNameInSchema(FederationTypeName.FIELD_SET)) as ScalarType;
  }

  allFederationTypes(): NamedType[] {
    // We manually include the `_Any`, `_Service` and `Entity` types because there are not strictly
    // speaking part of the federation @link spec.
    const fedTypes: NamedType[] = [
      this.anyType(),
      this.serviceType(),
    ];

    const fedFeature = this.federationFeature();
    if (fedFeature) {
      const featureDef = FEDERATION_VERSIONS.find(fedFeature.url.version);
      assert(featureDef, () => `Federation spec should be known, but got ${fedFeature.url}`);
      for (const typeSpec of featureDef.typeSpecs()) {
        const type = this.schema.type(fedFeature.typeNameInSchema(typeSpec.name));
        if (type) {
          fedTypes.push(type);
        }
      }
    } else {
      // Fed1: the only type we had was _FieldSet.
      fedTypes.push(this.fieldSetType());
    }

    const entityType = this.entityType();
    if (entityType) {
      fedTypes.push(entityType);
    }
    return fedTypes;
  }
}

export type FederationDirectiveNotDefinedInSchema<TApplicationArgs extends {[key: string]: any}> = {
  name: string,
  applications: () => readonly Directive<any, TApplicationArgs>[],
}

export type Post20FederationDirectiveDefinition<TApplicationArgs extends {[key: string]: any}> =
  DirectiveDefinition<TApplicationArgs>
  | FederationDirectiveNotDefinedInSchema<TApplicationArgs>;

export function isFederationDirectiveDefinedInSchema<TApplicationArgs extends {[key: string]: any}>(
  definition: Post20FederationDirectiveDefinition<TApplicationArgs>
): definition is DirectiveDefinition<TApplicationArgs> {
  return definition instanceof DirectiveDefinition;
}

export function hasAppliedDirective(type: NamedType, definition: Post20FederationDirectiveDefinition<any>): boolean {
  return isFederationDirectiveDefinedInSchema(definition) && type.hasAppliedDirective(definition);
}

export class FederationBlueprint extends SchemaBlueprint {
  constructor(private readonly withRootTypeRenaming: boolean) {
    super();
  }

  onAddedCoreFeature(schema: Schema, feature: CoreFeature) {
    super.onAddedCoreFeature(schema, feature);
    if (feature.url.identity === federationIdentity) {
      const spec = FEDERATION_VERSIONS.find(feature.url.version);
      if (spec) {
        spec.addElementsToSchema(schema);
      }
    }
  }

  onMissingDirectiveDefinition(schema: Schema, directive: Directive): DirectiveDefinition | GraphQLError[] | undefined {
    if (directive.name === linkDirectiveDefaultName) {
      const args = directive.arguments();
      const url = args && (args['url'] as string | undefined);
      let as: string | undefined = undefined;
      let imports: CoreImport[] = [];
      if (url && url.startsWith(linkSpec.identity)) {
        as = args['as'] as string | undefined;
        imports = extractCoreFeatureImports(linkSpec.url, directive as Directive<SchemaDefinition, CoreOrLinkDirectiveArgs>);
      }
      const errors = linkSpec.addDefinitionsToSchema(schema, as, imports);
      return errors.length > 0 ? errors : schema.directive(directive.name);
    }
    return super.onMissingDirectiveDefinition(schema, directive);
  }

  ignoreParsedField(type: NamedType, fieldName: string): boolean {
    // Historically, federation 1 has accepted invalid schema, including some where the Query type included
    // the definition of `_entities` (so `_entities(representations: [_Any!]!): [_Entity]!`) but _without_
    // defining the `_Any` or `_Entity` type. So while we want to be stricter for fed2 (so this kind of
    // really weird case can be fixed), we want fed2 to accept as much fed1 schema as possible.
    //
    // So, to avoid this problem, we ignore the _entities and _service fields if we parse them from
    // a fed1 input schema. Those will be added back anyway (along with the proper types) post-parsing.
    if (!FEDERATION_OPERATION_FIELDS.includes(fieldName)) {
      return false;
    }
    const metadata = federationMetadata(type.schema());
    return !!metadata && !metadata.isFed2Schema();
  }

  onConstructed(schema: Schema) {
    const existing = federationMetadata(schema);
    if (!existing) {
      (schema as any)['_federationMetadata'] = new FederationMetadata(schema);
    }
  }

  onDirectiveDefinitionAndSchemaParsed(schema: Schema): GraphQLError[] {
    const errors = completeSubgraphSchema(schema);
    schema.schemaDefinition.processUnappliedDirectives();
    return errors;
  }

  onInvalidation(schema: Schema) {
    super.onInvalidation(schema);
    const metadata = federationMetadata(schema);
    assert(metadata, 'Federation schema should have had its metadata set on construction');
    FederationMetadata.prototype['onInvalidate'].call(metadata);
  }

  onValidation(schema: Schema): GraphQLError[] {
    const errorCollector = super.onValidation(schema);

    // We rename all root type to their default names (we do here rather than in `prepareValidation` because
    // that can actually fail).
    if (this.withRootTypeRenaming) {
      for (const k of allSchemaRootKinds) {
        const type = schema.schemaDefinition.root(k)?.type;
        const defaultName = defaultRootName(k);
        if (type && type.name !== defaultName) {
          // We first ensure there is no other type using the default root name. If there is, this is a
          // composition error.
          const existing = schema.type(defaultName);
          if (existing) {
            errorCollector.push(ERROR_CATEGORIES.ROOT_TYPE_USED.get(k).err(
              `The schema has a type named "${defaultName}" but it is not set as the ${k} root type ("${type.name}" is instead): `
              + 'this is not supported by federation. '
              + 'If a root type does not use its default name, there should be no other type with that default name.',
              { nodes: sourceASTs(type, existing) },
            ));
          }
          type.rename(defaultName);
        }
      }
    }

    const metadata = federationMetadata(schema);
    assert(metadata, 'Federation schema should have had its metadata set on construction');
    // We skip the rest of validation for fed1 schema because there is a number of validation that is stricter than what fed 1
    // accepted, and some of those issues are fixed by `SchemaUpgrader`. So insofar as any fed 1 scheam is ultimately converted
    // to a fed 2 one before composition, then skipping some validation on fed 1 schema is fine.
    if (!metadata.isFed2Schema()) {
      return errorCollector;
    }

    // We validate the @key, @requires and @provides.
    const keyDirective = metadata.keyDirective();
    validateAllFieldSet<CompositeType>({
      definition: keyDirective,
      targetTypeExtractor: type => type,
      errorCollector,
      metadata,
      isOnParentType: true,
      allowOnNonExternalLeafFields: true,
      allowOnInterface: metadata.federationFeature()!.url.version.compareTo(new FeatureVersion(2, 3)) >= 0,
      onFields: field => {
        const type = baseType(field.type!);
        if (isUnionType(type) || isInterfaceType(type)) {
          let kind: string = type.kind;
          kind = kind.slice(0, kind.length - 'Type'.length);
          throw ERRORS.KEY_FIELDS_SELECT_INVALID_TYPE.err(
            `field "${field.coordinate}" is a ${kind} type which is not allowed in @key`,
          );
        }
      }
    });
    // Note that we currently reject @requires where a leaf field of the selection is not external,
    // because if it's provided by the current subgraph, why "requires" it? That said, it's not 100%
    // nonsensical if you wanted a local field to be part of the subgraph fetch even if it's not
    // truly queried _for some reason_. But it's unclear such reasons exists, so for now we prefer
    // rejecting it as it also make it less likely user misunderstand what @requires actually do.
    // But we could consider lifting that limitation if users comes with a good rational for allowing
    // it.
    validateAllFieldSet<FieldDefinition<CompositeType>>({
      definition: metadata.requiresDirective(),
      targetTypeExtractor: field => field.parent,
      errorCollector,
      metadata,
      allowFieldsWithArguments: true,
    });
    // Note that like for @requires above, we error out if a leaf field of the selection is not
    // external in a @provides (we pass `false` for the `allowOnNonExternalLeafFields` parameter),
    // but contrarily to @requires, there is probably no reason to ever change this, as a @provides
    // of a field already provides is 100% nonsensical.
    validateAllFieldSet<FieldDefinition<CompositeType>>({
      definition: metadata.providesDirective(),
      targetTypeExtractor: field => {
        if (metadata.isFieldExternal(field)) {
          throw ERRORS.EXTERNAL_COLLISION_WITH_ANOTHER_DIRECTIVE.err(
            `Cannot have both @provides and @external on field "${field.coordinate}"`,
            { nodes: field.sourceAST },
          );
        }
        const type = baseType(field.type!);
        if (!isCompositeType(type)) {
          throw ERRORS.PROVIDES_ON_NON_OBJECT_FIELD.err(
            `Invalid @provides directive on field "${field.coordinate}": field has type "${field.type}" which is not a Composite Type`,
            { nodes: field.sourceAST },
          );
        }
        return type;
      },
      errorCollector,
      metadata,
    });

    // validate @context and @fromContext
    const contextDirective = metadata.contextDirective();
    const contextToTypeMap = new Map<string, (ObjectType | InterfaceType | UnionType)[]>();
    for (const application of contextDirective.applications()) {
      const parent = application.parent;
      const name = application.arguments().name as string;
      
      if (name.includes('_')) {
        errorCollector.push(ERRORS.CONTEXT_NAME_INVALID.err(
          `Context name "${name}" may not contain an underscore.`,
          { nodes: sourceASTs(application) }
        ));
      }
      const types = contextToTypeMap.get(name);
      if (types) {
        types.push(parent);
      } else {
        contextToTypeMap.set(name, [parent]);
      }
    }

    const fromContextDirective = metadata.fromContextDirective();
    for (const application of fromContextDirective.applications()) {
      const { field } = application.arguments();
      const { context, selection } = parseContext(field);
      
      // error if parent's parent is a directive definition
      if (application.parent.parent.kind === 'DirectiveDefinition') {
        errorCollector.push(ERRORS.CONTEXT_NOT_SET.err(
          `@fromContext argument cannot be used on a directive definition "${application.parent.coordinate}".`,
          { nodes: sourceASTs(application) }
        ));
        continue;
      }

      const parent = application.parent as ArgumentDefinition<FieldDefinition<ObjectType | InterfaceType | UnionType>>;

      // error if parent's parent is an interface
      if (parent?.parent?.parent?.kind !== 'ObjectType') {
        errorCollector.push(ERRORS.CONTEXT_NOT_SET.err(
          `@fromContext argument cannot be used on a field that exists on an abstract type "${application.parent.coordinate}".`,
          { nodes: sourceASTs(application) }
        ));
        continue;
      }

      // error if the parent's parent implements an interface containing the field
      const objectType = parent.parent.parent;
      for (const implementedInterfaceType of objectType.interfaces()) {
        const implementedInterfaceField = implementedInterfaceType.field(parent.parent.name);
        if (implementedInterfaceField) {
          errorCollector.push(ERRORS.CONTEXT_NOT_SET.err(
            `@fromContext argument cannot be used on a field implementing an interface field "${implementedInterfaceField.coordinate}".`,
            { nodes: sourceASTs(application) }
          ));
        }
      }
      
      if (parent.defaultValue !== undefined) {
        errorCollector.push(ERRORS.CONTEXT_NOT_SET.err(
          `@fromContext arguments may not have a default value: "${parent.coordinate}".`,
          { nodes: sourceASTs(application) }
        ));  
      }
      
      if (!context || !selection) {
        errorCollector.push(ERRORS.NO_CONTEXT_IN_SELECTION.err(
          `@fromContext argument does not reference a context "${field}".`,
          { nodes: sourceASTs(application) }
        ));
      } else {
        const locations = contextToTypeMap.get(context);
        if (!locations) {
          errorCollector.push(ERRORS.CONTEXT_NOT_SET.err(
            `Context "${context}" is used at location "${parent.coordinate}" but is never set.`,
            { nodes: sourceASTs(application) }
          ));
        } else {
          validateFieldValue({
            context,
            selection,
            fromContextParent: parent,
            setContextLocations: locations,
            errorCollector,
            metadata,
          });
        }
        
        // validate that there is at least one resolvable key on the type
        const keyDirective = metadata.keyDirective();
        const keyApplications = objectType.appliedDirectivesOf(keyDirective);
        if (!keyApplications.some(app => app.arguments().resolvable || app.arguments().resolvable === undefined)) {
          errorCollector.push(ERRORS.CONTEXT_NO_RESOLVABLE_KEY.err(
            `Object "${objectType.coordinate}" has no resolvable key but has an a field with a contextual argument.`,
            { nodes: sourceASTs(objectType) }
          ));
        }
      }
    }

    validateNoExternalOnInterfaceFields(metadata, errorCollector);
    validateAllExternalFieldsUsed(metadata, errorCollector);
    validateKeyOnInterfacesAreAlsoOnAllImplementations(metadata, errorCollector);
    validateInterfaceObjectsAreOnEntities(metadata, errorCollector);

<<<<<<< HEAD
=======
    // FeatureDefinition objects passed to registerKnownFeature can register
    // validation functions for subgraph schemas by overriding the
    // validateSubgraphSchema method.
    validateKnownFeatures(schema, errorCollector);
>>>>>>> 868c73c9
    // If tag is redefined by the user, make sure the definition is compatible with what we expect
    const tagDirective = metadata.tagDirective();
    if (tagDirective) {
      const error = tagSpec.checkCompatibleDirective(tagDirective);
      if (error) {
        errorCollector.push(error);
      }
    }

    // While @shareable is "repeatable", this is only so one can use it on both a main
    // type definition _and_ possible other type extensions. But putting 2 @shareable
    // on the same type definition or field is both useless, and suggest some miscomprehension,
    // so we reject it with an (hopefully helpful) error message.
    for (const objectType of schema.objectTypes()) {
      validateShareableNotRepeatedOnSameDeclaration(objectType, metadata, errorCollector);
      for (const field of objectType.fields()) {
        validateShareableNotRepeatedOnSameDeclaration(field, metadata, errorCollector);
      }
    }
    // Additionally, reject using @shareable on an interface field, as that does not actually
    // make sense.
    for (const shareableApplication of metadata.shareableDirective().applications()) {
      const element = shareableApplication.parent;
      if (element instanceof FieldDefinition && !isObjectType(element.parent)) {
        errorCollector.push(ERRORS.INVALID_SHAREABLE_USAGE.err(
          `Invalid use of @shareable on field "${element.coordinate}": only object type fields can be marked with @shareable`,
          { nodes: sourceASTs(shareableApplication, element.parent) },
        ));
      }
    }

    return errorCollector;
  }

  validationRules(): readonly SDLValidationRule[] {
    return FEDERATION_VALIDATION_RULES;
  }

  onUnknownDirectiveValidationError(schema: Schema, unknownDirectiveName: string, error: GraphQLError): GraphQLError {
    const metadata = federationMetadata(schema);
    assert(metadata, `This method should only have been called on a subgraph schema`)
    if (ALL_DEFAULT_FEDERATION_DIRECTIVE_NAMES.includes(unknownDirectiveName)) {
      // The directive name is "unknown" but it is a default federation directive name. So it means one of a few things
      // happened:
      //  1. it's a fed1 schema but the directive is a fed2 only one (only possible case for fed1 schema).
      //  2. the directive has not been imported at all (so needs to be prefixed for it to work).
      //  3. the directive has an `import`, but it's been aliased to another name.
      if (metadata.isFed2Schema()) {
        const federationFeature = metadata.federationFeature();
        assert(federationFeature, 'Fed2 subgraph _must_ link to the federation feature')
        const directiveNameInSchema = federationFeature.directiveNameInSchema(unknownDirectiveName);
        if (directiveNameInSchema.startsWith(federationFeature.nameInSchema + '__')) {
          // There is no import for that directive
          return withModifiedErrorMessage(
            error,
            `${error.message} If you meant the "@${unknownDirectiveName}" federation directive, you should use fully-qualified name "@${directiveNameInSchema}" or add "@${unknownDirectiveName}" to the \`import\` argument of the @link to the federation specification.`
          );
        } else {
          // There's an import, but it's renamed
          return withModifiedErrorMessage(
            error,
            `${error.message} If you meant the "@${unknownDirectiveName}" federation directive, you should use "@${directiveNameInSchema}" as it is imported under that name in the @link to the federation specification of this schema.`
          );
        }
      } else {
        return withModifiedErrorMessage(
          error,
          `${error.message} If you meant the "@${unknownDirectiveName}" federation 2 directive, note that this schema is a federation 1 schema. To be a federation 2 schema, it needs to @link to the federation specifcation v2.`
        );
      }
    } else if (!metadata.isFed2Schema()) {
      // We could get here in the case where a fed1 schema has tried to use a fed2 directive but mispelled it.
      const suggestions = suggestionList(unknownDirectiveName, ALL_DEFAULT_FEDERATION_DIRECTIVE_NAMES);
      if (suggestions.length > 0) {
        return withModifiedErrorMessage(
          error,
          `${error.message}${didYouMean(suggestions.map((s) => '@' + s))} If so, note that ${suggestions.length === 1 ? 'it is a federation 2 directive' : 'they are federation 2 directives'} but this schema is a federation 1 one. To be a federation 2 schema, it needs to @link to the federation specifcation v2.`
        );
      }
    }
    return error;
  }

  applyDirectivesAfterParsing() {
    return true;
  }
}

function findUnusedNamedForLinkDirective(schema: Schema): string | undefined {
  if (!schema.directive(linkSpec.url.name)) {
    return undefined;
  }

  // The schema already defines a directive named `@link` so we need to use an alias.
  // To keep it simple, we add a number in the end (so we try `@link1`, and if that's taken `@link2`, ...)
  const baseName = linkSpec.url.name;
  const n = 1;
  for (;;) {
    const candidate = baseName + n;
    if (!schema.directive(candidate)) {
      return candidate;
    }
  }
}

export function setSchemaAsFed2Subgraph(schema: Schema, useLatest: boolean = false) {
  let core = schema.coreFeatures;
  let spec: CoreSpecDefinition;
  if (core) {
    spec = core.coreDefinition;
    // We don't accept pre-1.0 @core: this avoid having to care about what the name
    // of the argument below is, and why would be bother?
    assert(spec.url.version.satisfies(linkSpec.version), `Fed2 schema must use @link with version >= 1.0, but schema uses ${spec.url}`);
  } else {
    const alias = findUnusedNamedForLinkDirective(schema);
    const errors = linkSpec.addToSchema(schema, alias);
    if (errors.length > 0) {
      throw ErrGraphQLValidationFailed(errors);
    }
    spec = linkSpec;
    core = schema.coreFeatures;
    assert(core, 'Schema should now be a core schema');
  }

  const fedSpec = useLatest ? latestFederationSpec : autoExpandedFederationSpec;

  assert(!core.getByIdentity(fedSpec.identity), 'Schema already set as a federation subgraph');
  schema.schemaDefinition.applyDirective(
    core.coreItself.nameInSchema,
    {
      // note that there is a mismatch between url and directives that are imported. This is because
      // we want to maintain backward compatibility for those who have already upgraded and we had been upgrading the url to
      // latest, but we never automatically import directives that exist past 2.4
      url: fedSpec.url.toString(),
      import: autoExpandedFederationSpec.directiveSpecs().map((spec) => `@${spec.name}`),
    }
  );
  const errors = completeSubgraphSchema(schema);
  if (errors.length > 0) {
    throw ErrGraphQLValidationFailed(errors);
  }
}

// This is the full @link declaration as added by `asFed2SubgraphDocument`. It's here primarily for uses by tests that print and match
// subgraph schema to avoid having to update 20+ tests every time we use a new directive or the order of import changes ...
<<<<<<< HEAD
export const FEDERATION2_LINK_WITH_FULL_IMPORTS = '@link(url: "https://specs.apollo.dev/federation/v2.7", import: ["@key", "@requires", "@provides", "@external", "@tag", "@extends", "@shareable", "@inaccessible", "@override", "@composeDirective", "@interfaceObject", "@authenticated", "@requiresScopes", "@policy"])';

// This is the federation @link for tests that go through the asFed2SubgraphDocument function.
export const FEDERATION2_LINK_WITH_AUTO_EXPANDED_IMPORTS = '@link(url: "https://specs.apollo.dev/federation/v2.7", import: ["@key", "@requires", "@provides", "@external", "@tag", "@extends", "@shareable", "@inaccessible", "@override", "@composeDirective", "@interfaceObject"])';
=======
export const FEDERATION2_LINK_WITH_FULL_IMPORTS = '@link(url: "https://specs.apollo.dev/federation/v2.8", import: ["@key", "@requires", "@provides", "@external", "@tag", "@extends", "@shareable", "@inaccessible", "@override", "@composeDirective", "@interfaceObject", "@authenticated", "@requiresScopes", "@policy", "@sourceAPI", "@sourceType", "@sourceField", "@context", "@fromContext"])';
// This is the full @link declaration that is added when upgrading fed v1 subgraphs to v2 version. It should only be used by tests.
export const FEDERATION2_LINK_WITH_AUTO_EXPANDED_IMPORTS = '@link(url: "https://specs.apollo.dev/federation/v2.8", import: ["@key", "@requires", "@provides", "@external", "@tag", "@extends", "@shareable", "@inaccessible", "@override", "@composeDirective", "@interfaceObject"])';
>>>>>>> 868c73c9

// This is the federation @link for tests that go through the SchemaUpgrader.
export const FEDERATION2_LINK_WITH_AUTO_EXPANDED_IMPORTS_UPGRADED = '@link(url: "https://specs.apollo.dev/federation/v2.4", import: ["@key", "@requires", "@provides", "@external", "@tag", "@extends", "@shareable", "@inaccessible", "@override", "@composeDirective", "@interfaceObject"])';

/**
 * Given a document that is assumed to _not_ be a fed2 schema (it does not have a `@link` to the federation spec),
 * returns an equivalent document that `@link` to the last known federation spec.
 *
 * @param document - the document to "augment".
 * @param options.addAsSchemaExtension - defines whether the added `@link` is added as a schema extension (`extend schema`) or
 *   added to the schema definition. Defaults to `true` (added as an extension), as this mimics what we tends to write manually.
 * @param options.includeAllImports - defines whether we should auto import ALL latest federation v2 directive definitions or include
 *   only limited set of directives (i.e. federation v2.4 definitions)
 */
export function asFed2SubgraphDocument(document: DocumentNode, options?: { addAsSchemaExtension?: boolean, includeAllImports?: boolean }): DocumentNode {
  const importedDirectives = options?.includeAllImports ? latestFederationSpec.directiveSpecs() : autoExpandedFederationSpec.directiveSpecs();
  const directiveToAdd: ConstDirectiveNode = ({
    kind: Kind.DIRECTIVE,
    name: { kind: Kind.NAME, value: linkDirectiveDefaultName },
    arguments: [
      {
        kind: Kind.ARGUMENT,
        name: { kind: Kind.NAME, value: 'url' },
        value: { kind: Kind.STRING, value: latestFederationSpec.url.toString() }
      },
      {
        kind: Kind.ARGUMENT,
        name: { kind: Kind.NAME, value: 'import' },
        value: { kind: Kind.LIST, values: importedDirectives.map((spec) => ({ kind: Kind.STRING, value: `@${spec.name}` })) }
      }
    ]
  });
  if (options?.addAsSchemaExtension ?? true) {
    return {
      kind: Kind.DOCUMENT,
      loc: document.loc,
      definitions: document.definitions.concat({
        kind: Kind.SCHEMA_EXTENSION,
        directives: [directiveToAdd]
      }),
    }
  }

  // We can't add a new schema definition if it already exists. If it doesn't we need to know if there is a mutation type or
  // not.
  const existingSchemaDefinition = document.definitions.find((d): d is SchemaDefinitionNode => d.kind == Kind.SCHEMA_DEFINITION);
  if (existingSchemaDefinition) {
    return {
      kind: Kind.DOCUMENT,
      loc: document.loc,
      definitions: document.definitions.filter((d) => d !== existingSchemaDefinition).concat([{
        ...existingSchemaDefinition,
        directives: [directiveToAdd].concat(existingSchemaDefinition.directives ?? []),
      }]),
    }
  } else {
    const hasMutation = document.definitions.some((d) => d.kind === Kind.OBJECT_TYPE_DEFINITION && d.name.value === 'Mutation');
    const makeOpType = (opType: OperationTypeNode, name: string): OperationTypeDefinitionNode => ({
      kind: Kind.OPERATION_TYPE_DEFINITION,
      operation: opType,
      type: {
        kind: Kind.NAMED_TYPE,
        name: {
          kind: Kind.NAME,
          value: name,
        }
      },
    });
    return {
      kind: Kind.DOCUMENT,
      loc: document.loc,
      definitions: document.definitions.concat({
        kind: Kind.SCHEMA_DEFINITION,
        directives: [directiveToAdd],
        operationTypes: [ makeOpType(OperationTypeNode.QUERY, 'Query') ].concat(hasMutation ? makeOpType(OperationTypeNode.MUTATION, 'Mutation') : []),
      }),
    }
  }
}

export function printSubgraphNames(names: string[]): string {
  return printHumanReadableList(
    names.map(n => `"${n}"`),
    {
      prefix: 'subgraph',
      prefixPlural: 'subgraphs',
    }
  );
}

export function federationMetadata(schema: Schema): FederationMetadata | undefined {
  return (schema as any)['_federationMetadata'];
}

export function isFederationSubgraphSchema(schema: Schema): boolean {
  return !!federationMetadata(schema);
}

export function isFederationField(field: FieldDefinition<CompositeType>): boolean {
  if (field.parent === field.schema().schemaDefinition.root("query")?.type) {
    return FEDERATION_OPERATION_FIELDS.includes(field.name);
  }
  return false;
}

export function isEntityType(type: NamedType): boolean {
  if (!isObjectType(type) && !isInterfaceType(type)) {
    return false;
  }
  const metadata = federationMetadata(type.schema());
  return !!metadata && type.hasAppliedDirective(metadata.keyDirective());
}

export function isInterfaceObjectType(type: NamedType): boolean {
  if (!isObjectType(type)) {
    return false;
  }
  const metadata = federationMetadata(type.schema());
  return !!metadata && metadata.isInterfaceObjectType(type);
}

export function buildSubgraph(
  name: string,
  url: string,
  source: DocumentNode | string,
  withRootTypeRenaming: boolean = true,
): Subgraph {
  const buildOptions = {
    blueprint: new FederationBlueprint(withRootTypeRenaming),
    validate: false,
  };
  let subgraph: Subgraph;
  try {
    const parsed = typeof source === 'string' ? parse(source) : source;
    const schema =  buildSchemaFromAST(parsed, buildOptions)
    subgraph = new Subgraph(name, url, schema);
  } catch (e) {
    if (e instanceof GraphQLError && name !== FEDERATION_UNNAMED_SUBGRAPH_NAME) {
      throw addSubgraphToError(e, name);
    } else {
      throw e;
    }
  }
  return subgraph.validate();
}

export function newEmptyFederation2Schema(config?: SchemaConfig): Schema {
  const schema = new Schema(new FederationBlueprint(true), config);
  setSchemaAsFed2Subgraph(schema, true);
  return schema;
}

function completeSubgraphSchema(schema: Schema): GraphQLError[] {
  const coreFeatures = schema.coreFeatures;
  if (coreFeatures) {
    const fedFeature = coreFeatures.getByIdentity(federationIdentity);
    if (fedFeature) {
      return completeFed2SubgraphSchema(schema);
    } else {
      return completeFed1SubgraphSchema(schema);
    }
  } else {
    const fedLink = schema.schemaDefinition.appliedDirectivesOf(linkDirectiveDefaultName).find(isFedSpecLinkDirective);
    if (fedLink) {
      const errors = linkSpec.addToSchema(schema);
      if (errors.length > 0) {
        return errors;
      }
      return completeFed2SubgraphSchema(schema);
    } else {
      return completeFed1SubgraphSchema(schema);
    }
  }
}

function isFedSpecLinkDirective(directive: Directive<SchemaDefinition>): directive is Directive<SchemaDefinition, LinkDirectiveArgs> {
  const args = directive.arguments();
  return directive.name === linkDirectiveDefaultName && args['url'] && (args['url'] as string).startsWith(federationIdentity);
}

function completeFed1SubgraphSchema(schema: Schema): GraphQLError[] {
  // We special case @key, @requires and @provides because we've seen existing user schema where those
  // have been defined in an invalid way, but in a way that fed1 wasn't rejecting. So for convenience,
  // if we detect one of those case, we just remove the definition and let the code afteward add the
  // proper definition back.
  // Note that, in a perfect world, we'd do this within the `SchemaUpgrader`. But the way the code
  // is organised, this method is called before we reach the `SchemaUpgrader`, and it doesn't seem
  // worth refactoring things drastically for that minor convenience.
  for (const name of [FederationDirectiveName.KEY, FederationDirectiveName.PROVIDES, FederationDirectiveName.REQUIRES]) {
    const directive = schema.directive(name);
    if (!directive) {
      continue;
    }

    // We shouldn't have applications at the time of this writing because `completeSubgraphSchema`, which calls this,
    // is only called:
    // 1. during schema parsing, by `FederationBluePrint.onDirectiveDefinitionAndSchemaParsed`, and that is called
    //   before we process any directive applications.
    // 2. by `setSchemaAsFed2Subgraph`, but as the name imply, this trickles to `completeFed2SubgraphSchema`, not
    //   this one method.
    // In other words, there is currently no way to create a full fed1 schema first, and get that method called
    // second. If that changes (no real reason but...), we'd have to modify this because when we remove the
    // definition to re-add the "correct" version, we'd have to re-attach existing applications (doable but not
    // done). This assert is so we notice it quickly if that ever happens (again, unlikely, because fed1 schema
    // is a backward compatibility thing and there is no reason to expand that too much in the future).
    assert(directive.applications().length === 0, `${directive} shouldn't have had validation at that places`);

    // The patterns we recognize and "correct" (by essentially ignoring the definition)
    // are:
    //  1. if the definition has no arguments at all.
    //  2. if the `fields` argument is declared as nullable.
    //  3. if the `fields` argument type is named "FieldSet" instead of "_FieldSet".
    //
    // Note that they all correspong to things we've seen in use schema.
    const fieldType = directive.argument('fields')?.type?.toString();
    // Note that to be on the safe side, we check that `fields` is the only argument. That's
    // because while fed2 accepts the optional `resolvable` arg for @key, fed1 only ever
    // accepted that one argument for all those directives. But if the use had definited
    // more arguments _and_ provided value for such extra argument in some applications,
    // us removing the definition would create validation errors that would be hard to
    // understand for the user.
    const fieldTypeIsWrongInKnownWays = !!fieldType
      && directive.arguments().length === 1
      && (fieldType === 'String' || fieldType === '_FieldSet' || fieldType === 'FieldSet');

    if (directive.arguments().length === 0 || fieldTypeIsWrongInKnownWays) {
      directive.remove();
    }
  }

  const errors = FEDERATION1_TYPES.map((spec) => spec.checkOrAdd(schema, FAKE_FED1_CORE_FEATURE_TO_RENAME_TYPES))
    .concat(FEDERATION1_DIRECTIVES.map((spec) => spec.checkOrAdd(schema)))
    .flat();

  return errors.length === 0 ? expandKnownFeatures(schema) : errors;
}

function completeFed2SubgraphSchema(schema: Schema): GraphQLError[] {
  const coreFeatures = schema.coreFeatures;
  assert(coreFeatures, 'This method should not have been called on a non-core schema');

  const fedFeature = coreFeatures.getByIdentity(federationIdentity);
  assert(fedFeature, 'This method should not have been called on a schema with no @link for federation');

  const spec = FEDERATION_VERSIONS.find(fedFeature.url.version);
  if (!spec) {
    return [ERRORS.UNKNOWN_FEDERATION_LINK_VERSION.err(
      `Invalid version ${fedFeature.url.version} for the federation feature in @link directive on schema`,
      { nodes: fedFeature.directive.sourceAST },
    )];
  }

  const errors = spec.addElementsToSchema(schema);
  return errors.length === 0 ? expandKnownFeatures(schema) : errors;
}

function expandKnownFeatures(schema: Schema): GraphQLError[] {
  const coreFeatures = schema.coreFeatures;
  if (!coreFeatures) {
    return [];
  }

  let errors: GraphQLError[] = [];
  for (const feature of coreFeatures.allFeatures()) {
    // We should already have dealt with the core/link spec and federation at this point. Also, we shouldn't have the `join` spec in subgraphs,
    // but some tests play with the idea and currently the join spec is implemented in a way that is not idempotent (it doesn't use
    // `DirectiveSpecification.checkAndAdd`; we should clean it up at some point, but not exactly urgent).
    if (feature === coreFeatures.coreItself || feature.url.identity === federationIdentity  || feature.url.identity === joinIdentity) {
      continue;
    }

    const spec = coreFeatureDefinitionIfKnown(feature.url);
    if (!spec) {
      continue;
    }

    errors = errors.concat(spec.addElementsToSchema(schema));
  }
  return errors;
}

export function parseFieldSetArgument({
  parentType,
  directive,
  fieldAccessor,
  validate,
  decorateValidationErrors = true,
}: {
  parentType: CompositeType,
  directive: Directive<SchemaElement<any, any>, {fields: any}>,
  fieldAccessor?: (type: CompositeType, fieldName: string) => FieldDefinition<any> | undefined,
  validate?: boolean,
  decorateValidationErrors?: boolean,
}): SelectionSet {
  try {
    const selectionSet = parseSelectionSet({
      parentType,
      source: validateFieldSetValue(directive),
      fieldAccessor,
      validate,
    });
    if (validate ?? true) {
      selectionSet.forEachElement((elt) => {
        if (elt.kind === 'Field' && elt.alias) {
          // Note that this will be caught by the surrounding catch and "decorated".
          throw new GraphQLError(`Cannot use alias "${elt.alias}" in "${elt}": aliases are not currently supported in @${directive.name}`);
        }
      });
    }
    return selectionSet;
  } catch (e) {
    if (!(e instanceof GraphQLError) || !decorateValidationErrors) {
      throw e;
    }

    throw handleFieldSetValidationError(
      directive,
      e,
      (msg: string) => {
        if (msg.startsWith('Cannot query field')) {
          if (msg.endsWith('.')) {
            msg = msg.slice(0, msg.length - 1);
          }
          if (directive.name === FederationDirectiveName.KEY) {
            msg = msg + ' (the field should either be added to this subgraph or, if it should not be resolved by this subgraph, you need to add it to this subgraph with @external).';
          } else {
            msg = msg + ' (if the field is defined in another subgraph, you need to add it to this subgraph with @external).';
          }
        }
        return msg;
      },
    );
  }
}

export function collectTargetFields({
  parentType,
  directive,
  includeInterfaceFieldsImplementations,
  validate = true,
}: {
  parentType: CompositeType,
  directive: Directive<NamedType | FieldDefinition<CompositeType>, {fields: any}>,
  includeInterfaceFieldsImplementations: boolean,
  validate?: boolean,
}): FieldDefinition<CompositeType>[] {
  const fields: FieldDefinition<CompositeType>[] = [];
  try {
    parseFieldSetArgument({
      parentType,
      directive,
      fieldAccessor: (t, f) => {
        const field = t.field(f);
        if (field) {
          fields.push(field);
          if (includeInterfaceFieldsImplementations && isInterfaceType(t)) {
            for (const implType of t.possibleRuntimeTypes()) {
              const implField = implType.field(f);
              if (implField) {
                fields.push(implField);
              }
            }
          }
        }
        return field;
      },
      validate,
    });
  } catch (e) {
    // If we explicitly requested no validation, then we shouldn't throw a (graphQL) error, but if we do, we swallow it
    // (returning a partial result, but we assume it is fine).
    const isGraphQLError = errorCauses(e) !== undefined
    if (!isGraphQLError || validate) {
      throw e;
    }
  }
  return fields;
}

function validateFieldSetValue(directive: Directive<SchemaElement<any, any>, {fields: any}>): string {
  const fields = directive.arguments().fields;
  const nodes = directive.sourceAST;
  if (typeof fields !== 'string') {
    throw ERROR_CATEGORIES.DIRECTIVE_INVALID_FIELDS_TYPE.get(directive.name).err(
      `Invalid value for argument "${directive.definition!.argument('fields')!.name}": must be a string.`,
      { nodes },
    );
  }
  // While validating if the field is a string will work in most cases, this will not catch the case where the field argument was
  // unquoted but parsed as an enum value (see federation/issues/850 in particular). So if we have the AST (which we will usually
  // have in practice), use that to check that the argument was truly a string.
  if (nodes && nodes.kind === 'Directive') {
    for (const argNode of nodes.arguments ?? []) {
      if (argNode.name.value === 'fields') {
        if (argNode.value.kind !== 'StringValue') {
          throw ERROR_CATEGORIES.DIRECTIVE_INVALID_FIELDS_TYPE.get(directive.name).err(
            `Invalid value for argument "${directive.definition!.argument('fields')!.name}": must be a string.`,
            { nodes },
          );
        }
        break;
      }
    }
  }

  return fields;
}

export interface ServiceDefinition {
  typeDefs: DocumentNode;
  name: string;
  url?: string;
}
export function subgraphsFromServiceList(serviceList: ServiceDefinition[]): Subgraphs | GraphQLError[] {
  let errors: GraphQLError[] = [];
  const subgraphs = new Subgraphs();
  for (const service of serviceList) {
    try {
      subgraphs.add(buildSubgraph(service.name, service.url ?? '', service.typeDefs));
    } catch (e) {
      const causes = errorCauses(e);
      if (causes) {
        errors = errors.concat(causes);
      } else {
        throw e;
      }
    }
  }
  return errors.length === 0 ? subgraphs : errors;
}

// Simple wrapper around a Subgraph[] that ensures that 1) we never mistakenly get 2 subgraph with the same name,
// 2) keep the subgraphs sorted by name (makes iteration more predictable). It also allow convenient access to
// a subgraph by name so behave like a map<string, Subgraph> in most ways (but with the previously mentioned benefits).
export class Subgraphs {
  private readonly subgraphs = new OrderedMap<string, Subgraph>();

  add(subgraph: Subgraph): Subgraph {
    if (this.subgraphs.has(subgraph.name)) {
      throw new Error(`A subgraph named ${subgraph.name} already exists` + (subgraph.url ? ` (with url '${subgraph.url}')` : ''));
    }

    this.subgraphs.add(subgraph.name, subgraph);
    return subgraph;
  }

  get(name: string): Subgraph | undefined {
    return this.subgraphs.get(name);
  }

  size(): number {
    return this.subgraphs.size;
  }

  names(): readonly string[] {
    return this.subgraphs.keys();
  }

  values(): readonly Subgraph[] {
    return this.subgraphs.values();
  }

  *[Symbol.iterator]() {
    for (const subgraph of this.subgraphs) {
      yield subgraph;
    }
  }

  validate(): GraphQLError[] | undefined {
    let errors: GraphQLError[] = [];
    for (const subgraph of this.values()) {
      try {
        subgraph.validate();
      } catch (e) {
        const causes = errorCauses(e);
        if (!causes) {
          throw e;
        }
        errors = errors.concat(causes);
      }
    }
    return errors.length === 0 ? undefined : errors;
  }

  toString(): string {
    return '[' + this.subgraphs.keys().join(', ') + ']'
  }
}

export const anyTypeSpec = createScalarTypeSpecification({ name: '_Any' });

export const serviceTypeSpec = createObjectTypeSpecification({
  name: '_Service',
  fieldsFct: (schema) => [{ name: 'sdl', type: schema.stringType() }],
});

export const entityTypeSpec = createUnionTypeSpecification({
  name: '_Entity',
  membersFct: (schema) => {
    // Please note that `_Entity` cannot use "interface entities" since interface types cannot be in unions.
    // It is ok in practice because _Entity is only use as return type for `_entities`, and even when interfaces
    // are involve, the result of an `_entities` call will always be an object type anyway, and since we force
    // all implementations of an interface entity to be entity themselves in a subgraph, we're fine.
    return schema.objectTypes().filter(isEntityType).map((t) => t.name);
  },
});

export const FEDERATION_OPERATION_TYPES = [ anyTypeSpec, serviceTypeSpec, entityTypeSpec ];

export const serviceFieldName = '_service';
export const entitiesFieldName = '_entities';

export const FEDERATION_OPERATION_FIELDS: readonly string[] = [ serviceFieldName, entitiesFieldName ];

export class Subgraph {
  constructor(
    readonly name: string,
    readonly url: string,
    readonly schema: Schema,
  ) {
    if (name === FEDERATION_RESERVED_SUBGRAPH_NAME) {
      throw ERRORS.INVALID_SUBGRAPH_NAME.err(`Invalid name ${FEDERATION_RESERVED_SUBGRAPH_NAME} for a subgraph: this name is reserved`);
    }
  }

  metadata(): FederationMetadata {
    const metadata = federationMetadata(this.schema);
    assert(metadata, 'The subgraph schema should have built with the federation built-ins.');
    return metadata;
  }

  isFed2Subgraph(): boolean {
    return this.metadata().isFed2Schema();
  }

  // Adds the _entities and _service fields to the root query type.
  private addFederationOperations() {
    const metadata = this.metadata();

    for (const type of FEDERATION_OPERATION_TYPES) {
      type.checkOrAdd(this.schema);
    }

    const queryRoot = this.schema.schemaDefinition.root("query");
    const queryType = queryRoot ? queryRoot.type : this.schema.addType(new ObjectType("Query"));

    const entityField = queryType.field(entitiesFieldName);
    const entityType = metadata.entityType();
    if (entityType) {
      const entityFieldType = new NonNullType(new ListType(entityType));
      if (!entityField) {
        queryType.addField(entitiesFieldName, entityFieldType)
          .addArgument('representations', new NonNullType(new ListType(new NonNullType(metadata.anyType()))));
      } else if (!entityField.type) {
        // This can happen when the schema had an empty redefinition of _Entity as we've removed it in
        // that clear and that would have clear the type of the correspond field. Let's re-populate it
        // in that case.
        entityField.type = entityType;
      }
    } else if (entityField) {
      entityField.remove();
    }

    if (!queryType.field(serviceFieldName)) {
      queryType.addField(serviceFieldName, new NonNullType(metadata.serviceType()));
    }
  }

  /**
   * Same as `Schema.assumeValid`. Use carefully.
   */
  assumeValid(): Subgraph {
    this.addFederationOperations();
    this.schema.assumeValid();
    return this;
  }

  validate(): Subgraph {
    try {
      this.addFederationOperations();
      this.schema.validate();
      return this;
    } catch (e) {
      if (e instanceof GraphQLError) {
        // Note that `addSubgraphToError` only adds the provided code if the original error
        // didn't have one, and the only one that will not have a code are GraphQL errors
        // (since we assign specific codes to the federation errors).
        throw addSubgraphToError(e, this.name, ERRORS.INVALID_GRAPHQL);
      } else {
        throw e;
      }
    }
  }

  private isPrintedDirective(d: DirectiveDefinition): boolean {
    if (this.metadata().allFederationDirectives().includes(d)) {
      return false;
    }

    const core = this.schema.coreFeatures;
    return !core || core.sourceFeature(d)?.feature.url.identity !== linkIdentity;
  }

  private isPrintedType(t: NamedType): boolean {
    if (this.metadata().allFederationTypes().includes(t)) {
      return false;
    }

    // If the query type only have our federation specific fields, then that (almost surely) means the original subgraph
    // had no Query type and so we save printing it.
    if (isObjectType(t) && t.isQueryRootType() && t.fields().filter((f) => !isFederationField(f)).length === 0) {
      return false;
    }

    const core = this.schema.coreFeatures;
    return !core || core.sourceFeature(t)?.feature.url.identity !== linkIdentity;
  }

  private isPrintedDirectiveApplication(d: Directive): boolean {
    // We print almost all directive application, but the one we skip is the `@link` to the link spec itself.
    // The reason is that it is one of the things that usually not provided by users but is instead auto-added
    // and so this keep the output a tad "cleaner".
    // Do note that it is only auto-added if it uses the `@link` name. If it is renamed, we need to include
    // the application (and more generally, if there is more argument set than just the url, we print
    // the directive to make sure we're not hidding something relevant).
    if (!this.schema.coreFeatures || d.name !== linkSpec.url.name) {
      return true;
    }
    const args = d.arguments();
    let urlArg: FeatureUrl | undefined = undefined;
    if ('url' in args) {
      try {
        urlArg = FeatureUrl.parse(args['url']);
      } catch (e) {
        // ignored on purpose: if the 'url' arg don't parse properly as a Feature url, then `urlArg` will
        // be `undefined` which we want.
      }
    }
    const isDefaultLinkToLink = urlArg?.identity === linkIdentity && Object.keys(args).length === 1;
    return !isDefaultLinkToLink;
  }

  /**
   * Returns a representation of the subgraph without any auto-imported directive definitions or "federation private"
   * types and fiels (`_service` et al.).
   *
   * In other words, this will correspond to what a user would usually write.
   *
   * Note that if one just want a representation of the full schema, then it can simply call `printSchema(this.schema)`.
   */
  toString(basePrintOptions: PrintOptions = defaultPrintOptions) {
    return printSchema(
      this.schema,
      {
        ...basePrintOptions,
        directiveDefinitionFilter: (d) => this.isPrintedDirective(d),
        typeFilter: (t) => this.isPrintedType(t),
        fieldFilter: (f) => !isFederationField(f),
        directiveApplicationFilter: (d) => this.isPrintedDirectiveApplication(d),
      }
    );
  }
}

export type SubgraphASTNode = ASTNode & { subgraph: string };

export function addSubgraphToASTNode(node: ASTNode, subgraph: string): SubgraphASTNode {
  // We won't override a existing subgraph info: it's not like the subgraph an ASTNode can come
  // from can ever change and this allow the provided to act as a "default" rather than a
  // hard setter, which is convenient in `addSubgraphToError` below if some of the AST of
  // the provided error already have a subgraph "origin".
  if ('subgraph' in (node as any)) {
    return node as SubgraphASTNode;
  }
  return {
    ...node,
    subgraph
  };
}

export function addSubgraphToError(e: GraphQLError, subgraphName: string, errorCode?: ErrorCodeDefinition): GraphQLError {
  const updatedCauses = errorCauses(e)!.map(cause => {
    const message = `[${subgraphName}] ${cause.message}`;
    const nodes = cause.nodes
      ? cause.nodes.map(node => addSubgraphToASTNode(node, subgraphName))
      : undefined;

    const code = errorCodeDef(cause) ?? errorCode;
    const options: GraphQLErrorOptions = {
      ...extractGraphQLErrorOptions(cause),
      nodes,
      originalError: cause,
    };

    return code
      ? code.err(message, options)
      : new GraphQLError(message, options);
  });

  return updatedCauses.length === 1 ? updatedCauses[0] : ErrGraphQLValidationFailed(updatedCauses);
}

class ExternalTester {
  private readonly fakeExternalFields = new Set<string>();
  private readonly providedFields = new Set<string>();
  private readonly externalDirective: DirectiveDefinition<{}>;
  private readonly externalFieldsOnType = new Set<string>();

  constructor(readonly schema: Schema, private readonly isFed2Schema: boolean) {
    this.externalDirective = this.metadata().externalDirective();
    this.collectFakeExternals();
    this.collectProvidedFields();
    this.collectExternalsOnType();
  }

  private metadata(): FederationMetadata {
    const metadata = federationMetadata(this.schema);
    assert(metadata, 'Schema should be a subgraphs schema');
    return metadata;
  }

  private collectFakeExternals() {
    const metadata = this.metadata();
    const extendsDirective =  metadata.extendsDirective();
    for (const key of metadata.keyDirective().applications()) {
      const parentType = key.parent as CompositeType;
      if (!(key.ofExtension() || parentType.hasAppliedDirective(extendsDirective))) {
        continue;
      }
      collectTargetFields({
        parentType,
        directive: key as Directive<any, {fields: any}>,
        includeInterfaceFieldsImplementations: false,
        validate: false,
      }).filter((field) => field.hasAppliedDirective(this.externalDirective))
        .forEach((field) => this.fakeExternalFields.add(field.coordinate));
    }
  }

  private collectProvidedFields() {
    for (const provides of this.metadata().providesDirective().applications()) {
      const parent = provides.parent as FieldDefinition<CompositeType>;
      const parentType = baseType(parent.type!);
      // If `parentType` is not a composite, that means an invalid @provides, but we ignore such errors
      // for now (also why we pass 'validate: false'). Proper errors will be thrown later during validation.
      if (isCompositeType(parentType)) {
        collectTargetFields({
          parentType,
          directive: provides as Directive<any, {fields: any}>,
          includeInterfaceFieldsImplementations: true,
          validate: false,
        }).forEach((f) => this.providedFields.add(f.coordinate));
      }
    }
  }

  private collectExternalsOnType() {
    // We do not collect @external on types for fed1 schema since those will be discarded by the schema upgrader.
    // The schema upgrader, through calls to `isExternal`, relies on the populated `externalFieldsOnType` object to
    // inform when @shareable should be automatically added. In the fed1 case, if the map is populated then @shareable won't
    // be added in places where it should have.
    if (!this.isFed2Schema) {
      return;
    }

    for (const type of this.schema.objectTypes()) {
      if (type.hasAppliedDirective(this.externalDirective)) {
        for (const field of type.fields()) {
          this.externalFieldsOnType.add(field.coordinate);
        }
      }
    }
  }

  isExternal(field: FieldDefinition<any> | InputFieldDefinition) {
    return (field.hasAppliedDirective(this.externalDirective) || this.externalFieldsOnType.has(field.coordinate)) && !this.isFakeExternal(field);
  }

  isFakeExternal(field: FieldDefinition<any> | InputFieldDefinition) {
    return this.fakeExternalFields.has(field.coordinate);
  }

  selectsAnyExternalField(selectionSet: SelectionSet): boolean {
    for (const selection of selectionSet.selections()) {
      if (selection.kind === 'FieldSelection' && this.isExternal(selection.element.definition)) {
        return true;
      }
      if (selection.selectionSet) {
        if (this.selectsAnyExternalField(selection.selectionSet)) {
          return true;
        }
      }
    }
    return false;
  }

  isPartiallyExternal(field: FieldDefinition<any> | InputFieldDefinition) {
    return this.isExternal(field) && this.providedFields.has(field.coordinate);
  }

  isFullyExternal(field: FieldDefinition<any> | InputFieldDefinition) {
    return this.isExternal(field) && !this.providedFields.has(field.coordinate);
  }
}

export type ProvidesOrRequiresApplication = Directive<FieldDefinition<ObjectType | InterfaceType>, {fields: any}>

/*
 * It makes no sense to have a @provides/@requires on a non-external leaf field, and we usually reject it during schema
 * validation but this method allows to remove those for:
 *  1. when we extract subgraphs from a fed 1 supergraph, where such validation hadn't been run.
 *  2. for the fed 1 -> fed 2 upgader code.
 *
 * The reason we do this (and generally reject it) is that such provides/requires have a negative impact on later query
 * planning, because it sometimes make us to try type-exploding some interfaces unecessarily. Besides, if a use add
 * something useless, there is a change it hasn't fully understood something, and warning it about that fact through
 * an error is more helpful.
 */
export function removeInactiveProvidesAndRequires(
  schema: Schema,
  onModified: (field: FieldDefinition<any>, original: ProvidesOrRequiresApplication, updated?: ProvidesOrRequiresApplication) => void = () => {},
) {
  const metadata = federationMetadata(schema);
  if (!metadata) {
    return;
  }
  const providesDirective = metadata.providesDirective();
  const requiresDirective = metadata.requiresDirective();

  for (const type of schema.types()) {
    if (!isObjectType(type) && !isInterfaceType(type)) {
      continue;
    }

    for (const field of type.fields()) {
      const fieldBaseType = baseType(field.type!) as CompositeType;
      removeInactiveApplications(providesDirective, field, fieldBaseType, onModified);
      removeInactiveApplications(requiresDirective, field, type, onModified);
    }
  }
}

function removeInactiveApplications(
  directiveDefinition: DirectiveDefinition<{fields: any}>,
  field: FieldDefinition<any>,
  parentType: CompositeType,
  onModified: (field: FieldDefinition<any>, original: ProvidesOrRequiresApplication, updated?: ProvidesOrRequiresApplication) => void
) {
  for (const application of field.appliedDirectivesOf(directiveDefinition)) {
    let selection;
    try {
      selection = parseFieldSetArgument({parentType, directive: application});
    } catch (e) {
      // This method is sometimes called on federation directives that haven't been validated, and so parsing the
      // `fields` argument may throw. In that case, we just silently ignore that particular directive application:
      // it's not the job of this method to do validation, but we will always validate things in other places
      // when needed so whatever error that directive has will be caught in a more appropriate place.
      continue;
    }
    if (selectsNonExternalLeafField(selection)) {
      application.remove();
      const updated = withoutNonExternalLeafFields(selection);
      if (!updated.isEmpty()) {
        const updatedDirective = field.applyDirective(directiveDefinition, { fields: updated.toString(true, false) });
        onModified(field, application, updatedDirective);
      } else {
        onModified(field, application);
      }
    }
  }
}

function isExternalOrHasExternalImplementations(field: FieldDefinition<CompositeType>): boolean {
  const metadata = federationMetadata(field.schema());
  if (!metadata) {
    return false;
  }
  if (field.hasAppliedDirective(metadata.externalDirective())) {
    return true;
  }
  const parentType = field.parent;
  if (isInterfaceType(parentType)) {
    for (const implem of parentType.possibleRuntimeTypes()) {
      const fieldInImplem = implem.field(field.name);
      if (fieldInImplem && fieldInImplem.hasAppliedDirective(metadata.externalDirective())) {
        return true;
      }
    }
  }
  return false;
}

function selectsNonExternalLeafField(selection: SelectionSet): boolean {
  return selection.selections().some(s => {
    if (s.kind === 'FieldSelection') {
      // If it's external, we're good and don't need to recurse.
      if (isExternalOrHasExternalImplementations(s.element.definition)) {
        return false;
      }
      // Otherwise, we select a non-external if it's a leaf, or the sub-selection does.
      return !s.selectionSet || selectsNonExternalLeafField(s.selectionSet);
    } else {
      return selectsNonExternalLeafField(s.selectionSet);
    }
  });
}

function withoutNonExternalLeafFields(selectionSet: SelectionSet): SelectionSet {
  return selectionSet.lazyMap((selection) => {
    if (selection.kind === 'FieldSelection') {
      if (isExternalOrHasExternalImplementations(selection.element.definition)) {
        // That field is external, so we can add the selection back entirely.
        return selection;
      }
    }
    if (selection.selectionSet) {
      // Note that for fragments this will always be true (and we just recurse), while
      // for fields, we'll only get here if the field is not external, and so
      // we want to add the selection only if it's not a leaf and even then, only
      // the part where we've recursed.
      const updated = withoutNonExternalLeafFields(selection.selectionSet);
      if (!updated.isEmpty()) {
        return selection.withUpdatedSelectionSet(updated);
      }
    }
    // We skip that selection.
    return undefined;
  });
}<|MERGE_RESOLUTION|>--- conflicted
+++ resolved
@@ -55,13 +55,8 @@
   ConstDirectiveNode, parse,
 } from "graphql";
 import { KnownTypeNamesInFederationRule } from "./validation/KnownTypeNamesInFederationRule";
-<<<<<<< HEAD
 import { buildSchemaFromAST } from "./buildSchema";
-import { parseSelectionSet, SelectionSet } from './operations';
-=======
-import { buildSchema, buildSchemaFromAST } from "./buildSchema";
 import { FragmentSelection, hasSelectionWithPredicate, parseOperationAST, parseSelectionSet, Selection, SelectionSet } from './operations';
->>>>>>> 868c73c9
 import { TAG_VERSIONS } from "./specs/tagSpec";
 import {
   errorCodeDef,
@@ -396,10 +391,10 @@
   fromContextParent: ArgumentDefinition<FieldDefinition<ObjectType | InterfaceType | UnionType>>,
 }): { resolvedType: InputType | undefined } => {
   const selections = selectionSet.selections();
-  
+
   // ensure that type is not an interfaceObject
   const interfaceObjectDirective = metadata.interfaceObjectDirective();
-  if (currentType.kind === 'ObjectType' && isFederationDirectiveDefinedInSchema(interfaceObjectDirective) && (currentType.appliedDirectivesOf(interfaceObjectDirective).length > 0)) { 
+  if (currentType.kind === 'ObjectType' && isFederationDirectiveDefinedInSchema(interfaceObjectDirective) && (currentType.appliedDirectivesOf(interfaceObjectDirective).length > 0)) {
     errorCollector.push(ERRORS.CONTEXT_INVALID_SELECTION.err(
       `Context "is used in "${fromContextParent.coordinate}" but the selection is invalid: One of the types in the selection is an interfaceObject: "${currentType.name}"`,
       { nodes: sourceASTs(fromContextParent) }
@@ -593,7 +588,7 @@
   if (selectionType === 'error') {
     return;
   }
-  
+
   const usedTypeConditions = new Set<string>;
   for (const location of setContextLocations) {
     // for each location, we need to validate that the selection will result in exactly one field being selected
@@ -620,7 +615,7 @@
         { nodes: sourceASTs(fromContextParent) }
       ));
     }
-    
+
     if (selectionType === 'field') {
       const { resolvedType } = validateFieldValueType({
         currentType: location,
@@ -793,13 +788,13 @@
     },
     usedFields,
   );
-  
+
   // also for @fromContext
   collectUsedFieldsForFromContext<CompositeType>(
     metadata,
     usedFields,
   );
-    
+
   // Collects all fields used to satisfy an interface constraint
   for (const itfType of metadata.schema.interfaceTypes()) {
     const runtimeTypes = itfType.possibleRuntimeTypes();
@@ -822,12 +817,12 @@
 ) {
   const fromContextDirective = metadata.fromContextDirective();
   const contextDirective = metadata.contextDirective();
-  
+
   // if one of the directives is not defined, there's nothing to validate
   if (!isFederationDirectiveDefinedInSchema(fromContextDirective) || !isFederationDirectiveDefinedInSchema(contextDirective)) {
-    return;  
-  }
-  
+    return;
+  }
+
   // build the list of context entry points
   const entryPoints = new Map<string, Set<CompositeType>>();
   for (const application of contextDirective.applications()) {
@@ -840,9 +835,9 @@
     if (!entryPoints.has(context)) {
       entryPoints.set(context, new Set());
     }
-    entryPoints.get(context)!.add(type as CompositeType);    
-  }
-  
+    entryPoints.get(context)!.add(type as CompositeType);
+  }
+
   for (const application of fromContextDirective.applications()) {
     const type = application.parent as TParent;
     if (!type) {
@@ -852,20 +847,20 @@
 
     const fieldValue = application.arguments().field;
     const { context, selection } = parseContext(fieldValue);
-    
+
     if (!context) {
       continue;
     }
-    
+
     // now we need to collect all the fields used for every type that they could be used for
     const contextTypes = entryPoints.get(context);
     if (!contextTypes) {
       continue;
     }
-    
+
     for (const contextType of contextTypes) {
       try {
-        // helper function 
+        // helper function
         const fieldAccessor = (t: CompositeType, f: string) => {
           const field = t.field(f);
           if (field) {
@@ -881,7 +876,7 @@
           }
           return field;
         };
-        
+
         parseSelectionSet({ parentType: contextType, source: selection, fieldAccessor });
       } catch (e) {
         // ignore the error, it will be caught later
@@ -1254,29 +1249,14 @@
     return this.getPost20FederationDirective(FederationDirectiveName.POLICY);
   }
 
-<<<<<<< HEAD
-=======
-  sourceAPIDirective(): Post20FederationDirectiveDefinition<SourceAPIDirectiveArgs> {
-    return this.getPost20FederationDirective(FederationDirectiveName.SOURCE_API);
-  }
-
-  sourceTypeDirective(): Post20FederationDirectiveDefinition<SourceTypeDirectiveArgs> {
-    return this.getPost20FederationDirective(FederationDirectiveName.SOURCE_TYPE);
-  }
-
-  sourceFieldDirective(): Post20FederationDirectiveDefinition<SourceFieldDirectiveArgs> {
-    return this.getPost20FederationDirective(FederationDirectiveName.SOURCE_FIELD);
-  }
-
-  fromContextDirective(): Post20FederationDirectiveDefinition<{ field: string }> {
+fromContextDirective(): Post20FederationDirectiveDefinition<{ field: string }> {
     return this.getPost20FederationDirective(FederationDirectiveName.FROM_CONTEXT);
-  }
-
-  contextDirective(): Post20FederationDirectiveDefinition<{ name: string }> {
+}
+
+contextDirective(): Post20FederationDirectiveDefinition<{ name: string }> {
     return this.getPost20FederationDirective(FederationDirectiveName.CONTEXT);
-  }
-
->>>>>>> 868c73c9
+}
+
   allFederationDirectives(): DirectiveDefinition[] {
     const baseDirectives: DirectiveDefinition[] = [
       this.keyDirective(),
@@ -1317,32 +1297,16 @@
       baseDirectives.push(policyDirective);
     }
 
-<<<<<<< HEAD
-=======
-    const sourceAPIDirective = this.sourceAPIDirective();
-    if (isFederationDirectiveDefinedInSchema(sourceAPIDirective)) {
-      baseDirectives.push(sourceAPIDirective);
-    }
-    const sourceTypeDirective = this.sourceTypeDirective();
-    if (isFederationDirectiveDefinedInSchema(sourceTypeDirective)) {
-      baseDirectives.push(sourceTypeDirective);
-    }
-    const sourceFieldDirective = this.sourceFieldDirective();
-    if (isFederationDirectiveDefinedInSchema(sourceFieldDirective)) {
-      baseDirectives.push(sourceFieldDirective);
-    }
-
-    const contextDirective = this.contextDirective();
-    if (isFederationDirectiveDefinedInSchema(contextDirective)) {
-      baseDirectives.push(contextDirective);
-    }
-
-    const fromContextDirective = this.fromContextDirective();
-    if (isFederationDirectiveDefinedInSchema(fromContextDirective)) {
-      baseDirectives.push(fromContextDirective);
-    }
-
->>>>>>> 868c73c9
+      const contextDirective = this.contextDirective();
+      if (isFederationDirectiveDefinedInSchema(contextDirective)) {
+          baseDirectives.push(contextDirective);
+      }
+
+      const fromContextDirective = this.fromContextDirective();
+      if (isFederationDirectiveDefinedInSchema(fromContextDirective)) {
+          baseDirectives.push(fromContextDirective);
+      }
+
     return baseDirectives;
   }
 
@@ -1581,7 +1545,7 @@
     for (const application of contextDirective.applications()) {
       const parent = application.parent;
       const name = application.arguments().name as string;
-      
+
       if (name.includes('_')) {
         errorCollector.push(ERRORS.CONTEXT_NAME_INVALID.err(
           `Context name "${name}" may not contain an underscore.`,
@@ -1600,7 +1564,7 @@
     for (const application of fromContextDirective.applications()) {
       const { field } = application.arguments();
       const { context, selection } = parseContext(field);
-      
+
       // error if parent's parent is a directive definition
       if (application.parent.parent.kind === 'DirectiveDefinition') {
         errorCollector.push(ERRORS.CONTEXT_NOT_SET.err(
@@ -1632,14 +1596,14 @@
           ));
         }
       }
-      
+
       if (parent.defaultValue !== undefined) {
         errorCollector.push(ERRORS.CONTEXT_NOT_SET.err(
           `@fromContext arguments may not have a default value: "${parent.coordinate}".`,
           { nodes: sourceASTs(application) }
-        ));  
-      }
-      
+        ));
+      }
+
       if (!context || !selection) {
         errorCollector.push(ERRORS.NO_CONTEXT_IN_SELECTION.err(
           `@fromContext argument does not reference a context "${field}".`,
@@ -1662,7 +1626,7 @@
             metadata,
           });
         }
-        
+
         // validate that there is at least one resolvable key on the type
         const keyDirective = metadata.keyDirective();
         const keyApplications = objectType.appliedDirectivesOf(keyDirective);
@@ -1680,13 +1644,6 @@
     validateKeyOnInterfacesAreAlsoOnAllImplementations(metadata, errorCollector);
     validateInterfaceObjectsAreOnEntities(metadata, errorCollector);
 
-<<<<<<< HEAD
-=======
-    // FeatureDefinition objects passed to registerKnownFeature can register
-    // validation functions for subgraph schemas by overriding the
-    // validateSubgraphSchema method.
-    validateKnownFeatures(schema, errorCollector);
->>>>>>> 868c73c9
     // If tag is redefined by the user, make sure the definition is compatible with what we expect
     const tagDirective = metadata.tagDirective();
     if (tagDirective) {
@@ -1832,16 +1789,9 @@
 
 // This is the full @link declaration as added by `asFed2SubgraphDocument`. It's here primarily for uses by tests that print and match
 // subgraph schema to avoid having to update 20+ tests every time we use a new directive or the order of import changes ...
-<<<<<<< HEAD
-export const FEDERATION2_LINK_WITH_FULL_IMPORTS = '@link(url: "https://specs.apollo.dev/federation/v2.7", import: ["@key", "@requires", "@provides", "@external", "@tag", "@extends", "@shareable", "@inaccessible", "@override", "@composeDirective", "@interfaceObject", "@authenticated", "@requiresScopes", "@policy"])';
-
-// This is the federation @link for tests that go through the asFed2SubgraphDocument function.
-export const FEDERATION2_LINK_WITH_AUTO_EXPANDED_IMPORTS = '@link(url: "https://specs.apollo.dev/federation/v2.7", import: ["@key", "@requires", "@provides", "@external", "@tag", "@extends", "@shareable", "@inaccessible", "@override", "@composeDirective", "@interfaceObject"])';
-=======
-export const FEDERATION2_LINK_WITH_FULL_IMPORTS = '@link(url: "https://specs.apollo.dev/federation/v2.8", import: ["@key", "@requires", "@provides", "@external", "@tag", "@extends", "@shareable", "@inaccessible", "@override", "@composeDirective", "@interfaceObject", "@authenticated", "@requiresScopes", "@policy", "@sourceAPI", "@sourceType", "@sourceField", "@context", "@fromContext"])';
+export const FEDERATION2_LINK_WITH_FULL_IMPORTS = '@link(url: "https://specs.apollo.dev/federation/v2.8", import: ["@key", "@requires", "@provides", "@external", "@tag", "@extends", "@shareable", "@inaccessible", "@override", "@composeDirective", "@interfaceObject", "@authenticated", "@requiresScopes", "@policy", "@context", "@fromContext"])';
 // This is the full @link declaration that is added when upgrading fed v1 subgraphs to v2 version. It should only be used by tests.
 export const FEDERATION2_LINK_WITH_AUTO_EXPANDED_IMPORTS = '@link(url: "https://specs.apollo.dev/federation/v2.8", import: ["@key", "@requires", "@provides", "@external", "@tag", "@extends", "@shareable", "@inaccessible", "@override", "@composeDirective", "@interfaceObject"])';
->>>>>>> 868c73c9
 
 // This is the federation @link for tests that go through the SchemaUpgrader.
 export const FEDERATION2_LINK_WITH_AUTO_EXPANDED_IMPORTS_UPGRADED = '@link(url: "https://specs.apollo.dev/federation/v2.4", import: ["@key", "@requires", "@provides", "@external", "@tag", "@extends", "@shareable", "@inaccessible", "@override", "@composeDirective", "@interfaceObject"])';
