--- conflicted
+++ resolved
@@ -84,11 +84,6 @@
 import { defaultPrintOptions, PrintOptions as PrintOptions, printSchema } from "./print";
 import { createObjectTypeSpecification, createScalarTypeSpecification, createUnionTypeSpecification } from "./directiveAndTypeSpecification";
 import { didYouMean, suggestionList } from "./suggestions";
-<<<<<<< HEAD
-import { coreFeatureDefinitionIfKnown } from "./knownCoreFeatures";
-import { joinIdentity } from "./joinSpec";
-import { sameType } from './types';
-=======
 import { coreFeatureDefinitionIfKnown, validateKnownFeatures } from "./knownCoreFeatures";
 import { joinIdentity } from "./specs/joinSpec";
 import {
@@ -96,7 +91,7 @@
   SourceFieldDirectiveArgs,
   SourceTypeDirectiveArgs,
 } from "./specs/sourceSpec";
->>>>>>> 555d60d2
+import { sameType } from './types';
 
 const linkSpec = LINK_VERSIONS.latest();
 const tagSpec = TAG_VERSIONS.latest();
@@ -887,33 +882,32 @@
     return this.getPost20FederationDirective(FederationDirectiveName.INTERFACE_OBJECT);
   }
 
-<<<<<<< HEAD
+  authenticatedDirective(): Post20FederationDirectiveDefinition<{}> {
+    return this.getPost20FederationDirective(FederationDirectiveName.AUTHENTICATED);
+  }
+
+  requiresScopesDirective(): Post20FederationDirectiveDefinition<{scopes: string[]}> {
+    return this.getPost20FederationDirective(FederationDirectiveName.REQUIRES_SCOPES);
+  }
+
+  policyDirective(): Post20FederationDirectiveDefinition<{scopes: string[]}> {
+    return this.getPost20FederationDirective(FederationDirectiveName.POLICY);
+  }
+
+  sourceAPIDirective(): Post20FederationDirectiveDefinition<SourceAPIDirectiveArgs> {
+    return this.getPost20FederationDirective(FederationDirectiveName.SOURCE_API);
+  }
+
+  sourceTypeDirective(): Post20FederationDirectiveDefinition<SourceTypeDirectiveArgs> {
+    return this.getPost20FederationDirective(FederationDirectiveName.SOURCE_TYPE);
+  }
+
+  sourceFieldDirective(): Post20FederationDirectiveDefinition<SourceFieldDirectiveArgs> {
+    return this.getPost20FederationDirective(FederationDirectiveName.SOURCE_FIELD);
+  }
+
   finderDirective(): Post20FederationDirectiveDefinition<{}> {
     return this.getPost20FederationDirective(FederationDirectiveName.FINDER);
-=======
-  authenticatedDirective(): Post20FederationDirectiveDefinition<{}> {
-    return this.getPost20FederationDirective(FederationDirectiveName.AUTHENTICATED);
-  }
-
-  requiresScopesDirective(): Post20FederationDirectiveDefinition<{scopes: string[]}> {
-    return this.getPost20FederationDirective(FederationDirectiveName.REQUIRES_SCOPES);
-  }
-
-  policyDirective(): Post20FederationDirectiveDefinition<{scopes: string[]}> {
-    return this.getPost20FederationDirective(FederationDirectiveName.POLICY);
-  }
-
-  sourceAPIDirective(): Post20FederationDirectiveDefinition<SourceAPIDirectiveArgs> {
-    return this.getPost20FederationDirective(FederationDirectiveName.SOURCE_API);
-  }
-
-  sourceTypeDirective(): Post20FederationDirectiveDefinition<SourceTypeDirectiveArgs> {
-    return this.getPost20FederationDirective(FederationDirectiveName.SOURCE_TYPE);
-  }
-
-  sourceFieldDirective(): Post20FederationDirectiveDefinition<SourceFieldDirectiveArgs> {
-    return this.getPost20FederationDirective(FederationDirectiveName.SOURCE_FIELD);
->>>>>>> 555d60d2
   }
 
   allFederationDirectives(): DirectiveDefinition[] {
@@ -941,38 +935,37 @@
       baseDirectives.push(interfaceObjectDirective);
     }
 
-<<<<<<< HEAD
+    const authenticatedDirective = this.authenticatedDirective();
+    if (isFederationDirectiveDefinedInSchema(authenticatedDirective)) {
+      baseDirectives.push(authenticatedDirective);
+    }
+
+    const requiresScopesDirective = this.requiresScopesDirective();
+    if (isFederationDirectiveDefinedInSchema(requiresScopesDirective)) {
+      baseDirectives.push(requiresScopesDirective);
+    }
+
+    const policyDirective = this.policyDirective();
+    if (isFederationDirectiveDefinedInSchema(policyDirective)) {
+      baseDirectives.push(policyDirective);
+    }
+
+    const sourceAPIDirective = this.sourceAPIDirective();
+    if (isFederationDirectiveDefinedInSchema(sourceAPIDirective)) {
+      baseDirectives.push(sourceAPIDirective);
+    }
+    const sourceTypeDirective = this.sourceTypeDirective();
+    if (isFederationDirectiveDefinedInSchema(sourceTypeDirective)) {
+      baseDirectives.push(sourceTypeDirective);
+    }
+    const sourceFieldDirective = this.sourceFieldDirective();
+    if (isFederationDirectiveDefinedInSchema(sourceFieldDirective)) {
+      baseDirectives.push(sourceFieldDirective);
+    }
+
     const finderDirective = this.finderDirective();
     if (isFederationDirectiveDefinedInSchema(finderDirective)) {
       baseDirectives.push(finderDirective);
-=======
-    const authenticatedDirective = this.authenticatedDirective();
-    if (isFederationDirectiveDefinedInSchema(authenticatedDirective)) {
-      baseDirectives.push(authenticatedDirective);
-    }
-
-    const requiresScopesDirective = this.requiresScopesDirective();
-    if (isFederationDirectiveDefinedInSchema(requiresScopesDirective)) {
-      baseDirectives.push(requiresScopesDirective);
-    }
-
-    const policyDirective = this.policyDirective();
-    if (isFederationDirectiveDefinedInSchema(policyDirective)) {
-      baseDirectives.push(policyDirective);
-    }
-
-    const sourceAPIDirective = this.sourceAPIDirective();
-    if (isFederationDirectiveDefinedInSchema(sourceAPIDirective)) {
-      baseDirectives.push(sourceAPIDirective);
-    }
-    const sourceTypeDirective = this.sourceTypeDirective();
-    if (isFederationDirectiveDefinedInSchema(sourceTypeDirective)) {
-      baseDirectives.push(sourceTypeDirective);
-    }
-    const sourceFieldDirective = this.sourceFieldDirective();
-    if (isFederationDirectiveDefinedInSchema(sourceFieldDirective)) {
-      baseDirectives.push(sourceFieldDirective);
->>>>>>> 555d60d2
     }
 
     return baseDirectives;
@@ -1211,12 +1204,12 @@
     validateAllExternalFieldsUsed(metadata, errorCollector);
     validateKeyOnInterfacesAreAlsoOnAllImplementations(metadata, errorCollector);
     validateInterfaceObjectsAreOnEntities(metadata, errorCollector);
-    validateFinders(metadata, errorCollector);
 
     // FeatureDefinition objects passed to registerKnownFeature can register
     // validation functions for subgraph schemas by overriding the
     // validateSubgraphSchema method.
     validateKnownFeatures(schema, errorCollector);
+    validateFinders(metadata, errorCollector);
 
     // If tag is redefined by the user, make sure the definition is compatible with what we expect
     const tagDirective = metadata.tagDirective();
@@ -1358,13 +1351,9 @@
 
 // This is the full @link declaration as added by `asFed2SubgraphDocument`. It's here primarily for uses by tests that print and match
 // subgraph schema to avoid having to update 20+ tests every time we use a new directive or the order of import changes ...
-<<<<<<< HEAD
-export const FEDERATION2_LINK_WITH_FULL_IMPORTS = '@link(url: "https://specs.apollo.dev/federation/v2.5", import: ["@key", "@requires", "@provides", "@external", "@tag", "@extends", "@shareable", "@inaccessible", "@override", "@composeDirective", "@interfaceObject", "@finder"])';
-=======
-export const FEDERATION2_LINK_WITH_FULL_IMPORTS = '@link(url: "https://specs.apollo.dev/federation/v2.7", import: ["@key", "@requires", "@provides", "@external", "@tag", "@extends", "@shareable", "@inaccessible", "@override", "@composeDirective", "@interfaceObject", "@authenticated", "@requiresScopes", "@policy", "@sourceAPI", "@sourceType", "@sourceField"])';
+export const FEDERATION2_LINK_WITH_FULL_IMPORTS = '@link(url: "https://specs.apollo.dev/federation/v2.7", import: ["@key", "@requires", "@provides", "@external", "@tag", "@extends", "@shareable", "@inaccessible", "@override", "@composeDirective", "@interfaceObject", "@authenticated", "@requiresScopes", "@policy", "@sourceAPI", "@sourceType", "@sourceField", "@finder"])';
 // This is the full @link declaration that is added when upgrading fed v1 subgraphs to v2 version. It should only be used by tests.
 export const FEDERATION2_LINK_WITH_AUTO_EXPANDED_IMPORTS = '@link(url: "https://specs.apollo.dev/federation/v2.7", import: ["@key", "@requires", "@provides", "@external", "@tag", "@extends", "@shareable", "@inaccessible", "@override", "@composeDirective", "@interfaceObject"])';
->>>>>>> 555d60d2
 
 /**
  * Given a document that is assumed to _not_ be a fed2 schema (it does not have a `@link` to the federation spec),
