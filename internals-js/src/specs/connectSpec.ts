<<<<<<< HEAD
import { DirectiveLocation, GraphQLError } from 'graphql';
import {
  CorePurpose,
  FeatureDefinition,
  FeatureDefinitions,
  FeatureUrl,
  FeatureVersion,
} from './coreSpec';
=======
import { DirectiveLocation } from 'graphql';
>>>>>>> f3ab499e
import {
  CorePurpose,
  FeatureDefinition,
  FeatureDefinitions,
  FeatureUrl,
  FeatureVersion,
} from './coreSpec';
import {
  CoreFeature,
  InputObjectType,
  isInputObjectType,
  isNonNullType,
  ListType,
  NamedType,
  NonNullType,
  ScalarType,
  Schema,
} from '../definitions';
import { registerKnownFeature } from '../knownCoreFeatures';
import {
  createDirectiveSpecification,
  createScalarTypeSpecification,
<<<<<<< HEAD
} from '../directiveAndTypeSpecification';
=======
  ensureSameTypeKind,
  InputFieldSpecification,
  TypeSpecification,
} from '../directiveAndTypeSpecification';
import { ERRORS } from '../error';
import { sameType } from '../types';
import { assert } from '../utils';
import { valueEquals, valueToString } from '../values';
>>>>>>> f3ab499e

export const connectIdentity = 'https://specs.apollo.dev/connect';

const CONNECT = 'connect';
const SOURCE = 'source';
<<<<<<< HEAD
const ID = 'id';
=======
>>>>>>> f3ab499e
const URL_PATH_TEMPLATE = 'URLPathTemplate';
const JSON_SELECTION = 'JSONSelection';
const CONNECT_HTTP = 'ConnectHTTP';
const CONNECT_BATCH = 'ConnectBatch';
const CONNECTOR_ERRORS = "ConnectorErrors";
const SOURCE_HTTP = "SourceHTTP";
const HTTP_HEADER_MAPPING = 'HTTPHeaderMapping';

export class ConnectSpecDefinition extends FeatureDefinition {
  constructor(
    version: FeatureVersion,
    readonly minimumFederationVersion: FeatureVersion,
  ) {
    super(
      new FeatureUrl(connectIdentity, CONNECT, version),
      minimumFederationVersion,
    );
<<<<<<< HEAD

    this.registerDirective(
      createDirectiveSpecification({
        name: CONNECT,
        locations: [DirectiveLocation.FIELD_DEFINITION],
        repeatable: true,
        // We "compose" these directives using the  `@join__directive` mechanism,
        // so they do not need to be composed in the way passing `composes: true`
        // here implies.
        composes: false,
      }),
    );

    this.registerDirective(
      createDirectiveSpecification({
        name: SOURCE,
        locations: [DirectiveLocation.SCHEMA],
        repeatable: true,
        composes: false,
      }),
    );

    this.registerType(
      createScalarTypeSpecification({ name: URL_PATH_TEMPLATE }),
    );
    this.registerType(createScalarTypeSpecification({ name: JSON_SELECTION }));
    this.registerType({ name: CONNECT_HTTP, checkOrAdd: () => [] });
    this.registerType({ name: SOURCE_HTTP, checkOrAdd: () => [] });
    this.registerType({ name: HTTP_HEADER_MAPPING, checkOrAdd: () => [] });
  }
=======
>>>>>>> f3ab499e

    function lookupFeatureTypeInSchema<T extends NamedType>(name: string, kind: T['kind'], schema: Schema, feature?: CoreFeature): T {
      assert(feature, `Shouldn't be added without being attached to a @connect spec`);
      const typeName = feature.typeNameInSchema(name);
      const type = schema.typeOfKind<T>(typeName, kind);
      assert(type, () => `Expected "${typeName}" to be defined`);
      return type;
    }

    /* scalar URLPathTemplate */
    this.registerType(
        createScalarTypeSpecification({ name: URL_PATH_TEMPLATE }),
    );
    /* scalar JSONSelection */
    this.registerType(createScalarTypeSpecification({ name: JSON_SELECTION }));

    /*
<<<<<<< HEAD
      directive @connect(
        source: String
        http: ConnectHTTP
        selection: JSONSelection!
        entity: Boolean = false
        errors: ConnectorErrors
        isSuccess: JSONSelection
      ) repeatable on FIELD_DEFINITION
        | OBJECT # added in v0.2, validation enforced in rust
    */
    const connect = this.addDirective(schema, CONNECT).addLocations(
      DirectiveLocation.FIELD_DEFINITION,
      DirectiveLocation.OBJECT,
    );
    connect.repeatable = true;

    connect.addArgument(SOURCE, schema.stringType());
    connect.addArgument(ID, schema.stringType());
=======
      input ConnectorErrors {
        message: JSONSelection
        extensions: JSONSelection
      }
    */
    this.registerType(
        createInputObjectTypeSpecification({
          name: CONNECTOR_ERRORS,
          inputFieldsFct: (schema, feature) => {
            const jsonSelectionType =
                lookupFeatureTypeInSchema<ScalarType>(JSON_SELECTION, 'ScalarType', schema, feature);
            return [
              {
                name: 'message',
                type: jsonSelectionType
              },
              {
                name: 'extensions',
                type: jsonSelectionType
              },
            ]
          }
        })
    );
>>>>>>> f3ab499e

    /*
      input HTTPHeaderMapping {
        name: String!
        from: String
        value: String
      }
    */
<<<<<<< HEAD
    const HTTPHeaderMapping = schema.addType(
      new InputObjectType(this.typeNameInSchema(schema, HTTP_HEADER_MAPPING)!),
    );
    HTTPHeaderMapping.addField(new InputFieldDefinition('name')).type =
      new NonNullType(schema.stringType());
    HTTPHeaderMapping.addField(new InputFieldDefinition('from')).type =
      schema.stringType();
    HTTPHeaderMapping.addField(new InputFieldDefinition('value')).type =
      schema.stringType();
=======
    this.registerType(
        createInputObjectTypeSpecification({
          name: HTTP_HEADER_MAPPING,
          inputFieldsFct: (schema) => [
            {
              name: 'name',
              type: new NonNullType(schema.stringType())
            },
            {
              name: 'from',
              type: schema.stringType()
            },
            {
              name: 'value',
              type: schema.stringType()
            },
          ]
        })
    );

    /*
      input ConnectBatch {
        maxSize: Int
      }
     */
    this.registerType(
        createInputObjectTypeSpecification({
          name: CONNECT_BATCH,
          inputFieldsFct: (schema) => [
            {
              name: 'maxSize',
              type: schema.intType()
            }
          ]
        })
    )

    /*
      input SourceHTTP {
        baseURL: String!
        headers: [HTTPHeaderMapping!]

        # added in v0.2
        path: JSONSelection
        queryParams: JSONSelection
      }
    */
    this.registerType(
        createInputObjectTypeSpecification({
          name: SOURCE_HTTP,
          inputFieldsFct: (schema, feature) => {
            const jsonSelectionType =
                lookupFeatureTypeInSchema<ScalarType>(JSON_SELECTION, 'ScalarType', schema, feature);
            const httpHeaderMappingType =
                lookupFeatureTypeInSchema<InputObjectType>(HTTP_HEADER_MAPPING, 'InputObjectType', schema, feature);
            return [
              {
                name: 'baseURL',
                type: new NonNullType(schema.stringType())
              },
              {
                name: 'headers',
                type: new ListType(new NonNullType(httpHeaderMappingType))
              },
              {
                name: 'path',
                type: jsonSelectionType
              },
              {
                name: 'queryParams',
                type: jsonSelectionType
              }
            ];
          }
        })
    );
>>>>>>> f3ab499e

    /*
      input ConnectHTTP {
        GET: URLPathTemplate
        POST: URLPathTemplate
        PUT: URLPathTemplate
        PATCH: URLPathTemplate
        DELETE: URLPathTemplate
        body: JSONSelection
        headers: [HTTPHeaderMapping!]

        # added in v0.2
        path: JSONSelection
<<<<<<< HEAD
        query: JSONSelection
      }
    */
    const ConnectHTTP = schema.addType(
      new InputObjectType(this.typeNameInSchema(schema, CONNECT_HTTP)!),
    );
    ConnectHTTP.addField(new InputFieldDefinition('GET')).type =
      URLPathTemplate;
    ConnectHTTP.addField(new InputFieldDefinition('POST')).type =
      URLPathTemplate;
    ConnectHTTP.addField(new InputFieldDefinition('PUT')).type =
      URLPathTemplate;
    ConnectHTTP.addField(new InputFieldDefinition('PATCH')).type =
      URLPathTemplate;
    ConnectHTTP.addField(new InputFieldDefinition('DELETE')).type =
      URLPathTemplate;
    ConnectHTTP.addField(new InputFieldDefinition('body')).type = JSONSelection;
    ConnectHTTP.addField(new InputFieldDefinition('headers')).type =
      new ListType(new NonNullType(HTTPHeaderMapping));

    ConnectHTTP.addField(new InputFieldDefinition('path')).type = JSONSelection;
    ConnectHTTP.addField(new InputFieldDefinition('queryParams')).type =
      JSONSelection;

    connect.addArgument('http', new NonNullType(ConnectHTTP));

    const ConnectBatch  = schema.addType(new InputObjectType(this.typeNameInSchema(schema, CONNECT_BATCH)!));
    ConnectBatch.addField(new InputFieldDefinition('maxSize')).type = schema.intType();
    connect.addArgument('batch', ConnectBatch);

    const ConnectorErrors  = schema.addType(new InputObjectType(this.typeNameInSchema(schema, CONNECTOR_ERRORS)!));
    ConnectorErrors.addField(new InputFieldDefinition('message')).type = JSONSelection;
    ConnectorErrors.addField(new InputFieldDefinition('extensions')).type = JSONSelection;
    connect.addArgument('errors', ConnectorErrors);

    connect.addArgument('selection', new NonNullType(JSONSelection));
    connect.addArgument('entity', schema.booleanType(), false);
    connect.addArgument('isSuccess', JSONSelection);

    /*
      directive @source(
        name: String!
        http: ConnectHTTP
        errors: ConnectorErrors
        isSuccess: JSONSelection
      ) repeatable on SCHEMA
=======
        queryParams: JSONSelection
      }
    */
    this.registerType(
      createInputObjectTypeSpecification({
        name: CONNECT_HTTP,
        inputFieldsFct: (schema, feature) => {
          const urlPathTemplateType =
              lookupFeatureTypeInSchema<ScalarType>(URL_PATH_TEMPLATE, 'ScalarType', schema, feature);
          const jsonSelectionType =
              lookupFeatureTypeInSchema<ScalarType>(JSON_SELECTION, 'ScalarType', schema, feature);
          const httpHeaderMappingType =
              lookupFeatureTypeInSchema<InputObjectType>(HTTP_HEADER_MAPPING, 'InputObjectType', schema, feature);
          return [
            {
              name: 'GET',
              type: urlPathTemplateType
            },
            {
              name: 'POST',
              type: urlPathTemplateType
            },
            {
              name: 'PUT',
              type: urlPathTemplateType
            },
            {
              name: 'PATCH',
              type: urlPathTemplateType
            },
            {
              name: 'DELETE',
              type: urlPathTemplateType
            },
            {
              name: 'body',
              type: jsonSelectionType
            },
            {
              name: 'headers',
              type: new ListType(new NonNullType(httpHeaderMappingType))
            },
            {
              name: 'path',
              type: jsonSelectionType
            },
            {
              name: 'queryParams',
              type: jsonSelectionType
            },
          ];
        }
      })
    );

    /*
      directive @connect(
        source: String
        http: ConnectHTTP!
        batch: ConnectBatch
        errors: ConnectorErrors
        selection: JSONSelection!
        entity: Boolean = false
      ) repeatable on FIELD_DEFINITION
        | OBJECT # added in v0.2, validation enforced in rust
>>>>>>> f3ab499e
    */
    this.registerDirective(
      createDirectiveSpecification({
        name: CONNECT,
        locations: [DirectiveLocation.FIELD_DEFINITION, DirectiveLocation.OBJECT],
        repeatable: true,
        args: [
          {
            name: 'source',
            type: (schema) => schema.stringType()
          },
          {
            name: 'http',
            type: (schema, feature) => {
              const connectHttpType =
                  lookupFeatureTypeInSchema<InputObjectType>(CONNECT_HTTP, 'InputObjectType', schema, feature);
              return new NonNullType(connectHttpType);
            }
          },
          {
            name: 'batch',
            type: (schema, feature) =>
                lookupFeatureTypeInSchema<InputObjectType>(CONNECT_BATCH, 'InputObjectType', schema, feature)
          },
          {
            name: 'errors',
            type: (schema, feature) =>
                lookupFeatureTypeInSchema<InputObjectType>(CONNECTOR_ERRORS, 'InputObjectType', schema, feature)
          },
          {
            name: 'selection',
            type: (schema, feature) => {
              const jsonSelectionType =
                  lookupFeatureTypeInSchema<ScalarType>(JSON_SELECTION, 'ScalarType', schema, feature);
              return new NonNullType(jsonSelectionType);
            }
          },
          {
            name: 'entity',
            type: (schema) => schema.booleanType(),
            defaultValue: false
          }
        ],
        // We "compose" these directives using the  `@join__directive` mechanism,
        // so they do not need to be composed in the way passing `composes: true`
        // here implies.
        composes: false,
      }),
    );

    /*
<<<<<<< HEAD
      input SourceHTTP {
        baseURL: String!
        headers: [HTTPHeaderMapping!]

        # added in v0.2
        path: JSONSelection
        query: JSONSelection
      }
    */
    const SourceHTTP = schema.addType(
      new InputObjectType(this.typeNameInSchema(schema, SOURCE_HTTP)!),
    );
    SourceHTTP.addField(new InputFieldDefinition('baseURL')).type =
      new NonNullType(schema.stringType());
    SourceHTTP.addField(new InputFieldDefinition('headers')).type =
      new ListType(new NonNullType(HTTPHeaderMapping));

    SourceHTTP.addField(new InputFieldDefinition('path')).type = JSONSelection;
    SourceHTTP.addField(new InputFieldDefinition('queryParams')).type = JSONSelection;

    source.addArgument('http', new NonNullType(SourceHTTP));
    source.addArgument('errors', ConnectorErrors);
    source.addArgument('isSuccess', JSONSelection);

    return [];
=======
      directive @source(
        name: String!
        http: SourceHTTP!
        errors: ConnectorErrors
      ) repeatable on SCHEMA
    */
    this.registerDirective(
      createDirectiveSpecification({
        name: SOURCE,
        locations: [DirectiveLocation.SCHEMA],
        repeatable: true,
        composes: false,
        args: [
          {
            name: 'name',
            type: (schema) => new NonNullType(schema.stringType())
          },
          {
            name: 'http',
            type: (schema, feature) => {
              const sourceHttpType =
                  lookupFeatureTypeInSchema<InputObjectType>(SOURCE_HTTP, 'InputObjectType', schema, feature);
              return new NonNullType(sourceHttpType);
            }
          },
          {
            name: 'errors',
            type: (schema, feature) =>
                lookupFeatureTypeInSchema<InputObjectType>(CONNECTOR_ERRORS, 'InputObjectType', schema, feature)
          }
        ]
      }),
    );
>>>>>>> f3ab499e
  }

  get defaultCorePurpose(): CorePurpose {
    return 'EXECUTION';
  }
}

export const CONNECT_VERSIONS = new FeatureDefinitions<ConnectSpecDefinition>(
  connectIdentity,
)
  .add(
    new ConnectSpecDefinition(
      new FeatureVersion(0, 1),
      new FeatureVersion(2, 10),
    ),
  )
  .add(
    new ConnectSpecDefinition(
      new FeatureVersion(0, 2),
      new FeatureVersion(2, 10),
    ),
<<<<<<< HEAD
  )
  .add(
    new ConnectSpecDefinition(
      new FeatureVersion(0, 3),
      new FeatureVersion(2, 12),
    ),
  );
=======
  );

registerKnownFeature(CONNECT_VERSIONS);
>>>>>>> f3ab499e

// This function is purposefully declared only in this file and without export.
//
// Do NOT add this to "internals-js/src/directiveAndTypeSpecification.ts", and
// do NOT export this function.
//
// Subgraph schema building, at this time of writing, does not really support
// input objects in specs. We did a number of one-off things to support them in
// the connect spec's case, and it will be non-maintainable/bug-prone to do them
// again.
// 
// There's work to be done to support input objects more generally; please see
// https://github.com/apollographql/federation/pull/3311 for more information. 
function createInputObjectTypeSpecification({
  name,
  inputFieldsFct,
}: {
  name: string,
  inputFieldsFct: (schema: Schema, feature?: CoreFeature) => InputFieldSpecification[],
}): TypeSpecification {
  return {
    name,
    checkOrAdd: (schema: Schema, feature?: CoreFeature, asBuiltIn?: boolean) => {
      const actualName = feature?.typeNameInSchema(name) ?? name;
      const expectedFields = inputFieldsFct(schema, feature);
      const existing = schema.type(actualName);
      if (existing) {
        let errors = ensureSameTypeKind('InputObjectType', existing);
        if (errors.length > 0) {
          return errors;
        }
        assert(isInputObjectType(existing), 'Should be an input object type');
        // The following mimics `ensureSameArguments()`, but with some changes.
        for (const { name: fieldName, type, defaultValue } of expectedFields) {
          const existingField = existing.field(fieldName);
          if (!existingField) {
            // Not declaring an optional input field is ok: that means you won't
            // be able to pass a non-default value in your schema, but we allow
            // you that. But missing a required input field it not ok.
            if (isNonNullType(type) && defaultValue === undefined) {
              errors.push(ERRORS.TYPE_DEFINITION_INVALID.err(
                `Invalid definition for type ${name}: missing required input field "${fieldName}"`,
                { nodes: existing.sourceAST },
              ));
            }
            continue;
          }

          let existingType = existingField.type!;
          if (isNonNullType(existingType) && !isNonNullType(type)) {
            // It's ok to redefine an optional input field as mandatory. For
            // instance, if you want to force people on your team to provide a
            // "maxSize", you can redefine ConnectBatch as
            // `input ConnectBatch { maxSize: Int! }` to get validation. In
            // other words, you are allowed to always pass an input field that
            // is optional if you so wish.
            existingType = existingType.ofType;
          }
          // Note that while `ensureSameArguments()` allows input type
          // redefinitions (e.g. allowing users to declare `String` instead of a
          // custom scalar), this behavior can be confusing/error-prone more
          // generally, so we forbid this for now. We can relax this later on a
          // case-by-case basis if needed.
          //
          // Further, `ensureSameArguments()` would skip default value checking
          // if the input type was non-nullable. It's unclear why this is there;
          // it may have been a mistake due to the impression that non-nullable
          // inputs can't have default values (they can), or this may have been
          // to avoid some breaking change, but there's no such limitation in
          // the case of input objects, so we always validate default values
          // here.
          if (!sameType(type, existingType)) {
            errors.push(ERRORS.TYPE_DEFINITION_INVALID.err(
              `Invalid definition for type ${name}: input field "${fieldName}" should have type "${type}" but found type "${existingField.type!}"`,
              { nodes: existingField.sourceAST },
            ));
          } else if (!valueEquals(defaultValue, existingField.defaultValue)) {
            errors.push(ERRORS.TYPE_DEFINITION_INVALID.err(
              `Invalid definition type ${name}: input field "${fieldName}" should have default value ${valueToString(defaultValue)} but found default value ${valueToString(existingField.defaultValue)}`,
              { nodes: existingField.sourceAST },
            ));
          }
        }
        for (const existingField of existing.fields()) {
          // If it's an expected input field, we already validated it. But we
          // still need to reject unknown input fields.
          if (!expectedFields.some((field) => field.name === existingField.name)) {
            errors.push(ERRORS.TYPE_DEFINITION_INVALID.err(
              `Invalid definition for type ${name}: unknown/unsupported input field "${existingField.name}"`,
              { nodes: existingField.sourceAST },
            ));
          }
        }
        return errors;
      } else {
        const createdType = schema.addType(new InputObjectType(actualName, asBuiltIn));
        for (const { name, type, defaultValue } of expectedFields) {
          const newField = createdType.addField(name, type);
          newField.defaultValue = defaultValue;
        }
        return [];
      }
    },
  }
}<|MERGE_RESOLUTION|>--- conflicted
+++ resolved
@@ -1,15 +1,4 @@
-<<<<<<< HEAD
-import { DirectiveLocation, GraphQLError } from 'graphql';
-import {
-  CorePurpose,
-  FeatureDefinition,
-  FeatureDefinitions,
-  FeatureUrl,
-  FeatureVersion,
-} from './coreSpec';
-=======
 import { DirectiveLocation } from 'graphql';
->>>>>>> f3ab499e
 import {
   CorePurpose,
   FeatureDefinition,
@@ -32,9 +21,6 @@
 import {
   createDirectiveSpecification,
   createScalarTypeSpecification,
-<<<<<<< HEAD
-} from '../directiveAndTypeSpecification';
-=======
   ensureSameTypeKind,
   InputFieldSpecification,
   TypeSpecification,
@@ -43,16 +29,11 @@
 import { sameType } from '../types';
 import { assert } from '../utils';
 import { valueEquals, valueToString } from '../values';
->>>>>>> f3ab499e
 
 export const connectIdentity = 'https://specs.apollo.dev/connect';
 
 const CONNECT = 'connect';
 const SOURCE = 'source';
-<<<<<<< HEAD
-const ID = 'id';
-=======
->>>>>>> f3ab499e
 const URL_PATH_TEMPLATE = 'URLPathTemplate';
 const JSON_SELECTION = 'JSONSelection';
 const CONNECT_HTTP = 'ConnectHTTP';
@@ -70,39 +51,6 @@
       new FeatureUrl(connectIdentity, CONNECT, version),
       minimumFederationVersion,
     );
-<<<<<<< HEAD
-
-    this.registerDirective(
-      createDirectiveSpecification({
-        name: CONNECT,
-        locations: [DirectiveLocation.FIELD_DEFINITION],
-        repeatable: true,
-        // We "compose" these directives using the  `@join__directive` mechanism,
-        // so they do not need to be composed in the way passing `composes: true`
-        // here implies.
-        composes: false,
-      }),
-    );
-
-    this.registerDirective(
-      createDirectiveSpecification({
-        name: SOURCE,
-        locations: [DirectiveLocation.SCHEMA],
-        repeatable: true,
-        composes: false,
-      }),
-    );
-
-    this.registerType(
-      createScalarTypeSpecification({ name: URL_PATH_TEMPLATE }),
-    );
-    this.registerType(createScalarTypeSpecification({ name: JSON_SELECTION }));
-    this.registerType({ name: CONNECT_HTTP, checkOrAdd: () => [] });
-    this.registerType({ name: SOURCE_HTTP, checkOrAdd: () => [] });
-    this.registerType({ name: HTTP_HEADER_MAPPING, checkOrAdd: () => [] });
-  }
-=======
->>>>>>> f3ab499e
 
     function lookupFeatureTypeInSchema<T extends NamedType>(name: string, kind: T['kind'], schema: Schema, feature?: CoreFeature): T {
       assert(feature, `Shouldn't be added without being attached to a @connect spec`);
@@ -112,6 +60,7 @@
       return type;
     }
 
+
     /* scalar URLPathTemplate */
     this.registerType(
         createScalarTypeSpecification({ name: URL_PATH_TEMPLATE }),
@@ -120,26 +69,6 @@
     this.registerType(createScalarTypeSpecification({ name: JSON_SELECTION }));
 
     /*
-<<<<<<< HEAD
-      directive @connect(
-        source: String
-        http: ConnectHTTP
-        selection: JSONSelection!
-        entity: Boolean = false
-        errors: ConnectorErrors
-        isSuccess: JSONSelection
-      ) repeatable on FIELD_DEFINITION
-        | OBJECT # added in v0.2, validation enforced in rust
-    */
-    const connect = this.addDirective(schema, CONNECT).addLocations(
-      DirectiveLocation.FIELD_DEFINITION,
-      DirectiveLocation.OBJECT,
-    );
-    connect.repeatable = true;
-
-    connect.addArgument(SOURCE, schema.stringType());
-    connect.addArgument(ID, schema.stringType());
-=======
       input ConnectorErrors {
         message: JSONSelection
         extensions: JSONSelection
@@ -164,7 +93,6 @@
           }
         })
     );
->>>>>>> f3ab499e
 
     /*
       input HTTPHeaderMapping {
@@ -173,17 +101,6 @@
         value: String
       }
     */
-<<<<<<< HEAD
-    const HTTPHeaderMapping = schema.addType(
-      new InputObjectType(this.typeNameInSchema(schema, HTTP_HEADER_MAPPING)!),
-    );
-    HTTPHeaderMapping.addField(new InputFieldDefinition('name')).type =
-      new NonNullType(schema.stringType());
-    HTTPHeaderMapping.addField(new InputFieldDefinition('from')).type =
-      schema.stringType();
-    HTTPHeaderMapping.addField(new InputFieldDefinition('value')).type =
-      schema.stringType();
-=======
     this.registerType(
         createInputObjectTypeSpecification({
           name: HTTP_HEADER_MAPPING,
@@ -260,7 +177,6 @@
           }
         })
     );
->>>>>>> f3ab499e
 
     /*
       input ConnectHTTP {
@@ -274,54 +190,6 @@
 
         # added in v0.2
         path: JSONSelection
-<<<<<<< HEAD
-        query: JSONSelection
-      }
-    */
-    const ConnectHTTP = schema.addType(
-      new InputObjectType(this.typeNameInSchema(schema, CONNECT_HTTP)!),
-    );
-    ConnectHTTP.addField(new InputFieldDefinition('GET')).type =
-      URLPathTemplate;
-    ConnectHTTP.addField(new InputFieldDefinition('POST')).type =
-      URLPathTemplate;
-    ConnectHTTP.addField(new InputFieldDefinition('PUT')).type =
-      URLPathTemplate;
-    ConnectHTTP.addField(new InputFieldDefinition('PATCH')).type =
-      URLPathTemplate;
-    ConnectHTTP.addField(new InputFieldDefinition('DELETE')).type =
-      URLPathTemplate;
-    ConnectHTTP.addField(new InputFieldDefinition('body')).type = JSONSelection;
-    ConnectHTTP.addField(new InputFieldDefinition('headers')).type =
-      new ListType(new NonNullType(HTTPHeaderMapping));
-
-    ConnectHTTP.addField(new InputFieldDefinition('path')).type = JSONSelection;
-    ConnectHTTP.addField(new InputFieldDefinition('queryParams')).type =
-      JSONSelection;
-
-    connect.addArgument('http', new NonNullType(ConnectHTTP));
-
-    const ConnectBatch  = schema.addType(new InputObjectType(this.typeNameInSchema(schema, CONNECT_BATCH)!));
-    ConnectBatch.addField(new InputFieldDefinition('maxSize')).type = schema.intType();
-    connect.addArgument('batch', ConnectBatch);
-
-    const ConnectorErrors  = schema.addType(new InputObjectType(this.typeNameInSchema(schema, CONNECTOR_ERRORS)!));
-    ConnectorErrors.addField(new InputFieldDefinition('message')).type = JSONSelection;
-    ConnectorErrors.addField(new InputFieldDefinition('extensions')).type = JSONSelection;
-    connect.addArgument('errors', ConnectorErrors);
-
-    connect.addArgument('selection', new NonNullType(JSONSelection));
-    connect.addArgument('entity', schema.booleanType(), false);
-    connect.addArgument('isSuccess', JSONSelection);
-
-    /*
-      directive @source(
-        name: String!
-        http: ConnectHTTP
-        errors: ConnectorErrors
-        isSuccess: JSONSelection
-      ) repeatable on SCHEMA
-=======
         queryParams: JSONSelection
       }
     */
@@ -380,14 +248,15 @@
     /*
       directive @connect(
         source: String
+        id: String
         http: ConnectHTTP!
         batch: ConnectBatch
         errors: ConnectorErrors
         selection: JSONSelection!
         entity: Boolean = false
+        isSuccess: JSONSelection
       ) repeatable on FIELD_DEFINITION
         | OBJECT # added in v0.2, validation enforced in rust
->>>>>>> f3ab499e
     */
     this.registerDirective(
       createDirectiveSpecification({
@@ -400,6 +269,10 @@
             type: (schema) => schema.stringType()
           },
           {
+            name: 'id',
+            type: (schema) => schema.stringType()
+          },
+          {
             name: 'http',
             type: (schema, feature) => {
               const connectHttpType =
@@ -429,6 +302,11 @@
             name: 'entity',
             type: (schema) => schema.booleanType(),
             defaultValue: false
+          },
+          {
+            name: 'isSuccess',
+            type: (schema, feature) =>
+                lookupFeatureTypeInSchema<ScalarType>(JSON_SELECTION, 'ScalarType', schema, feature)
           }
         ],
         // We "compose" these directives using the  `@join__directive` mechanism,
@@ -439,37 +317,11 @@
     );
 
     /*
-<<<<<<< HEAD
-      input SourceHTTP {
-        baseURL: String!
-        headers: [HTTPHeaderMapping!]
-
-        # added in v0.2
-        path: JSONSelection
-        query: JSONSelection
-      }
-    */
-    const SourceHTTP = schema.addType(
-      new InputObjectType(this.typeNameInSchema(schema, SOURCE_HTTP)!),
-    );
-    SourceHTTP.addField(new InputFieldDefinition('baseURL')).type =
-      new NonNullType(schema.stringType());
-    SourceHTTP.addField(new InputFieldDefinition('headers')).type =
-      new ListType(new NonNullType(HTTPHeaderMapping));
-
-    SourceHTTP.addField(new InputFieldDefinition('path')).type = JSONSelection;
-    SourceHTTP.addField(new InputFieldDefinition('queryParams')).type = JSONSelection;
-
-    source.addArgument('http', new NonNullType(SourceHTTP));
-    source.addArgument('errors', ConnectorErrors);
-    source.addArgument('isSuccess', JSONSelection);
-
-    return [];
-=======
       directive @source(
         name: String!
         http: SourceHTTP!
         errors: ConnectorErrors
+        isSuccess: JSONSelection
       ) repeatable on SCHEMA
     */
     this.registerDirective(
@@ -495,11 +347,15 @@
             name: 'errors',
             type: (schema, feature) =>
                 lookupFeatureTypeInSchema<InputObjectType>(CONNECTOR_ERRORS, 'InputObjectType', schema, feature)
+          },
+          {
+            name: 'isSuccess',
+            type: (schema, feature) =>
+                lookupFeatureTypeInSchema<ScalarType>(JSON_SELECTION, 'ScalarType', schema, feature)
           }
         ]
       }),
     );
->>>>>>> f3ab499e
   }
 
   get defaultCorePurpose(): CorePurpose {
@@ -521,7 +377,6 @@
       new FeatureVersion(0, 2),
       new FeatureVersion(2, 10),
     ),
-<<<<<<< HEAD
   )
   .add(
     new ConnectSpecDefinition(
@@ -529,11 +384,8 @@
       new FeatureVersion(2, 12),
     ),
   );
-=======
-  );
 
 registerKnownFeature(CONNECT_VERSIONS);
->>>>>>> f3ab499e
 
 // This function is purposefully declared only in this file and without export.
 //
