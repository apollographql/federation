--- conflicted
+++ resolved
@@ -559,13 +559,7 @@
   'INTERFACE_KEY_MISSING_IMPLEMENTATION_TYPE',
   'A subgraph has a `@key` on an interface type, but that subgraph does not define an implementation (in the supergraph) of that interface',
   { addedIn: '2.3.0' },
-);
-
-const FINDER_USAGE_ERROR = makeCodeDefinition(
-  'FINDER_USAGE_ERROR',
-  'Error in the usage of the @finder directive.',
-  { addedIn: '2.4.0' },
-);
+)
 
 const SOURCE_FEDERATION_VERSION_REQUIRED = makeCodeDefinition(
   'SOURCE_FEDERATION_VERSION_REQUIRED',
@@ -679,6 +673,13 @@
   'The `@sourceField` directive must be applied to a field of the `Query` or `Mutation` types, or of an entity type',
   { addedIn: '2.7.0' },
 );
+
+const FINDER_USAGE_ERROR = makeCodeDefinition(
+  'FINDER_USAGE_ERROR',
+  'Error in the usage of the @finder directive.',
+  { addedIn: '2.8.0' },
+);
+
 
 export const ERROR_CATEGORIES = {
   DIRECTIVE_FIELDS_MISSING_EXTERNAL,
@@ -768,9 +769,6 @@
   INTERFACE_OBJECT_USAGE_ERROR,
   INTERFACE_KEY_NOT_ON_IMPLEMENTATION,
   INTERFACE_KEY_MISSING_IMPLEMENTATION_TYPE,
-<<<<<<< HEAD
-  FINDER_USAGE_ERROR,
-=======
   // Errors related to @sourceAPI, @sourceType, and/or @sourceField
   SOURCE_FEDERATION_VERSION_REQUIRED,
   SOURCE_API_NAME_INVALID,
@@ -791,7 +789,7 @@
   SOURCE_FIELD_HTTP_BODY_INVALID,
   SOURCE_FIELD_SELECTION_INVALID,
   SOURCE_FIELD_NOT_ON_ROOT_OR_ENTITY_FIELD,
->>>>>>> 555d60d2
+  FINDER_USAGE_ERROR,
 };
 
 const codeDefByCode = Object.values(ERRORS).reduce((obj: {[code: string]: ErrorCodeDefinition}, codeDef: ErrorCodeDefinition) => { obj[codeDef.code] = codeDef; return obj; }, {});
