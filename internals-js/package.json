--- conflicted
+++ resolved
@@ -1,10 +1,6 @@
 {
   "name": "@apollo/federation-internals",
-<<<<<<< HEAD
-  "version": "2.12.2",
-=======
   "version": "2.13.0-preview.0",
->>>>>>> bda422b9
   "description": "Apollo Federation internal utilities",
   "main": "dist/index.js",
   "types": "dist/index.d.ts",
