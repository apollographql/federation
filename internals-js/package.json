{
  "name": "@apollo/federation-internals",
<<<<<<< HEAD
  "version": "2.7.4-testing.1",
=======
  "version": "2.7.6",
>>>>>>> c2eebb95
  "description": "Apollo Federation internal utilities",
  "main": "dist/index.js",
  "types": "dist/index.d.ts",
  "repository": {
    "type": "git",
    "url": "git+https://github.com/apollographql/federation.git",
    "directory": "internals-js/"
  },
  "scripts": {
    "test": "jest"
  },
  "keywords": [
    "graphql",
    "federation",
    "apollo"
  ],
  "author": "Apollo <packages@apollographql.com>",
  "license": "Elastic-2.0",
  "engines": {
    "node": ">=14.15.0"
  },
  "dependencies": {
    "chalk": "^4.1.0",
    "js-levenshtein": "^1.1.6",
    "@types/uuid": "^9.0.0",
    "uuid": "^9.0.0"
  },
  "publishConfig": {
    "access": "public"
  },
  "peerDependencies": {
    "graphql": "^16.5.0"
  }
}<|MERGE_RESOLUTION|>--- conflicted
+++ resolved
@@ -1,10 +1,6 @@
 {
   "name": "@apollo/federation-internals",
-<<<<<<< HEAD
-  "version": "2.7.4-testing.1",
-=======
   "version": "2.7.6",
->>>>>>> c2eebb95
   "description": "Apollo Federation internal utilities",
   "main": "dist/index.js",
   "types": "dist/index.d.ts",
