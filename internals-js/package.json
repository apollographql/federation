--- conflicted
+++ resolved
@@ -1,10 +1,6 @@
 {
   "name": "@apollo/federation-internals",
-<<<<<<< HEAD
-  "version": "2.8.0-connectors.5",
-=======
   "version": "2.8.0",
->>>>>>> 868c73c9
   "description": "Apollo Federation internal utilities",
   "main": "dist/index.js",
   "types": "dist/index.d.ts",
