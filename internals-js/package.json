{
  "name": "@apollo/federation-internals",
<<<<<<< HEAD
  "version": "2.10.0-alpha.1",
=======
  "version": "2.9.1",
>>>>>>> 4b3bcbbb
  "description": "Apollo Federation internal utilities",
  "main": "dist/index.js",
  "types": "dist/index.d.ts",
  "repository": {
    "type": "git",
    "url": "git+https://github.com/apollographql/federation.git",
    "directory": "internals-js/"
  },
  "scripts": {
    "test": "jest"
  },
  "keywords": [
    "graphql",
    "federation",
    "apollo"
  ],
  "author": "Apollo <packages@apollographql.com>",
  "license": "Elastic-2.0",
  "engines": {
    "node": ">=14.15.0"
  },
  "dependencies": {
    "chalk": "^4.1.0",
    "js-levenshtein": "^1.1.6",
    "@types/uuid": "^9.0.0",
    "uuid": "^9.0.0"
  },
  "publishConfig": {
    "access": "public"
  },
  "peerDependencies": {
    "graphql": "^16.5.0"
  }
}<|MERGE_RESOLUTION|>--- conflicted
+++ resolved
@@ -1,10 +1,6 @@
 {
   "name": "@apollo/federation-internals",
-<<<<<<< HEAD
-  "version": "2.10.0-alpha.1",
-=======
   "version": "2.9.1",
->>>>>>> 4b3bcbbb
   "description": "Apollo Federation internal utilities",
   "main": "dist/index.js",
   "types": "dist/index.d.ts",
