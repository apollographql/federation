--- conflicted
+++ resolved
@@ -1,12 +1,12 @@
 # CHANGELOG for `@apollo/federation-internals`
 
-<<<<<<< HEAD
+## vNext
+
 - Expand support for Node.js v18 [PR #1884](https://github.com/apollographql/federation/pull/1884)
-=======
+
 ## 2.0.4
 
 - Fix issue when all root operations were defined in an `extend schema` [PR #1875](https://github.com/apollographql/federation/issues/1875).
->>>>>>> 544cb4ce
 
 ## 2.0.3
 
