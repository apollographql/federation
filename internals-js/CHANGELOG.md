# CHANGELOG for `@apollo/federation-internals`

<<<<<<< HEAD
## 2.8.0-connectors.5

### Minor Changes

- Support validations on renamed sources ([#3007](https://github.com/apollographql/federation/pull/3007))

### Patch Changes

- Remove WASM

## 2.8.0-connectors.4

### Patch Changes

- Fix WASM import to be lazy

## 2.8.0-connectors.3

### Patch Changes

- Improve locations on source directive errors

## 2.8.0-connectors.2

### Minor Changes

- Revert references to 2.8

## 2.8.0-connectors.1

### Minor Changes

- Add validations for the `@source` directive ([`9ffa43237e7dc8dc932edfa93dc86dfd4f75f92e`](https://github.com/apollographql/federation/commit/9ffa43237e7dc8dc932edfa93dc86dfd4f75f92e))

## 2.8.0-connectors.0

### Minor Changes

- Add validations for the `@source` directive
=======
## 2.8.0

### Minor Changes

- Implement new directives to allow getting and setting context. This allows resolvers to reference and access data referenced by entities that exist in the GraphPath that was used to access the field. The following example demonstrates the ability to access the `prop` field within the Child resolver. ([#2988](https://github.com/apollographql/federation/pull/2988))

  ```graphql
  type Query {
    p: Parent!
  }
  type Parent @key(fields: "id") @context(name: "context") {
    id: ID!
    child: Child!
    prop: String!
  }
  type Child @key(fields: "id") {
    id: ID!
    b: String!
    field(a: String @fromContext(field: "$context { prop }")): Int!
  }
  ```

### Patch Changes

- Various set context bugfixes ([#3017](https://github.com/apollographql/federation/pull/3017))

## 2.8.0-alpha.1

## 2.8.0-alpha.0

### Minor Changes

- Implement new directives to allow getting and setting context. This allows resolvers to reference and access data referenced by entities that exist in the GraphPath that was used to access the field. The following example demonstrates the ability to access the `prop` field within the Child resolver. ([#2988](https://github.com/apollographql/federation/pull/2988))

  ```graphql
  type Query {
    p: Parent!
  }
  type Parent @key(fields: "id") @context(name: "context") {
    id: ID!
    child: Child!
    prop: String!
  }
  type Child @key(fields: "id") {
    id: ID!
    b: String!
    field(a: String @fromContext(field: "$context { prop }")): Int!
  }
  ```

## 2.7.8

### Patch Changes

- Triggering a clean 2.7.8 release now that harmonizer build has been fixed. ([#3010](https://github.com/apollographql/federation/pull/3010))
>>>>>>> 868c73c9

## 2.7.7

### Patch Changes

- No logical changes since 2.7.5 or 2.7.6, but we fixed a bug in the release process, so we need to publish a new patch version (2.7.7). ([#2999](https://github.com/apollographql/federation/pull/2999))

## 2.7.6

## 2.7.5

## 2.7.4

### Patch Changes

- Fixed a regression created by PR (#2967), where directives would not be properly attached to their parent. (#2982) ([#2984](https://github.com/apollographql/federation/pull/2984))

## 2.7.3

### Patch Changes

- Fix a query planning bug where invalid subgraph queries are generated with `reuseQueryFragments` set true. ([#2952](https://github.com/apollographql/federation/issues/2952)) ([#2963](https://github.com/apollographql/federation/pull/2963))

- Fixed query planner to pass the directives from original query to subgraph operations (#2961) ([#2967](https://github.com/apollographql/federation/pull/2967))

## 2.7.2

### Patch Changes

- When a linked directive requires a federation version higher than the linked federation spec, upgrade to the implied version and issue a hint ([#2929](https://github.com/apollographql/federation/pull/2929))

- When auto-upgrading a subgraph (i.e. one that does not explicitly @link the federation spec) do not go past v2.4. This is so that subgraphs will not inadvertently require the latest join spec (which cause the router or gateway not to start if running an older version). ([#2933](https://github.com/apollographql/federation/pull/2933))

- Add new `generateQueryFragments` option to query planner config ([#2958](https://github.com/apollographql/federation/pull/2958))

  If enabled, the query planner will extract inline fragments into fragment definitions before sending queries to subgraphs. This can significantly reduce the size of the query sent to subgraphs, but may increase the time it takes to plan the query.

## 2.7.1

### Patch Changes

- Additional `SourceSpecDefinition` validations and bug fixes ([#2914](https://github.com/apollographql/federation/pull/2914))

## 2.7.0

### Minor Changes

- Implement progressive `@override` functionality ([#2911](https://github.com/apollographql/federation/pull/2911))

  The progressive `@override` feature brings a new argument to the `@override` directive: `label: String`. When a label is added to an `@override` application, the override becomes conditional, depending on parameters provided to the query planner (a set of which labels should be overridden). Note that this feature will be supported in router for enterprise users only.

  Out-of-the-box, the router will support a percentage-based use case for progressive `@override`. For example:

  ```graphql
  type Query {
    hello: String @override(from: "original", label: "percent(5)")
  }
  ```

  The above example will override the root `hello` field from the "original" subgraph 5% of the time.

  More complex use cases will be supported by the router via the use of coprocessors/rhai to resolve arbitrary labels to true/false values (i.e. via a feature flag service).

- Allow known `FeatureDefinition` subclasses to define custom subgraph schema validation rules ([#2910](https://github.com/apollographql/federation/pull/2910))

- Support `@join__directive(graphs, name, args)` directives ([#2894](https://github.com/apollographql/federation/pull/2894))

## 2.6.3

## 2.6.2

### Patch Changes

- Avoid `>=` comparison for `FeatureVersion` objects ([#2883](https://github.com/apollographql/federation/pull/2883))

- Fix query planning bug where `__typename` on interface object types in named fragments can cause query plan execution to fail. ([#2886](https://github.com/apollographql/federation/issues/2886)) ([#2886](https://github.com/apollographql/federation/pull/2886))

## 2.6.1

### Patch Changes

- Add missing `@policy` directive top level exports ([#2869](https://github.com/apollographql/federation/pull/2869))

## 2.6.0

### Minor Changes

- Update `license` field in `package.json` to use `Elastic-2.0` SPDX identifier ([#2741](https://github.com/apollographql/federation/pull/2741))

- Introduce the new `@policy` scope for composition ([#2818](https://github.com/apollographql/federation/pull/2818))

  > Note that this directive will only be _fully_ supported by the Apollo Router as a GraphOS Enterprise feature at runtime. Also note that _composition_ of valid `@policy` directive applications will succeed, but the resulting supergraph will not be _executable_ by the Gateway or an Apollo Router which doesn't have the GraphOS Enterprise entitlement.

  Users may now compose `@policy` applications from their subgraphs into a supergraph.

  The directive is defined as follows:

  ```graphql
  scalar federation__Policy

  directive @policy(
    policies: [[federation__Policy!]!]!
  ) on FIELD_DEFINITION | OBJECT | INTERFACE | SCALAR | ENUM
  ```

  The `Policy` scalar is effectively a `String`, similar to the `FieldSet` type.

  In order to compose your `@policy` usages, you must update your subgraph's federation spec version to v2.6 and add the `@policy` import to your existing imports like so:

  ```graphql
  @link(url: "https://specs.apollo.dev/federation/v2.6", import: [..., "@policy"])
  ```

## 2.5.7

## 2.5.6

### Patch Changes

- Fixing issue where redeclaration of custom scalars in a fed1 schema may cause upgrade errors ([#2809](https://github.com/apollographql/federation/pull/2809))

## 2.5.5

## 2.5.4

## 2.5.3

### Patch Changes

- Modifies the type for the argument of the `@requiresScopes` from `[federation__Scope!]!` to `[[federation__Scope!]!]!`. ([#2738](https://github.com/apollographql/federation/pull/2738))

  The `@requiresScopes` directives has been pre-emptively introduced in 2.5.0 to support an upcoming Apollo Router
  feature around scoped accesses. The argument for `@requiresScopes` in that upcoming feature is changed to accommodate a
  new semantic. Note that this technically a breaking change to the `@requiresScopes` directive definition, but as the
  full feature using that directive has been released yet, this directive cannot effectively be used and this should have
  no concrete impact.

- Fix potential assertion error for named fragment on abstract types when the abstract type does not have the same ([#2725](https://github.com/apollographql/federation/pull/2725))
  possible runtime types in all subgraphs.

  The error manifested itself during query planning with an error message of the form `Cannot normalize X at Y ...`.

- Expands over-eager merging of field fix to handle `@defer` consistently ([#2720](https://github.com/apollographql/federation/pull/2720))

  The previously committed [#2713](https://github.com/apollographql/federation/pull/2713) fixed an issue introduced by
  [#2387](https://github.com/apollographql/federation/pull/2387), ensuring that querying the same field with different
  directives applications was not merged, similar to what was/is done for fragments. But the exact behaviour slightly
  differs between fields and fragments when it comes to `@defer` in that for fragments, we never merge 2 similar fragments
  where both have `@defer`, which we do merge for fields. Or to put it more concretely, in the following query:

  ```graphq
  query Test($skipField: Boolean!) {
    x {
      ... on X @defer {
        a
      }
      ... on X @defer {
        b
      }
    }
  }
  ```

  the 2 `... on X @defer` are not merged, resulting in 2 deferred sections that can run in parallel. But following
  [#2713](https://github.com/apollographql/federation/pull/2713), query:

  ```graphq
  query Test($skipField: Boolean!) {
    x @defer {
      a
    }
    x @defer {
      b
    }
  }
  ```

  _will_ merge both `x @defer`, resulting in a single deferred section.

  This fix changes that later behaviour so that the 2 `x @defer` are not merged and result in 2 deferred sections,
  consistently with both 1) the case of fragments and 2) the behaviour prior to
  [#2387](https://github.com/apollographql/federation/pull/2387).

## 2.5.2

### Patch Changes

- Fix over-eager merging of fields with different directive applications ([#2713](https://github.com/apollographql/federation/pull/2713))

  Previously, the following query would incorrectly combine the selection set of `hello`, with both fields ending up under the `@skip` condition:

  ```graphql
  query Test($skipField: Boolean!) {
    hello @skip(if: $skipField) {
      world
    }
    hello {
      goodbye
    }
  }
  ```

  This change identifies those two selections on `hello` as unique while constructing our operation representation so they aren't merged at all, leaving it to the subgraph to handle the operation as-is.

## 2.5.1

### Patch Changes

- Reapply #2639: ([#2687](https://github.com/apollographql/federation/pull/2687))

  Try reusing named fragments in subgraph fetches even if those fragment only apply partially to the subgraph. Before this change, only named fragments that were applying entirely to a subgraph were tried, leading to less reuse that expected. Concretely, this change can sometimes allow the generation of smaller subgraph fetches.

  Additionally, resolve a bug which surfaced in the fragment optimization logic which could result in invalid/incorrect optimizations / fragment reuse.

## 2.5.0

### Minor Changes

- Do not run the full suite of graphQL validations on supergraphs and their extracted subgraphs by default in production environment. ([#2657](https://github.com/apollographql/federation/pull/2657))

  Running those validations on every updates of the schema takes a non-negligible amount of time (especially on large
  schema) and mainly only serves in catching bugs early in the supergraph handling code, and in some limited cases,
  provide slightly better messages when a corrupted supergraph is received, neither of which is worth the cost in
  production environment.

  A new `validateSupergraph` option is also introduced in the gateway configuration to force this behaviour.

- For CoreSpecDefintions that opt in, we've added the ability to tie the core spec version to a particular federation version. That means that if there's a new version of, say, the join spec, you won't necessarily get the new version in the supergraph schema if no subgraph requires it. ([#2528](https://github.com/apollographql/federation/pull/2528))

- Introduce the new `@authenticated` directive for composition ([#2644](https://github.com/apollographql/federation/pull/2644))

  > Note that this directive will only be _fully_ supported by the Apollo Router as a GraphOS Enterprise feature at runtime. Also note that _composition_ of valid `@authenticated` directive applications will succeed, but the resulting supergraph will not be _executable_ by the Gateway or an Apollo Router which doesn't have the GraphOS Enterprise entitlement.

  Users may now compose `@authenticated` applications from their subgraphs into a supergraph. This addition will support a future version of Apollo Router that enables authenticated access to specific types and fields via directive applications.

  The directive is defined as follows:

  ```graphql
  directive @authenticated on FIELD_DEFINITION | OBJECT | INTERFACE | SCALAR | ENUM
  ```

  In order to compose your `@authenticated` usages, you must update your subgraph's federation spec version to v2.5 and add the `@authenticated` import to your existing imports like so:

  ```graphql
  @link(url: "https://specs.apollo.dev/federation/v2.5", import: [..., "@authenticated"])
  ```

- Refactor/cleanup code that extract subgraphs schema from the supergraph during query planning. ([#2655](https://github.com/apollographql/federation/pull/2655))

- Introduce the new `@requiresScopes` directive for composition ([#2649](https://github.com/apollographql/federation/pull/2649))

  > Note that this directive will only be _fully_ supported by the Apollo Router as a GraphOS Enterprise feature at runtime. Also note that _composition_ of valid `@requiresScopes` directive applications will succeed, but the resulting supergraph will not be _executable_ by the Gateway or an Apollo Router which doesn't have the GraphOS Enterprise entitlement.

  Users may now compose `@requiresScopes` applications from their subgraphs into a supergraph. This addition will support a future version of Apollo Router that enables scoped access to specific types and fields via directive applications.

  The directive is defined as follows:

  ```graphql
  scalar federation__Scope

  directive @requiresScopes(
    scopes: [federation__Scope!]!
  ) on FIELD_DEFINITION | OBJECT | INTERFACE | SCALAR | ENUM
  ```

  The `Scope` scalar is effectively a `String`, similar to the `FieldSet` type.

  In order to compose your `@requiresScopes` usages, you must update your subgraph's federation spec version to v2.5 and add the `@requiresScopes` import to your existing imports like so:

  ```graphql
  @link(url: "https://specs.apollo.dev/federation/v2.5", import: [..., "@requiresScopes"])
  ```

## 2.4.10

### Patch Changes

- Revert #2639 from v2.4.9 ([#2681](https://github.com/apollographql/federation/pull/2681))

  PR #2639 attempts to resolve issues with query fragment reuse, but we've since turned up multiple issues (at least 1 of which is a regression - see #2680. For now, this reverts it until we resolve the regression for a future patch release.

## 2.4.9

### Patch Changes

- Improves query planning time in some situations where entities use multiple keys. ([#2610](https://github.com/apollographql/federation/pull/2610))

- Try reusing named fragments in subgraph fetches even if those fragment only apply partially to the subgraph. Before this change, only named fragments that were applying entirely to a subgraph were tried, leading to less reuse that expected. Concretely, this change can sometimes allow the generation of smaller subgraph fetches. ([#2639](https://github.com/apollographql/federation/pull/2639))

- Fix issue in the code to reuse fragments that, in some rare circumstances, could led to invalid queries where a named ([#2659](https://github.com/apollographql/federation/pull/2659))
  spread was use in an invalid position. If triggered, this resulted in an subgraph fetch whereby a named spread was
  used inside a sub-selection even though the spread condition did not intersect the parent type (the exact error message
  would depend on the client library used to handle subgraph fetches, but with GraphQL-js, the error message had the
  form "Fragment <F> cannot be spread here as objects of type <X> can never be of type <Y>").

- Fix regression in named fragment reuse introduced by 2.4.8 that caused fragments that were only used by other fragments ([#2648](https://github.com/apollographql/federation/pull/2648))
  to not be reused, even if they are making the overall query smaller and thus should be reused.

- Fix unnecessary busy work in the code extracting subgraphs from supergraphs. This code is executing when a new ([#2654](https://github.com/apollographql/federation/pull/2654))
  supergraph is deployed, and can impact gateway clients when it runs. This is often not a problem, but for
  large supergraphs with lots of subgraphs, an obvious inefficiency could make the code take much longer than
  it should have.

## 2.4.8

### Patch Changes

- Fix issue where subgraph fetches may have unused fragments (and are thus invalid). ([#2628](https://github.com/apollographql/federation/pull/2628))

- Fix issues in code to reuse named fragments. One of the fixed issue would manifest as an assertion error with a message ([#2619](https://github.com/apollographql/federation/pull/2619))
  looking like `Cannot add fragment of condition X (...) to parent type Y (...)`. Another would manifest itself by
  generating an invalid subgraph fetch where a field conflicts with another version of that field that is in a reused
  named fragment.

## 2.4.7

### Patch Changes

- Re-work the code use to try to reuse query named fragments to improve performance (thus sometimes improving query ([#2604](https://github.com/apollographql/federation/pull/2604))
  planning performance), to fix a possibly raised assertion error (with a message of form like `Cannot add selection of
field X to selection set of parent type Y`), and to fix a rare issue where an interface or union field was not being
  queried for all the types it should be.

## 2.4.6

### Patch Changes

- Fix assertion error in some overlapping fragment cases. In some cases, when fragments overlaps on some sub-selections ([#2594](https://github.com/apollographql/federation/pull/2594))
  and some interface field implementation relied on sub-typing, an assertion error could be raised with a message of
  the form `Cannot add selection of field X to selection set of parent type Y` and this fixes this problem.

- Fix possible fragment-related assertion error during query planning. This prevents a rare case where an assertion with a ([#2596](https://github.com/apollographql/federation/pull/2596))
  message of the form `Cannot add fragment of condition X (runtimes: ...) to parent type Y (runtimes: ...)` could fail
  during query planning.

## 2.4.5

### Patch Changes

- Supersedes v2.4.4 due to a publishing error with no dist/ folder ([#2583](https://github.com/apollographql/federation/pull/2583))

## 2.4.4

## 2.4.3

### Patch Changes

- Improves the heuristics used to try to reuse the query named fragments in subgraph fetches. Said fragment will be reused ([#2541](https://github.com/apollographql/federation/pull/2541))
  more often, which can lead to smaller subgraph queries (and hence overall faster processing).

## 2.4.2

### Patch Changes

- Allow passing print options to the `compose` method to impact how the supergraph is printed, and adds new printing ([#2042](https://github.com/apollographql/federation/pull/2042))
  options to order all elements of the schema.

- Fix potential bug when an `@interfaceObject` type has a `@requires`. When an `@interfaceObject` type has a field with a ([#2524](https://github.com/apollographql/federation/pull/2524))
  `@requires` and the query requests that field only for some specific implementations of the corresponding interface,
  then the generated query plan was sometimes invalid and could result in an invalid query to a subgraph (against a
  subgraph that rely on `@apollo/subgraph`, this lead the subgraph to produce an error message looking like `"The
_entities resolver tried to load an entity for type X, but no object or interface type of that name was found in the
schema"`).

## 2.4.1

### Patch Changes

- Fix issues (incorrectly rejected composition and/or subgraph errors) with `@interfaceObject`. Those issues may occur ([#2494](https://github.com/apollographql/federation/pull/2494))
  either due to some use of `@requires` in an `@interfaceObject` type, or when some subgraph `S` defines a type that is an
  implementation of an interface `I` in the supergraph, and there is an `@interfaceObject` for `I` in another subgraph,
  but `S` does not itself defines `I`.

- Fix assertion error during query planning in some cases where queries has some unsatisfiable branches (a part of the ([#2486](https://github.com/apollographql/federation/pull/2486))
  query goes through type conditions that no runtime types satisfies).

- Start building packages with TS 5.x, which should have no effect on consumers ([#2480](https://github.com/apollographql/federation/pull/2480))

- Improves reuse of named fragments in subgraph fetches. When a question has named fragments, the code tries to reuse ([#2497](https://github.com/apollographql/federation/pull/2497))
  those fragment in subgraph fetches is those can apply (so when the fragment is fully queried in a single subgraph fetch).
  However, the existing was only able to reuse those fragment in a small subset of cases. This change makes it much more
  likely that _if_ a fragment can be reused, it will be.

## 2.4.0

### Patch Changes

- Refactor the internal implementation of selection sets used by the query planner to decrease the code complexity and ([#2387](https://github.com/apollographql/federation/pull/2387))
  improve query plan generation performance in many cases.

- Revert #2293. Removing URL import causes a problem when running under deno. ([#2451](https://github.com/apollographql/federation/pull/2451))

- Use globally available URL object instead of node builtin "url" module ([#2293](https://github.com/apollographql/federation/pull/2293))

- Optimises query plan generation for parts of queries that can statically be known to not cross across subgraphs ([#2449](https://github.com/apollographql/federation/pull/2449))

## 2.4.0-alpha.1

### Patch Changes

- Revert #2293. Removing URL import causes a problem when running under deno. ([#2451](https://github.com/apollographql/federation/pull/2451))

## 2.4.0-alpha.0

### Patch Changes

- Handle defaulted variables correctly during post-processing. ([#2443](https://github.com/apollographql/federation/pull/2443))

  Users who tried to use built-in conditional directives (skip/include) with _defaulted_ variables and no variable provided would encounter an error thrown by operation post-processing saying that the variables weren't provided. The defaulted values went unaccounted for, so the operation would validate but then fail an assertion while resolving the conditional.

  With this change, defaulted variable values are now collected and provided to post-processing (with defaults being overwritten by variables that are actually provided).

## 2.3.5

## 2.3.4

### Patch Changes

- Use globally available URL object instead of node builtin "url" module ([#2293](https://github.com/apollographql/federation/pull/2293))

## 2.3.3

## 2.3.2

## 2.3.1

## 2.3.0

- Fix incorrect handling of `@external` on a type when dealing when adding `@shareable` during fed1 schema upgrades [PR #2343](https://github.com/apollographql/federation/pull/2343).

## 2.2.1

- Fix federation spec always being expanded to the last version [PR #2274](https://github.com/apollographql/federation/pull/2274).

## 2.2.0

- Preserve default values of input object fields [PR #2218](https://github.com/apollographql/federation/pull/2218).
- Provide support for marking @external on object type [PR #2214](https://github.com/apollographql/federation/pull/2214)
- Drop support for node12 [PR #2202](https://github.com/apollographql/federation/pull/2202)
- Correctly reject field names starting with `__` [PR #2237](https://github.com/apollographql/federation/pull/2237).
- Preserve default values of input object fields [PR #2218](https://github.com/apollographql/federation/pull/2218).

## 2.1.4

- Ensures supergraph `@defer`/`@stream` definitions of supergraph are not included in the API schema [PR #2212](https://github.com/apollographql/federation/pull/2212).
- Fix validation of variable on input field not taking default into account [PR #2176](https://github.com/apollographql/federation/pull/2176).

## 2.1.0

- Update peer dependency `graphql` to `^16.5.0` to use `GraphQLErrorOptions` [PR #2060](https://github.com/apollographql/federation/pull/2060)
- Don't require `@link` when using `@composeDirective` [PR #2046](https://github.com/apollographql/federation/pull/2046)
- Add `@defer` support [PR #1958](https://github.com/apollographql/federation/pull/1958)
- Add `@composeDirective` directive to specify directives that should be merged to the supergraph during composition [PR #1996](https://github.com/apollographql/federation/pull/1996).
- Expand support for Node.js v18 [PR #1884](https://github.com/apollographql/federation/pull/1884)

## 2.0.4

- Fix issue when all root operations were defined in an `extend schema` [PR #1875](https://github.com/apollographql/federation/issues/1875).

## 2.0.3

- Fix bug with type extension of empty type definition [PR #1821](https://github.com/apollographql/federation/pull/1821)

## 2.0.2

- Fix bug removing an enum type [PR #1813](https://github.com/apollographql/federation/pull/1813)
- Fix `Schema.clone` when directive application happens before definition [PR #1785](https://github.com/apollographql/federation/pull/1785)
- More helpful error message for errors encountered while reading supergraphs generated pre-federation 2 [PR #1796](https://github.com/apollographql/federation/pull/1796)
- Fix bug applying an imported federation directive on another directive definition [PR #1797](https://github.com/apollographql/federation/pull/1797).
- Prevent non-core-feature elements from being marked @inaccessible if referenced by core feature elements [PR #1769](https://github.com/apollographql/federation/pull/1769)
- Improve fed1 schema support during composition [PR #1735](https://github.com/apollographql/federation/pull/1735)
- Honor directive imports when directive name is spec name [PR #1720](https://github.com/apollographql/federation/pull/1720)

## v2.0.1

- Use `for: SECURITY` in the core/link directive application in the supergraph for `@inaccessible` [PR #1715](https://github.com/apollographql/federation/pull/1715)

## v2.0.0

- Previous preview release promoted to general availability! Please see previous changelog entries for full info.

## v2.0.0-preview.14

- Implement `buildSubgraphSchema` using federation internals [PR #1697](https://github.com/apollographql/federation/pull/1697)

## v2.0.0-preview.11

- Add support for `@inaccessible` v0.2 [PR #1678](https://github.com/apollographql/federation/pull/1678)
- Add a level to hints, uppercase their code and related fixes [PR #1683](https://github.com/apollographql/federation/pull/1683).

## v2.0.0-preview.9

- Adds Support for `@tag/v0.2`, which allows the `@tag` directive to be additionally placed on arguments, scalars, enums, enum values, input objects, and input object fields. [PR #1652](https://github.com/apollographql/federation/pull/1652).
- Add missing `includeDeprecated` argument for `args` and `inputFields` when defining introspection fields [PR #1584](https://github.com/apollographql/federation/pull/1584)
- Adds support for the `@override` directive on fields to indicate that a field should be moved from one subgraph to another. [PR #1484](https://github.com/apollographql/federation/pull/1484)

## v2.0.0-preview.5

- Fix propagation of `@tag` to the supergraph and allows @tag to be repeated. Additionally, merged directives (only `@tag` and `@deprecated` currently) are not allowed on external fields anymore [PR #1592](https://github.com/apollographql/federation/pull/1592).

## v2.0.0-preview.4

- Make error messages more actionable when constructing subgraphs from a supergraph [PR #1586](https://github.com/apollographql/federation/pull/1586)

## v2.0.0-preview.3

- Fix issue that created type extensions with descriptions, which is invalid graphQL syntax [PR #1582](https://github.com/apollographql/federation/pull/1582).

## v2.0.0-preview.2

- Re-publishing release which published to npm with stale build artifacts from `version-0.x` release.

## v2.0.0-preview.1

- No-op publish to account for publishing difficulties.

## v2.0.0-preview.0

- Initial "preview" release.

## v2.0.0-alpha.6

- Avoid incomplete subgraphs when extracting them from the supergraph. [PR #1511](https://github.com/apollographql/federation/pull/1511)

## v2.0.0-alpha.5

- Remove `graphql@15` from peer dependencies [PR #1472](https://github.com/apollographql/federation/pull/1472).

## v2.0.0-alpha.3

- Assign and document error codes for all errors [PR #1274](https://github.com/apollographql/federation/pull/1274).
- Fix issue reading some 0.x generated supergraphs [PR #1351](https://github.com/apollographql/federation/pull/1351).

## v2.0.0-alpha.2

- **BREAKING**: Bump graphql peer dependency to `^15.7.0` [PR #1200](https://github.com/apollographql/federation/pull/1200)

## v2.0.0-alpha.1

- :tada: Initial alpha release of Federation 2.0. For more information, see our [documentation](https://www.apollographql.com/docs/federation/v2/). We look forward to your feedback!<|MERGE_RESOLUTION|>--- conflicted
+++ resolved
@@ -1,46 +1,5 @@
 # CHANGELOG for `@apollo/federation-internals`
 
-<<<<<<< HEAD
-## 2.8.0-connectors.5
-
-### Minor Changes
-
-- Support validations on renamed sources ([#3007](https://github.com/apollographql/federation/pull/3007))
-
-### Patch Changes
-
-- Remove WASM
-
-## 2.8.0-connectors.4
-
-### Patch Changes
-
-- Fix WASM import to be lazy
-
-## 2.8.0-connectors.3
-
-### Patch Changes
-
-- Improve locations on source directive errors
-
-## 2.8.0-connectors.2
-
-### Minor Changes
-
-- Revert references to 2.8
-
-## 2.8.0-connectors.1
-
-### Minor Changes
-
-- Add validations for the `@source` directive ([`9ffa43237e7dc8dc932edfa93dc86dfd4f75f92e`](https://github.com/apollographql/federation/commit/9ffa43237e7dc8dc932edfa93dc86dfd4f75f92e))
-
-## 2.8.0-connectors.0
-
-### Minor Changes
-
-- Add validations for the `@source` directive
-=======
 ## 2.8.0
 
 ### Minor Changes
@@ -96,7 +55,6 @@
 ### Patch Changes
 
 - Triggering a clean 2.7.8 release now that harmonizer build has been fixed. ([#3010](https://github.com/apollographql/federation/pull/3010))
->>>>>>> 868c73c9
 
 ## 2.7.7
 
