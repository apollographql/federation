--- conflicted
+++ resolved
@@ -6,16 +6,9 @@
     "serve": "gatsby serve"
   },
   "dependencies": {
-<<<<<<< HEAD
-    "gatsby": "2.24.57",
-    "gatsby-theme-apollo-docs": "4.5.12",
+    "gatsby": "2.32.3",
+    "gatsby-theme-apollo-docs": "4.6.1",
     "react": "16.14.0",
     "react-dom": "16.14.0"
-=======
-    "gatsby": "2.32.3",
-    "gatsby-theme-apollo-docs": "4.6.1",
-    "react": "16.13.1",
-    "react-dom": "16.13.1"
->>>>>>> 769e66d2
   }
 }