--- conflicted
+++ resolved
@@ -20,12 +20,8 @@
 
 ```graphql
 scalar _Any
-<<<<<<< HEAD
 scalar FieldSet
-=======
-scalar _FieldSet
 scalar link__Import
->>>>>>> b85e307f
 
 # a union of all types that use the @key directive
 union _Entity
@@ -52,19 +48,13 @@
 }
 
 directive @external on FIELD_DEFINITION
-<<<<<<< HEAD
 directive @requires(fields: FieldSet!) on FIELD_DEFINITION
 directive @provides(fields: FieldSet!) on FIELD_DEFINITION
-directive @key(fields: FieldSet!) repeatable on OBJECT | INTERFACE
-=======
-directive @requires(fields: _FieldSet!) on FIELD_DEFINITION
-directive @provides(fields: _FieldSet!) on FIELD_DEFINITION
-directive @key(fields: _FieldSet!, resolvable: Boolean = true) repeatable on OBJECT | INTERFACE
+directive @key(fields: FieldSet!, resolvable: Boolean = true) repeatable on OBJECT | INTERFACE
 directive @link(url: String, as: String, for: link__Purpose, import: [link__Import]) repeatable on SCHEMA
 directive @shareable on OBJECT | FIELD_DEFINITION
 directive @inaccessible on FIELD_DEFINITION | OBJECT | INTERFACE | UNION | ARGUMENT_DEFINITION | SCALAR | ENUM | ENUM_VALUE | INPUT_OBJECT | INPUT_FIELD_DEFINITION
 directive @override(from: String!) on FIELD_DEFINITION
->>>>>>> b85e307f
 
 # this is an optional directive discussed below
 directive @extends on OBJECT | INTERFACE
@@ -255,11 +245,7 @@
 ### `@key`
 
 ```graphql
-<<<<<<< HEAD
-directive @key(fields: FieldSet!) repeatable on OBJECT | INTERFACE
-=======
-directive @key(fields: _FieldSet!, resolvable: Boolean = true) repeatable on OBJECT | INTERFACE
->>>>>>> b85e307f
+directive @key(fields: FieldSet!, resolvable: Boolean = true) repeatable on OBJECT | INTERFACE
 ```
 
 The `@key` directive is used to indicate a combination of fields that can be used to uniquely identify and fetch an object or interface.
