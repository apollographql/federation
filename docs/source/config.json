--- conflicted
+++ resolved
@@ -29,21 +29,12 @@
     "Federated Schemas": {
       "Overview": "/federated-types/overview",
       "Composition": "/federated-types/composition",
-<<<<<<< HEAD
       "Federated Directives": "/federated-types/federated-directives",
       "Sharing Types (Value Types)": "/federated-types/sharing-types",
-      "Basic Entities": "/entities",
+      "Introduction to Entities": "/entities",
       "Advanced Entities": "/entities-advanced",
       "Entity Interfaces": "/federated-types/interfaces",
       "Migrating from Schema Stitching": "/migrating-from-stitching"
-=======
-      "Federated directives": "/federated-types/federated-directives",
-      "Sharing types (value types)": "/federated-types/sharing-types",
-      "Introduction to entities": "/entities",
-      "Advanced entities": "/entities-advanced",
-      "Entity interfaces": "/federated-types/interfaces",
-      "Migrating from schema stitching": "/migrating-from-stitching"
->>>>>>> b48e856e
     },
     "Managed Federation": {
       "Overview": "/managed-federation/overview",
