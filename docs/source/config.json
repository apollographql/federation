{
  "title": "Federation",
  "version": "v2",
  "algoliaFilters": [
    "docset:federation",
    [
      "docset:apollo-server",
      "docset:rover",
      "docset:router",
      "docset:graphos"
    ]
  ],
  "sidebar": {
    "Introduction": "/",
    "Demo app": "https://github.com/apollographql/supergraph-demo-fed2",
    "Changelog": "/federation-versions",
    "Quickstart": {
      "1️⃣ Project setup": "/quickstart/setup",
      "2️⃣ Composition in Apollo Studio": "/quickstart/studio-composition",
      "3️⃣ Local composition": "/quickstart/local-composition",
      "4️⃣ Working with subgraphs": "/quickstart/local-subgraphs"
    },
    "Moving from Federation 1": {
      "☀️ Changes from Federation 1": "/federation-2/new-in-federation-2",
      "🚚 Steps to move": "/federation-2/moving-to-federation-2",
      "⬅️ Backward compatibility": "/federation-2/backward-compatibility"
    },
    "Building Your Supergraph": {
      "Subgraphs": "/building-supergraphs/subgraphs-overview",
      "Supported subgraph libraries": "/building-supergraphs/supported-subgraphs",
<<<<<<< HEAD
      "Router/gateway": "/building-supergraphs/router",
      "Apollo Server subgraphs": "https://apollographql.com/docs/apollo-server/using-federation/apollo-subgraph-setup",
      "JetBrains IDE Support": "/building-supergraphs/jetbrains-ide-support"
=======
      "Router / Gateway": "/building-supergraphs/router",
      "Apollo Server subgraphs": "https://apollographql.com/docs/apollo-server/using-federation/apollo-subgraph-setup"
>>>>>>> 6e2d24b5
    },
    "Federated Schemas": {
      "Overview": "/federated-types/overview",
      "Composition": "/federated-types/composition",
      "Federated directives": "/federated-types/federated-directives",
      "Sharing types (value types)": "/federated-types/sharing-types",
      "Entities (basics)": "/entities",
      "Entities (advanced)": "/entities-advanced",
      "Entity interfaces": "/federated-types/interfaces",
      "Migrating from schema stitching": "/migrating-from-stitching"
    },
    "Managed Federation": {
      "Overview": "/managed-federation/overview",
      "Setup": "/managed-federation/setup",
      "Uplink": "/managed-federation/uplink",
      "Federated schema checks": "/managed-federation/federated-schema-checks",
      "Deployment best practices": "/managed-federation/deployment",
      "Opt-in error reporting": "/managed-federation/error-reporting",
      "Studio features": "https://www.apollographql.com/docs/studio/federated-graphs/"
    },
    "Performance": {
      "Caching": "/performance/caching",
      "Monitoring": "/performance/monitoring",
      "Query plans": "/query-plans"
    },
    "Debugging & Metrics": {
      "Error codes": "/errors",
      "Composition hints": "/hints",
      "Federated trace data": "/metrics",
      "OpenTelemetry": "/opentelemetry"
    },
    "API Reference": {
      "@apollo/subgraph": "https://apollographql.com/docs/apollo-server/using-federation/api/apollo-subgraph",
      "@apollo/gateway": "https://apollographql.com/docs/apollo-server/using-federation/api/apollo-gateway",
      "Subgraph specification": "/subgraph-spec"
    }
  }
}<|MERGE_RESOLUTION|>--- conflicted
+++ resolved
@@ -28,14 +28,9 @@
     "Building Your Supergraph": {
       "Subgraphs": "/building-supergraphs/subgraphs-overview",
       "Supported subgraph libraries": "/building-supergraphs/supported-subgraphs",
-<<<<<<< HEAD
-      "Router/gateway": "/building-supergraphs/router",
+      "Router / Gateway": "/building-supergraphs/router",
       "Apollo Server subgraphs": "https://apollographql.com/docs/apollo-server/using-federation/apollo-subgraph-setup",
       "JetBrains IDE Support": "/building-supergraphs/jetbrains-ide-support"
-=======
-      "Router / Gateway": "/building-supergraphs/router",
-      "Apollo Server subgraphs": "https://apollographql.com/docs/apollo-server/using-federation/apollo-subgraph-setup"
->>>>>>> 6e2d24b5
     },
     "Federated Schemas": {
       "Overview": "/federated-types/overview",
