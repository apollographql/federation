--- conflicted
+++ resolved
@@ -37,20 +37,12 @@
     "apollo-federation-integration-testsuite": "file:federation-integration-testsuite-js"
   },
   "devDependencies": {
-<<<<<<< HEAD
-    "@graphql-codegen/cli": "1.21.6",
-    "@graphql-codegen/typescript": "1.22.4",
-    "@graphql-codegen/typescript-operations": "1.18.3",
-    "@opentelemetry/node": "0.23.0",
-    "@rollup/plugin-commonjs": "19.0.0",
-    "@rollup/plugin-node-resolve": "13.0.0",
-=======
     "@graphql-codegen/cli": "1.21.7",
     "@graphql-codegen/typescript": "1.23.0",
     "@graphql-codegen/typescript-operations": "1.18.4",
+    "@opentelemetry/node": "0.23.0",
     "@rollup/plugin-commonjs": "19.0.1",
     "@rollup/plugin-node-resolve": "13.0.2",
->>>>>>> 1d6ee402
     "@types/bunyan": "1.8.7",
     "@types/deep-equal": "1.0.1",
     "@types/deep-freeze": "0.1.2",
