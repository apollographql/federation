--- conflicted
+++ resolved
@@ -4,13 +4,8 @@
 
 > The changes noted within this `vNEXT` section have not been released yet.  New PRs and commits which introduce changes should include an entry in this `vNEXT` section as part of their development.  When a release is being prepared, a new header will be (manually) created below and the appropriate changes within that release will be moved into the new section.
 
--  _Nothing yet! Stay tuned!_
-
-<<<<<<< HEAD
-## v0.24.0
-
-- Composition errors now include `locations` corresponding to the line number & column in the subgraph SDL. [PR #686](https://github.com/apollographql/federation/pull/686/files)
-=======
+- Composition errors now include `locations` corresponding to the line number & column in the subgraph SDL. [PR #686](https://github.com/apollographql/federation/pull/686)
+
 ## v0.23.2
 
 - Remove lingering `core-js` polyfill imports, they're no longer needed (since `@apollo/gateway@0.15.0` dropped support for <= Node.js v10) and their presence is problematic since `core-js` isn't defined as a dependency within the package. Update `apollo-graphql` dependency which resolves a missing dependency (`sha.js`) within that package. [PR #699](https://github.com/apollographql/federation/pull/699)
@@ -18,11 +13,11 @@
 ## v0.23.1
 
 - This change is mostly a set of follow-up changes for PR #622. Most of these changes are internal (renaming, etc.). Some noteworthy changes worth mentioning are: a switch to graphql-js's `stripIgnoredCharacters` during field set printing, an update to the `join__Enum` generation algorithm, and some additional assertions. [PR #656](https://github.com/apollographql/federation/pull/656)
->>>>>>> 26ac4fcd
 
 ## v0.23.0
 
 - __BREAKING__ - Update CSDL to the new core schema format, implementing the currently-being-introduced core and join specs. `composeAndValidate` now returns `supergraphSdl` in the new format instead of `composedSdl` in the previous CSDL format. [PR #622](https://github.com/apollographql/federation/pull/622)
+
 ## v0.22.0
 
 - No changes to the package itself, though there are some small changes to the way this package is compiled and the tests within this package due to the changes in [PR #453](https://github.com/apollographql/federation/pull/453)
