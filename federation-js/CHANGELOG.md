--- conflicted
+++ resolved
@@ -4,18 +4,15 @@
 
 > The changes noted within this `vNEXT` section have not been released yet.  New PRs and commits which introduce changes should include an entry in this `vNEXT` section as part of their development.  When a release is being prepared, a new header will be (manually) created below and the appropriate changes within that release will be moved into the new section.
 
--  _Nothing yet! Stay tuned!_
-
-<<<<<<< HEAD
 - Capture and propagate `@tag` and `@inaccessible` directives during composition from subgraph to supergraph SDL. This blocks upcoming work for schema construction and enables schema filtering. [PR #756](https://github.com/apollographql/federation/pull/756)
-=======
+
 ## v0.25.1
 
 -  `ASTNodeWithDirectives` now includes all AST nodes with the `directives` field on it. [PR #755](https://github.com/apollographql/federation/pull/755)
 
 ## Update spec
+
 - Add `repeatable` keyword to the @key directive in federation spec. [PR #758](https://github.com/apollographql/federation/pull/758)
->>>>>>> a3a1c0d9
 
 ## v0.25.0
 
