# CHANGELOG for `@apollo/gateway`

This CHANGELOG pertains only to Apollo Federation packages in the 2.x range. The Federation v0.x equivalent for this package can be found [here](https://github.com/apollographql/federation/blob/version-0.x/gateway-js/CHANGELOG.md) on the `version-0.x` branch of this repo.

## vNext
<<<<<<< HEAD
=======

- Fix bug with type extension of empty type definition [PR #1821](https://github.com/apollographql/federation/pull/1821)
- Fix output of `printSubgraphSchema` method, ensuring it can be read back by composition and `buildSubgraphSchema` [PR #1831](https://github.com/apollographql/federation/pull/1831).

## 2.0.2-alpha.2
>>>>>>> 87ecbb62

- The `fetch` implementation used by default by `UplinkFetcher` and `RemoteGraphQLDataSource` is now imported from `make-fetch-happen` v10 instead of v8. The fetcher used by `RemoteGraphQLDataSource` no longer limits the number of simultaneous requests per subgraph (or specifically, per host/port pair) to 15 by default; instead, there is no limit.  (If you want to restore the previous behavior, install `make-fetch-happen`, import `fetcher` from it, and pass `new RemoteGraphQLDataSource({ fetcher: fetcher.defaults(maxSockets: 15)}))` in your `buildService` option.) [PR #1805](https://github.com/apollographql/federation/pull/1805)
- The ability to specify your own `fetcher` to `ApolloGateway` and `RemoteGraphQLDataSource` has been improved. An issue that meant that some implementations (such as `make-fetch-happen` v10) could not be used has been resolved. The TypeScript types for the `fetcher` options to those two constructors (as well as some arguments to the `didEncounterError`, `parseBody`, and `errorFromResponse` overridable `RemoteGraphQLDataSource` methods) have been slightly adjusted; we don't believe this should cause any compatibility issues but please file an issue if this created any unintentional problems for you. [PR #1805](https://github.com/apollographql/federation/pull/1805)
- We no longer export a `getDefaultFetcher` function. This function returned the default `fetch` implementation used to talk to Uplink (which is distinct from the default `fetch` implementation used by `RemoteGraphQLDataSource` to talk to subgraphs). It was the fetcher from `make-fetch-happen` v8 with some preset configuration relating to caching and request headers. However, the caching configuration was not actually being used when talking to Uplink (as we talk to Uplink over POST requests, and the Uplink protocol has an application-level mechanism for avoiding unnecessary large responses), and the request headers were already being provided explicitly by the Uplink client code. Since this release is also upgrading `make-fetch-happen`, it is impossible to promise that there would be no behavior change at all to the fetcher returned from `make-fetch-happen`, and as none of the preset configuration is actually relevant to the internal use of `getDefaultFetcher` (which now just uses `make-fetch-happens` without extra configuration), we have removed the function. If you were using this function, you can replace `const fetcher = getDefaultFetcher()` with `import fetcher from 'make-fetch-happen'`. [PR #1805](https://github.com/apollographql/federation/pull/1805)
<<<<<<< HEAD
- Add `updateSupergraphSdlFailureCallback` that's called when we fail to poll Uplink for a supergraph
=======
>>>>>>> 87ecbb62

## 2.0.2-alpha.1

- Fix `Schema.clone` when directive application happens before definition [PR #1785](https://github.com/apollographql/federation/pull/1785)
- More helpful error message for errors encountered while reading supergraphs generated pre-federation 2 [PR #1796](https://github.com/apollographql/federation/pull/1796)
- Fix handling of @require "chains" (a @require whose fields have @require themselves) [PR #1790](https://github.com/apollographql/federation/pull/1790)
- Fix bug applying an imported federation directive on another directive definition [PR #1797](https://github.com/apollographql/federation/pull/1797).
- Fix bug where planning a query with `@require` impacts the plans of followup queries [PR #1783](https://github.com/apollographql/federation/pull/1783).

## v2.0.2-alpha.0

- Improve fed1 schema support during composition [PR #1735](https://github.com/apollographql/federation/pull/1735)
- Add missing @apollo/federation-internals dependency to gateway [PR #1721](https://github.com/apollographql/federation/pull/1721)
- Improve merging of groups during `@require` handling in query planning [PR #1732](https://github.com/apollographql/federation/pull/1732)
- Move `__resolveReference` resolvers on to `extensions` [PR #1746](https://github.com/apollographql/federation/pull/1746)
- Add gateway version to schema extensions [PR #1751](https://github.com/apollographql/federation/pull/1751)
- Honor directive imports when directive name is spec name [PR #1720](https://github.com/apollographql/federation/pull/1720)
- Migrate to `@apollo/utils` packages for `createSHA` and `isNodeLike` [PR #1765](https://github.com/apollographql/federation/pull/1765)

## v2.0.1

- Use `for: SECURITY` in the core/link directive application in the supergraph for `@inaccessible` [PR #1715](https://github.com/apollographql/federation/pull/1715)

## v2.0.0

- Previous preview release promoted to general availability! Please see previous changelog entries for full info.

## v2.0.0-preview.14

- Implement `buildSubgraphSchema` using federation internals [PR #1697](https://github.com/apollographql/federation/pull/1697)

## v2.0.0-preview.13

- Revert previous `@apollo/core-schema` update due to incompatibilities with some existing schemas [PR #1704](https://github.com/apollographql/federation/pull/1704)

## v2.0.0-preview.12

- Generate a core schema in `buildSubgraphSchema`, incorporating the latest changes from `@apollo/core-schema` [PR #1554](https://github.com/apollographql/federation/pull/1554)

## v2.0.0-preview.11

- Fix issues validating default values [PR #1692)](https://github.com/apollographql/federation/pull/1692).
- Add a level to hints, uppercase their code and related fixes [PR #1683](https://github.com/apollographql/federation/pull/1683).
- Add support for `@inaccessible` v0.2 [PR #1678](https://github.com/apollographql/federation/pull/1678)

## v2.0.0-preview.10

- Fix merging of Input objects and enum types [PR #1672](https://github.com/apollographql/federation/pull/1672).
- Relax validation of directive redefinition for scalar [PR #1674](https://github.com/apollographql/federation/pull/1674).
- Fix regression in composition validation introduced by #1653 [PR #1673](https://github.com/apollographql/federation/pull/1673) .
- Update logging [PR #1688](https://github.com/apollographql/federation/pull/1688) and test [PR #1685](https://github.com/apollographql/federation/pull/1685/) dependencies.

## v2.0.0-preview.9

- Adds support for the `@override` directive on fields to indicate that a field should be moved from one subgraph to another. [PR #1484](https://github.com/apollographql/federation/pull/1484)
- Fix handling of core/link when definitions are provided or partially so [PR #1662](https://github.com/apollographql/federation/pull/1662).
- Optimize composition validation when many entities spans many subgraphs [PR #1653](https://github.com/apollographql/federation/pull/1653).
- Support for Node 17 [PR #1541](https://github.com/apollographql/federation/pull/1541).
- Adds support for `@tag/v0.2`, which allows the `@tag` directive to be additionally placed on arguments, scalars, enums, enum values, input objects, and input object fields. [PR #1652](https://github.com/apollographql/federation/pull/1652).
- Fix introspection query by adding missing `includeDeprecated` argument for `args` and `inputFields` when defining introspection fields [PR #1584](https://github.com/apollographql/federation/pull/1584)
- Throw a `GraphQLSchemaValidationError` for issues with the `@inaccessible` directive when calling `toApiSchema`. The error will contain a list of all validation errors pertaining to `@inaccessible` [PR #1563](https://github.com/apollographql/federation/pull/1563).

## v2.0.0-preview.8

NOTE: Be sure to update to this version of gateway _before_ upgrading composition. See below and the changelog for `@apollo/composition`.

- Adds support for `@inaccessible` in subgraphs [PR #1638](https://github.com/apollographql/federation/pull/1638).
- Fix merging of `@tag` directive when it is renamed in subgraphs [PR #1637](https://github.com/apollographql/federation/pull/1637).
- Handles supergraphs with `@link` instead of `@core`. Note that you should upgrade gateway to this version before upgrading composition [PR #1628](https://github.com/apollographql/federation/pull/1628).

## v2.0.0-preview.7

- Automatically add the `@tag` directive definition in `buildSubgraphSchema` (but still support it if the definition is present in the input document) [PR #1600](https://github.com/apollographql/federation/pull/1600).

## v2.0.0-preview.6

- Released in sync with other federation packages but no changes to this package.

## v2.0.0-preview.5

- Fix propagation of `@tag` to the supergraph and allows @tag to be repeated. Additionally, merged directives (only `@tag` and `@deprecated` currently) are not allowed on external fields anymore [PR #1592](https://github.com/apollographql/federation/pull/1592).

## v2.0.0-preview.4

- Make error messages more actionable when constructing subgraphs from a supergraph [PR #1586](https://github.com/apollographql/federation/pull/1586)
- Respect the `minDelaySeconds` returning from Uplink when polling and retrying to fetch the supergraph schema from Uplink [PR #1564](https://github.com/apollographql/federation/pull/1564)
- Remove the previously deprecated `experimental_pollInterval` config option and deprecate `pollIntervalInMs` in favour of `fallbackPollIntervalInMs` (for managed mode only). [PR #1564](https://github.com/apollographql/federation/pull/1564)
- Correctly detect promises wrapped by proxies in entities resolver [PR #1584](https://github.com/apollographql/federation/pull/1584)

## v2.0.0-preview.3

- Fix issue that created type extensions with descriptions, which is invalid graphQL syntax [PR #1582](https://github.com/apollographql/federation/pull/1582).

## v2.0.0-preview.2

- Re-publishing release which published to npm with stale build artifacts from `version-0.x` release.

## v2.0.0-preview.1

- No-op publish to account for publishing difficulties.

## v2.0.0-preview.0

- Fix merging of arguments by composition [PR #1567](https://github.com/apollographql/federation/pull/1567).
- Adds an optional `resolvable` argument to the `@key` directive [PR #1561](https://github.com/apollographql/federation/pull/1561).
- Generates operation names in query plans when the original query is named [PR #1550](https://github.com/apollographql/federation/pull/1550);
- Allow `@key` to be used on fields with a list type [PR #1510](https://github.com/apollographql/federation/pull/1510)
- Identifies federation 2 schema using new `@link` directive to link to the federation 2 spec. Schema not linking to federation 2 are interpreted as federation 0.x schema and automatically converted before composition [PR #1510](https://github.com/apollographql/federation/pull/1510).
- Adds `@shareable` directive to control when fields are allowed to be resolved by multiple subgraphs [PR #1510](https://github.com/apollographql/federation/pull/1510).

## v2.0.0-alpha.6

- Use specific error classes when throwing errors due Apollo Uplink being unreacheable or returning an invalid response [PR #1473](https://github.com/apollographql/federation/pull/1473)
- __FIX__ Correct retry logic while fetching the supergraph schema from Uplink [PR #1503](https://github.com/apollographql/federation/pull/1503)
- Avoid incomplete subgraphs when extracting them from the supergraph. [PR #1511](https://github.com/apollographql/federation/pull/1511) (via fix to `@apollo/query-planner` and `@apollo/federation-internals`)

## v2.0.0-alpha.5

- Reject mismatching types for interface field implementation if some of those implementations are `@external`, since this can lead to invalid subgraph queries at runtime [PR #1318](https://github.com/apollographql/federation/pull/1318). This limitation should be lifted in the future once the root cause (the invalid runtime queries) is fixed by issue [#1257](https://github.com/apollographql/federation/issues/1257).
- Fix potentially inefficient query plans with multiple `@requires` [PR #1431](https://github.com/apollographql/federation/pull/1431).
- Remove `graphql@15` from peer dependencies [PR #1472](https://github.com/apollographql/federation/pull/1472).

## v2.0.0-alpha.4

- __BREAKING__: This change improves the `supergraphSdl` configuration option to provide a clean and flexible interface for updating gateway schema on load and at runtime. This PR brings a number of updates and deprecations to the gateway. Previous options for loading the gateway's supergraph (`serviceList`, `localServiceList`, `experimental_updateServiceDefinitions`, `experimental_supergraphSdl`) are all deprecated going forward. The migration paths all point to the updated `supergraphSdl` configuration option.

The most notable change here is the introduction of the concept of a `SupergraphManager` (one new possible type of `supergraphSdl`). This interface (when implemented) provides a means for userland code to update the gateway supergraph dynamically, perform subgraph healthchecks, and access subgraph datasources. All of the mentioned deprecated configurations now either use an implementation of a `SupergraphManager` internally or export one to be configured by the user (`IntrospectAndCompose` and `LocalCompose`).

For now: all of the mentioned deprecated configurations will still continue to work as expected. Their usage will come with deprecation warnings advising a switch to `supergraphSdl`.
* `serviceList` users should switch to the now-exported `IntrospectAndCompose` class.
* `localServiceList` users should switch to the similar `LocalCompose` class.
* `experimental_{updateServiceDefinitions|supergraphSdl}` users should migrate their implementation to a custom `SupergraphSdlHook` or `SupergraphManager`.

Since the gateway itself is no longer responsible for composition:
* `experimental_didUpdateComposition` has been renamed more appropriately to `experimental_didUpdateSupergraph` (no signature change)
* `experimental_compositionDidFail` hook is removed

`experimental_pollInterval` is deprecated and will issue a warning. Its renamed equivalent is `pollIntervalInMs`.

Some defensive code around gateway shutdown has been removed which was only relevant to users who are running the gateway within `ApolloServer` before v2.18. If you are still running one of these versions, server shutdown may not happen as smoothly.

[#1246](https://github.com/apollographql/federation/pull/1246)

- Upgrading graphql dependency to `16.2.0` [PR #1129](https://github.com/apollographql/federation/pull/1129).

## v2.0.0-alpha.3

- RemoteGraphQLDataSource will now use `make-fetch-happen` by default rather than `node-fetch` [PR #1284](https://github.com/apollographql/federation/pull/1284)
- __NOOP__: Fix OOB testing w.r.t. nock hygiene. Pushed error reporting endpoint responsibilities up into the gateway class, but there should be no effect on the runtime at all. [PR #1309](https://github.com/apollographql/federation/pull/1309)
- __Multi-cloud Uplink capability__ [PR #1283](https://github.com/apollographql/federation/pull/1283): now, by default two separate Uplink services will be used for schema fetching, the system will round-robin and if one service fails, a retry will occur and the other service will be called. 
  - The Uplink URLs are `https://uplink.api.apollographql.com/` (GCP) and `https://aws.uplink.api.apollographql.com/` (AWS). 
  - To override these defaults and configure what Uplink services, there are two options: 
    - Option #1: use the existing environment variable `APOLLO_SCHEMA_CONFIG_DELIVERY_ENDPOINT` which will now be treated as a comma-separated list of URLs. 
    - Option #2: use the new `uplinkEndpoints`, which must be single URL or a comma-separated list of URLs for the Uplink End-points to be used, and `uplinkMaxRetries` which is how many times the Uplink URLs should be retried.
  - The old `schemaConfigDeliveryEndpoint` configuration value still work, but is deprecated and will be removed in a subsequent release.
- Continue resolving when an `@external` reference cannot be resolved [#376](https://github.com/apollographql/federation/issues/376).
- Fix issue reading some 0.x generated supergraphs [PR #1351](https://github.com/apollographql/federation/pull/1351).
- Assign and document error codes for all errors [PR #1274](https://github.com/apollographql/federation/pull/1274).
- Fix bug in handling of large number of query plan options [1316](https://github.com/apollographql/federation/pull/1316).
- Remove unused dependency on `@apollographql/apollo-tools` [1304](https://github.com/apollographql/federation/pull/1304).

## v2.0.0-alpha.2

- Conditional schema update based on ifAfterId [PR #1152](https://github.com/apollographql/federation/pull/1152)
- __BREAKING__: Bump graphql peer dependency to `^15.7.0` [PR #1200](https://github.com/apollographql/federation/pull/1200)
- __BREAKING__: Remove legacy GCS fetcher for schema updates. If you're currently opted-in to the backwards compatibility provided by setting `schemaConfigDeliveryEndpoint: null`, you may be affected by this update. Please see the PR for additional details. [PR #1226](https://github.com/apollographql/federation/pull/1226)
- Fix the handling of nested `@provides` directives [PR #1148](https://github.com/apollographql/federation/pull/1148).
- Remove outdated composition code. A concrete consequence of which is the removal of the `@apollo/federation` package. If your code was importing the `ServiceDefinition` interface from `@apollo/federation`, this can now be imported from `@apollo/gateway` [PR #1208](https://github.com/apollographql/federation/pull/1208).
- Fix query planner sending queries to a subgraph involving interfaces it doesn't know [#817](https://github.com/apollographql/federation/issues/817).

## v2.0.0-alpha.1

- :tada: Initial alpha release of Federation 2.0.  For more information, see our [documentation](https://www.apollographql.com/docs/federation/v2/).  We look forward to your feedback!

## v0.42.4

- Updates to transitive dependencies.  No other substantial changes.

## v0.42.3

- Updates to transitive dependencies.  No other substantial changes.

## v0.42.2

- Updates to transitive dependencies.  No other substantial changes.

## v0.42.1

- Emit a deprecation warning for deprecated functions. We would advise to adjust the code to use the new functionality, as the deprecated functions will be removed in a future version. If needed, deprecation warnings can be muted with either the --no-deprecation or --no-warnings command-line flags for node.js. Please keep in mind in doing so will also prevent any future deprecation warnings from node.js itself as well as from any package.[PR #1033](https://github.com/apollographql/federation/pull/1033).

## v0.42.0

- Only related changes in the `@apollo/federation` package. Adds flexibility for @tag directive definitions in subgraphs.

## v0.41.0

- __BREAKING__: This is a breaking change due to a `peerDependencies` update (`graphql@^15.4.0` -> `graphql@^15.5.3`). This `graphql` version includes a fix which is being necessarily adopted within the `@apollo/federation` package. See associated CHANGELOG entry in the `federation-js` folder for additional details. [PR #1008](https://github.com/apollographql/federation/pull/1008)

## v0.40.0

- Only related changes in the `@apollo/federation` package. Adds support for `@deprecated` on input values and the new built-in directive `@specifiedBy`.

## v0.39.0

- Introduce `@core/v0.2` support with [the `for:` directive](https://specs.apollo.dev/core/v0.2/#@core/for) argument which was introduced to the core specification in [specs-core#9](https://github.com/apollographql/specs-core/pull/9). Supergraphs (which are `@core` schemas in the way they're implemented) which were generated with a composer tool (e.g., [`rover`](https://www.apollographql.com/docs/rover/)) that produces `@core` schemas with [the `v0.1` specification](https://specs.apollo.dev/core/v0.1/) are **still valid and backwards compatible**.  The newly introduced `for:` argument allows a `@core` directive to specify its criticality to the gateway (or any consumer). The `for:` argument is optional - its absence means that the directive requires no additional support from the consumer. Its two available options `EXECUTION` and `SECURITY` both require explicit support from the consumer, else the consumer should fail to start / update to this unsupported schema.  For more information on supergraphs see [our documentation](https://www.apollographql.com/docs/rover/supergraphs/) or learn how to generate them in our [federation quickstart](https://www.apollographql.com/docs/federation/quickstart/).  [PR #957](https://github.com/apollographql/federation/pull/957)

## v0.38.1

- Reverts [PR #159](https://github.com/apollographql/federation/pull/159) which propogated subgraph execution errors directly to the client.  While desirable in practice, this somewhat recent introduction would seem to beg for a different implementation, given that the pain points of introducing it seem to be currently outweighing the gains.  Happy to revisit this with additional feedback on [the tracking issue](https://github.com/apollographql/federation/issues/981) that has been opened to re-visit this.  In the interim, we are offering a release that reverts this change. [Issue #974](https://github.com/apollographql/federation/issues/974) [Apollo Server Issue #5550](https://github.com/apollographql/apollo-server/issues/5550) [PR #982](https://github.com/apollographql/federation/pull/982)

## v0.38.0

- Only changes to tests related to the [change in `@apollo/federation@0.29.0`](https://github.com/apollographql/federation/blob/release-gateway-0.38.1/federation-js/CHANGELOG.md#v0290) which renamed `buildFederatedSchema` to `buildSubgraphSchema`. (See [PR #915](https://github.com/apollographql/federation/pull/915) for details.)

## v0.37.0

- OpenTelemetry will now include the GraphQL `operationName` in span attributes, following up on the initial implementation introduced in v0.31.0 via [#836](https://github.com/apollographql/federation/pull/836) [PR #942](https://github.com/apollographql/federation/pull/942)

## v0.36.0

- In `RemoteGraphQLDataSource`, if the subgraph response has a `cache-control` header, use it to affect the current request's overall cache policy. You can disable this by passing `honorSubgraphCacheControlHeader: false` to the `RemoteGraphQLDataSource constructor`. This feature is only enabled when your subgraph is running Apollo Server 3.0.2 or later. [PR #870](https://github.com/apollographql/apollo-server/pull/870) [Related docs PR](https://github.com/apollographql/apollo-server/pull/5536)
- Provide the full incoming `GraphQLRequestContext` to `GraphQLDataSource.process`, as well as a `kind` allowing your implementation to differentiate between requests that come from incoming GraphQL operations, health checks, and schema fetches. [PR #870](https://github.com/apollographql/federation/pull/870) [Issue #419](https://github.com/apollographql/apollo-server/issues/419) [Issue #835](https://github.com/apollographql/apollo-server/issues/835)

## v0.35.1

- Narrow `graphql` peer dependency to a more fitting range `^15.4.0` based on our current usage of the package. This requirement was introduced by, but not captured in, changes within the recently released `@apollo/gateway@0.35.0`. As such, this change will be released as a `patch` since the breaking change already accidentally happened and this is a correction to that oversight. [PR #913](https://github.com/apollographql/federation/pull/913)

## v0.35.0

- Fixes bug where one `onSchemaChange` listener throwing would prevent other `onSchemaChange` listeners from being notified. [PR #738](https://github.com/apollographql/federation/pull/738)
- Adds `onSchemaLoadOrUpdate` method to register listeners for schema load and updates, and to receive both the API schema and the core supergraph SDL. `onSchemaChange` has been deprecated in favor of this method. Note that `onSchemaChange` listeners are not notified when loading schemas from static gateway configurations, while `onSchemaLoadOrUpdate` listeners are notified. [PR #738](https://github.com/apollographql/federation/pull/738)

## v0.34.0

- Change default managed federation mechanism over to use Apollo's new Uplink service. This service handles composition and sends the entire supergraph to the gateway. Previously the gateway was responsible for downloading each service's SDL from GCS and handling the composition itself. If you have any issues trying to use this new behavior, you may use the gateway config option `schemaConfigDeliveryEndpoint: null` to continue using the previous mechanism for the time being. If you were previously setting the `experimental_schemaConfigDeliveryEndpoint` config option, you will need to update the name of the option itself (or you can remove it entirely if you were using Apollo's Uplink service). [PR #881](https://github.com/apollographql/federation/pull/881)
- Introduce support for removing @inaccessible elements from the API schema. [PR #807](https://github.com/apollographql/federation/pull/859)
- Call `toAPISchema` within the try/catch block in `loadStatic`. [PR #894](https://github.com/apollographql/federation/pull/894)
- Remove `query` and `variables` from downstream subgraph error extensions, as well as path from the error itself in the final response. This affects specifically errors with the code `DOWNSTREAM_SERVICE_ERROR`. The `message` and `serviceName` will continue to exist on the error. These can also be redacted (within ApolloServer) using [`formatError`](https://www.apollographql.com/docs/apollo-server/data/errors/#for-client-responses) or the [`willSendResponse`](https://www.apollographql.com/docs/apollo-server/integrations/plugins-event-reference/#willsendresponse) and [`didEncounterError`](https://www.apollographql.com/docs/apollo-server/integrations/plugins-event-reference/#didencountererrors) plugin hooks. If you wish to bring back the existing behavior you may change your downstream service implementation to add `query`, `variables`, and `path` (all of which are available to the downstream service; on Apollo Server, this can be done with a plugin that implements `didEncounterError` and `willSendResponse` hooks that pluck the properties from the `requestContext` and put them back on the `extensions`. [PR #900](https://github.com/apollographql/federation/pull/900)

## v0.33.0

- Only changes in the similarly versioned `@apollo/federation` (v0.26.0) package.

## v0.32.0

- This release updates dependencies so that it will support the final release of Apollo Server 3 when it is released. (Since 0.29, it has supported preview releases of Apollo Server 3.) There are no code changes.

## v0.31.1

- Move otel dependencies from `peerDependencies` to actual `dependencies`. Also rename otel trace labels to `@apollo/gateway/0.31.0` (or whatever the current version installed happens to be) [PR #848](https://github.com/apollographql/federation/pull/848)

## v0.31.0

- OpenTelemetry instrumentation. [PR #836](https://github.com/apollographql/federation/pull/836)

## v0.30.0

- Send error reports to a configurable endpoint when providing the `APOLLO_OUT_OF_BAND_REPORTER_ENDPOINT` env variable. Using the Apollo URL `https://outofbandreporter.api.apollographql.com` is recommended unless you have a custom configuration. Reports will only be sent if the env variable is set. [PR #777](https://github.com/apollographql/federation/pull/777)

## v0.29.1

- More work towards compatibility with Apollo Server 3 preview releases. [PR #822](https://github.com/apollographql/federation/pull/822)

## v0.29.0

- This release is intended to be compatible with preview releases of Apollo Server 3. The `apollo` option to `ApolloGateway.load` now can accept the signature sent by AS2 (which always includes `graphVariant`) or AS3 (which never does), and the dependencies on Apollo Server packages allow for preview releases as well as the AS2 versions. (However, it was not quite enough for AS3 compatibility; see 0.29.1 above.) [PR #819](https://github.com/apollographql/federation/pull/819) [PR #819](https://github.com/apollographql/federation/pull/819)

## v0.28.3

- Fix plan querying a subgraph with an interface it doesn't know due to directives [PR #805](https://github.com/apollographql/federation/pull/805) [Issue #801](https://github.com/apollographql/federation/issues/801)
- Take subtypes into account when matching type conditions to extract representations. [PR #804](https://github.com/apollographql/federation/pull/804)

## v0.28.0

- Expand the range of supported `node` versions in the package's `engines` specifier to include the now-tested Node.js `16`. [PR #713](https://github.com/apollographql/federation/pull/713)

## v0.27.1

- Update version of `@apollo/query-planner` which was uninstallable due to a missing dependency. Related PR: [PR #709](https://github.com/apollographql/federation/pull/709)

## v0.27.0

- Fix query plans missing fields in some situations involving nested type conditions. [PR #652](https://github.com/apollographql/federation/pull/652) [Issue #396](https://github.com/apollographql/federation/issues/396)
- Fix condition would could result in duplicate fetches within query plans. [PR #671](https://github.com/apollographql/federation/pull/671)

## v0.26.3

- Update `apollo-graphql` dependency which resolves a missing dependency (`sha.js`) within that package. [PR #699](https://github.com/apollographql/federation/pull/699)

## v0.26.2

- Avoid _small_ potential performance concern/observation introduced in v0.21.0 which unnecessarily `JSON.stringify`'d the same object twice during requests to upstream subgraphs. [PR #673](https://github.com/apollographql/federation/pull/673)
- Allow passing a function to the `introspectionHeaders` field when constructing an `ApolloGateway` instance. This allows for producing dynamic introspection headers per request. [PR #607](https://github.com/apollographql/federation/pull/607)
- Will no longer calculate the automated persisted query (APQ) hash when `apq` is not set to `true` on the `RemoteGraphQLDataSource`. [PR #672](https://github.com/apollographql/federation/pull/672)

## v0.26.1

- Allow passing a function to the `introspectionHeaders` field when constructing an `ApolloGateway` instance. This allows for producing dynamic introspection headers per request. [PR #607](https://github.com/apollographql/federation/pull/607)
- Updates `@apollo/query-planner` dependency to v0.1.1, which no longer depends on `@apollo/query-planner-wasm`. [PR #643](https://github.com/apollographql/federation/pull/643)

## v0.26.0

- Re-introduce TypeScript query planner to the gateway. This change should effectively be an implementation detail - it's undergone extensive testing to ensure compatibility with current query plans. [PR #622](https://github.com/apollographql/federation/pull/622)
- __BREAKING__ - All references to CSDL within the gateway have been updated to its latest iteration `Supergraph SDL` which is very similar in spirit, but implements the currently-being-introduced core and join specs. This includes changes to recent external API additions like the `csdl` and `experimental_updateCsdl` gateway constructor options. [PR #622](https://github.com/apollographql/federation/pull/622)
- Update query planner API. With the query planner back in TypeScript, we can modify the QP API in such a way that prevents double parsing and schema building. [PR #628](https://github.com/apollographql/federation/pull/628)

## v0.25.1

- Improved query plan execution by pruning entities which are `undefined` or didn't match specified type conditions after a prior `FetchNode` execution.  After pruning, only the remaining entities will be fetched in the dependent `FetchNode` execution.  If NO entities remain, the request will not be made.  [PR #612](https://github.com/apollographql/federation/pull/612)

## v0.25.0

- Add support for an upcoming mechanism for fetching a graph's schema and configuration when using managed federation. In this release, the new mechanism is opt-in, and users shouldn't use enable it unless instructed by Apollo to do so. [PR #458](https://github.com/apollographql/federation/pull/458) [PR #585](https://github.com/apollographql/federation/pull/585)
- Provide `context` as a fourth, optional argument to `RemoteGraphQLDataSource.didEncounterError`. This is a non-breaking change which allows implementors to read and modify the `context` object which is already similarly available in other hooks. [PR #600](https://github.com/apollographql/federation/pull/600)

## v0.24.4

- deps(@apollo/query-planner-wasm`): Adjust the packaging to ensure that `dist/` packages were published by the CI publishing pipeline. [PR #557](https://github.com/apollographql/federation/pull/557)

## v0.24.3

- deps(`@apollo/query-planner-wasm`): Fix an error caused by a lacking relatively prefix on the items in `exports`, following up [PR #270](https://github.com/apollographql/federation/pull/270)

## v0.24.2
## v0.24.1

- Re-publish with adjustment to `lerna.json` to ensure that the newly-introduced `@apollo/query-planner` package (which wraps `@apollo/query-planner-wasm`) is published by the release pipeline.  This is important because `@apollo/gateway` now depends on `@apollo/query-planner` as of [PR #453](https://github.com/apollographql/federation/pull/453)

## v0.24.0

- __BREAKING__: Make all `protected` gateway fields and methods `private` (except `loadServiceDefinitions`). If you currently depend on the ability to override any of these currently `protected` members of `ApolloGateway` _please let us know by opening or commenting on an existing an issue on this repository_. For additional context on why `loadServiceDefinitions` remains `protected` (for now) please read the associated PR description and linked issue. [PR #539](https://github.com/apollographql/federation/pull/539)
- deps(`@apollo/query-planner-wasm`): This dependency has been bumped to a version that emits an ECMAScript module (ESM) in addition to the current CommonJS (CJS) bundle.  This may help facilitate interoperability with bundlers thwarted by the presence of the WASM module (`.wasm`) within in this dependency since its inception and included in `@apollo/gateway` since [`v0.20.1`](#v0201).  [PR #270](https://github.com/apollographql/federation/pull/270)  [Issue #255](https://github.com/apollographql/federation/issues/255)

## v0.23.2

- Only changes in the similarly versioned `@apollo/federation` package.

## v0.23.1

- Adjust quoting on "invalid state" error message introduced in [PR #452](https://github.com/apollographql/federation/pull/452) to properly reveal the unknown state. [PR #460](https://github.com/apollographql/federation/pull/460) 

## v0.23.0

- **If you are on v2.18 or v2.19 of Apollo Server, you should upgrade to Apollo Server v2.20 before upgrading to this version**, or your Node process may not shut down properly after stopping your Apollo Server.. Code that calls `ApolloGateway.load` is now expected to call `ApolloGateway.stop`. If you don't do that and you're using managed federation or `experimental_pollInterval`, the background polling interval will now keep a Node process alive rather than allowing it to exit if it's the only remaining event loop handler. Generally, `ApolloServer` is what calls `ApolloGateway.load`, and if you use at least v2.20.0 of Apollo Server, `ApolloServer.stop()` will invoke `ApolloGateway.stop()`. There's a bit of a hack where ApolloGateway does the old behavior if it believes that it is being called by a version of Apollo Server older than v2.18.0. So if you are manually calling `ApolloGateway.load` from your code, make sure to call `ApolloGateway.stop` when you're done, and don't use this version with Apollo Server v2.18 or v2.19. [PR #452](https://github.com/apollographql/federation/pull/452) [apollo-server Issue #4428](https://github.com/apollographql/apollo-server/issues/4428)
- Simplify startup code paths. This is technically only intended to be an internal restructure, but it's substantial enough to warrant a changelog entry for observability in case of any unexpected behavioral changes. [PR #440](https://github.com/apollographql/federation/pull/440)

## v0.22.0

- Include original error during creation of `GraphQLError` in `downstreamServiceError()`. [PR #309](https://github.com/apollographql/federation/pull/309)
- Gateway accepts `csdl` for startup configuration, uses CSDL internally for schema object creation. [PR #278](https://github.com/apollographql/federation/pull/278)
- Add `Promise<T>` generic type info to fix typescript errors [PR #324](https://github.com/apollographql/federation/pull/324)
- Update apollo-server-* deps [PR #325](https://github.com/apollographql/federation/pull/325)
## v0.21.4

- Update version of `@apollo/federation`

## v0.21.3

- No changes, but please note that `v0.21.2` was a botched release, with no update to the `@apollo/query-planner-wasm` package that was needed. If you're seeing an error similar to `This data graph is missing a valid configuration. unreachable`, please upgrade to at least this patch release.
## v0.21.2

- Whenever "AccessDenied" 403 error comes from Apollo, provide a useful error message indicating how to resolve the problem. [PR #245](https://github.com/apollographql/federation/pull/245)

## v0.21.1

- Only changes in the similarly versioned `@apollo/federation` package.

## v0.21.0

- Fix `Cannot convert undefined or null to object` error which occurred when nullable variables were declared/used within an operation (i.e. `query`) document but `variables` was undefined on the request. [PR #167](https://github.com/apollographql/federation/pull/167) [Issue #196](https://github.com/apollographql/federation/issues/196)
- When using a custom `fetcher` on a `RemoteGraphQLDataSource`, use that fetcher's `Request` initialization in order to satisfy and of its own implementation details.  This is necessary, for example, when using `make-fetch-happen`. [PR #188](https://github.com/apollographql/federation/pull/188) [Issue #191](https://github.com/apollographql/federation/issues/191)

## v0.20.4

- Adjust a `preinstall` script which was only intended to be executed by the monorepo tool-chain, not merely by installing the `@apollo/gateway` package as a dependency in another project. [PR #185](https://github.com/apollographql/federation/pull/185) [Issue #184](https://github.com/apollographql/federation/issues/184)

## v0.20.3

- Read managed federation configuration from the `apollo` option to `ApolloGateway.load` rather than the deprecated `engine` option, when available (ie, when running Apollo Server v2.18+), and update error messages referring to the old Engine and Graph Manager product names. [PR #148](https://github.com/apollographql/federation/pull/148)
- __FIX__: Directives which are located on inline fragments should not be skipped and should be sent to the service [PR #178](https://github.com/apollographql/federation/pull/178)

## v0.20.2

- __FIX__: Minifying a String argument should escape quotes and slashes [PR #174](https://github.com/apollographql/federation/pull/174)

## v0.20.1

- Replace the query planner implementation with a new implementation written in rust and integrated into the gateway
  via wasm. [PR #4534](https://github.com/apollographql/apollo-server/pull/4534)

## v0.20.0

- Only changes in the similarly versioned `@apollo/federation` package.

## v0.19.1

- Only changes in the similarly versioned `@apollo/federation` package.

## v0.19.0

- Only changes in the similarly versioned `@apollo/federation` package.

## v0.18.1

- __FIX__: Pass null required fields correctly within the parent object to resolvers. When a composite field was null, it would sometimes be expanded into an object with all null subfields and passed to the resolver. This fix prevents this expansion and sets the field to null, as originally intended. [PR #4157](https://github.com/apollographql/apollo-server/pull/4157)
- __FIX__: Prevent gateway from entering an inoperable state after an initial configuration load failure. [PR #4277](https://github.com/apollographql/apollo-server/pull/4277)

## v0.18.0

- The `RemoteGraphQLDataSource`'s `didEncounterError` method will now receive [`Response`](https://github.com/apollographql/apollo-server/blob/43470d6561bee31101f3afc56bdd154db3f92b30/packages/apollo-server-env/src/fetch.d.ts#L98-L111) as the third argument when it is available, making its signature `(error: Error, fetchRequest: Request, fetchResponse?: Response)`.  This compliments the existing [`Request`](https://github.com/apollographql/apollo-server/blob/43470d6561bee31101f3afc56bdd154db3f92b30/packages/apollo-server-env/src/fetch.d.ts#L37-L45) type it was already receiving.  Both of these types are [HTTP WHATWG Fetch API](https://fetch.spec.whatwg.org/) types, not `GraphQLRequest`, `GraphQLResponse` types.

## v0.17.0

- __BREAKING__: Move federation metadata from custom objects on schema nodes over to the `extensions` field on schema nodes which are intended for metadata. This is a breaking change because it narrows the `graphql` peer dependency from `^14.0.2` to `^14.5.0` which is when [`extensions` were introduced](https://github.com/graphql/graphql-js/pull/2097) for all Type System objects. [PR #4313](https://github.com/apollographql/apollo-server/pull/4313)

## v0.16.11

- Only changes in the similarly versioned `@apollo/federation` package.

## v0.16.10

- The default branch of the repository has been changed to `main`.  As this changed a number of references in the repository's `package.json` and `README.md` files (e.g., for badges, links, etc.), this necessitates a release to publish those changes to npm. [PR #4302](https://github.com/apollographql/apollo-server/pull/4302)
- __FIX__: The cache implementation for the HTTP-fetcher which is used when communicating with the Apollo Registry when the gateway is configured to use [managed federation](https://www.apollographql.com/docs/graph-manager/managed-federation/overview/) will no longer write to its cache when it receives a 304 response.  This is necessary since such a response indicates that the cache used to conditionally make the request must already be present.  This does not affect GraphQL requests at runtime, only the polling and fetching mechanism for retrieving composed schemas under manged federation. [PR #4325](https://github.com/apollographql/apollo-server/pull/4325)
- __FIX__: The `mergeFieldNodeSelectionSets` method no longer mutates original FieldNode objects. Before, it was updating the selection set of the original object, corrupting the data across requests.

## v0.16.9

- Only changes in the similarly versioned `@apollo/federation` package.

## v0.16.7

- Bumped the version of `apollo-server-core`, but no other changes!

## v0.16.6

- Only changes in the similarly versioned `@apollo/federation` package.

## v0.16.5

- Only changes in the similarly versioned `@apollo/federation` package.

## v0.16.4

- __NEW__: Provide the `requestContext` as an argument to the experimental callback function `experimental_didResolveQueryPlan`. [#4173](https://github.com/apollographql/apollo-server/pull/4173)

## v0.16.3

- This updates a dependency of `apollo-server-core` that is only used for its TypeScript typings, not for any runtime dependencies.  The reason for the upgrade is that the `apollo-server-core` package (again, used only for types!) was affected by a GitHub Security Advisory.  [See the related `CHANGELOG.md` for Apollo Server for more details, including a link to the advisory](https://github.com/apollographql/apollo-server/blob/354d9910e1c87af93c7d50263a28554b449e48db/CHANGELOG.md#v2142).

## v0.16.2

- __FIX__: Collapse nested required fields into a single body in the query plan. Before, some nested fields' selection sets were getting split, causing some of their subfields to be dropped when executing the query. This fix collapses the split selection sets into one. [#4064](https://github.com/apollographql/apollo-server/pull/4064)

## v0.16.1

- __NEW__: Provide the ability to pass a custom `fetcher` during `RemoteGraphQLDataSource` construction to be used when executing operations against downstream services.  Providing a custom `fetcher` may be necessary to accommodate more advanced needs, e.g., configuring custom TLS certificates for internal services.  [PR #4149](https://github.com/apollographql/apollo-server/pull/4149)

  The `fetcher` specified should be a compliant implementor of the [Fetch API standard](https://developer.mozilla.org/en-US/docs/Web/API/Fetch_API).  This addition compliments, though is still orthognonal to, similar behavior originally introduced in [#3783](https://github.com/apollographql/apollo-server/pull/3783), which allowed customization of the implementation used to fetch _gateway configuration and federated SDL from services_ in managed and unmanaged modes, but didn't affect the communication that takes place during _operation execution_.

  For now, the default `fetcher` will remain the same ([`node-fetch`](https://npm.im/node-fetch)) implementation.  A future major-version bump will update it to be consistent with other feature-rich implementations of the Fetch API which are used elsewhere in the Apollo Server stack where we use [`make-fetch-happen`](https://npm.im/make-fetch-happen).  In all likelihood, `ApolloGateway` will pass its own `fetcher` to the `RemoteGraphQLDataSource` during service initialization.

## v0.16.0

- __BREAKING__: Use a content delivery network for managed configuration, fetch storage secrets and composition configuration from different domains: https://storage-secrets.api.apollographql.com and https://federation.api.apollographql.com. Please mind any firewall for outgoing traffic. [#4080](https://github.com/apollographql/apollo-server/pull/4080)

## v0.15.1

- __FIX__: Correctly handle unions with nested conditions that have no `possibleTypes` [#4071](https://github.com/apollographql/apollo-server/pull/4071)
- __FIX__: Normalize root operation types when reporting to Apollo Graph Manager. Federation always uses the default names `Query`, `Mutation`, and `Subscription` for root operation types even if downstream services choose different names; now we properly normalize traces received from downstream services in the same way. [#4100](https://github.com/apollographql/apollo-server/pull/4100)

## v0.15.0

> [See complete versioning details.](https://github.com/apollographql/apollo-server/commit/e37384a49b2bf474eed0de3e9f4a1bebaeee64c7)

- __BREAKING__: Drop support for Node.js 8 and Node.js 10.  This is being done primarily for performance gains which stand to be seen by transpiling to a newer ECMAScript target.  For more details, see the related PR.  [#4031](https://github.com/apollographql/apollo-server/pull/4031)
- __Performance:__ Cache stringified representations of downstream query bodies within the query plan to address performance cost incurred by repeatedly `print`ing the same`DocumentNode`s with the `graphql` printer.  This improvement is more pronounced on larger documents.  [PR #4018](https://github.com/apollographql/apollo-server/pull/4018)
- __Deprecation:__ Deprecated the `ENGINE_API_KEY` environment variable in favor of its new name, `APOLLO_KEY`.  The new name mirrors the name used within Apollo Graph Manager.  Aside from the rename, the functionality remains otherwise identical.  Continued use of `ENGINE_API_KEY` will result in deprecation warnings being printed to the server console.  Support for `ENGINE_API_KEY` will be removed in a future, major update.  [#3923](https://github.com/apollographql/apollo-server/pull/3923)
- __Deprecation:__ Deprecated the `APOLLO_SCHEMA_TAG` environment variable in favor of its new name, `APOLLO_GRAPH_VARIANT`.  The new name mirrors the name used within Apollo Graph Manager.  Aside from the rename, the functionality remains otherwise identical.  Use of the now-deprecated name will result in a deprecation warning being printed to the server console.  Support will be removed entirely in a future, major update.  To avoid misconfiguration, runtime errors will be thrown if the new and deprecated versions are _both_ set. [#3855](https://github.com/apollographql/apollo-server/pull/3855)
- Add inadvertently excluded `apollo-server-errors` runtime dependency. [#3927](https://github.com/apollographql/apollo-server/pull/3927)

## v0.14.1

> [See complete versioning details.](https://github.com/apollographql/apollo-server/commit/b898396e9fcd3b9092b168f9aac8466ca186fa6b)

- __FIX__: Resolve condition which surfaced in `0.14.0` which prevented loading the configuration using managed federation. [PR #3979](https://github.com/apollographql/apollo-server/pull/3979)

## v0.14.0

> [See complete versioning details.](https://github.com/apollographql/apollo-server/commit/71a3863f59f4ab2c9052c316479d94c6708c4309)

- Several previously unhandled Promise rejection errors stemming from, e.g. connectivity, failures when communicating with Apollo Graph Manager within asynchronous code are now handled. [PR #3811](https://github.com/apollographql/apollo-server/pull/3811)
- Provide a more helpful error message when encountering expected errors. [PR #3811](https://github.com/apollographql/apollo-server/pull/3811)
- General improvements and clarity to error messages and logging. [PR #3811](https://github.com/apollographql/apollo-server/pull/3811)
- Warn of a possible misconfiguration when local service configuration is provided (via `serviceList` or `localServiceList`) and a remote Apollo Graph Manager configuration is subsequently found as well. [PR #3868](https://github.com/apollographql/apollo-server/pull/3868)
- During composition, the unavailability of a downstream service in unmanaged federation mode will no longer result in a partially composed schema which merely lacks the types provided by the downed service.  This prevents unexpected validation errors for clients querying a graph which lacks types which were merely unavailable during the initial composition but were intended to be part of the graph. [PR #3867](https://github.com/apollographql/apollo-server/pull/3867)
- Support providing a custom logger implementation (e.g. [`winston`](https://npm.im/winston), [`bunyan`](https://npm.im/bunyan), etc.) to capture gateway-sourced console output.  This allows the use of existing, production logging facilities or the possibiltiy to use advanced structure in logging, such as console output which is encapsulated in JSON.  The same PR that introduces this support also introduces a `logger` property to the `GraphQLRequestContext` that is exposed to `GraphQLDataSource`s and Apollo Server plugins, making it possible to attach additional properties (as supported by the logger implementation) to specific requests, if desired, by leveraging custom implementations in those components respectively.  When not provided, these will still output to `console`. [PR #3894](https://github.com/apollographql/apollo-server/pull/3894)
- Drop use of `loglevel-debug`.  This removes the very long date and time prefix in front of each log line and also the support for the `DEBUG=apollo-gateway:` environment variable.  Both of these were uncommonly necessary or seldom used (with the environment variable also being undocumented).  The existing behavior can be preserved by providing a `logger` that uses `loglevel-debug`, if desired, and more details can be found in the PR.  [PR #3896](https://github.com/apollographql/apollo-server/pull/3896)
- Fix Typescript generic typing for datasource contexts [#3865](https://github.com/apollographql/apollo-server/pull/3865) This is a fix for the `TContext` typings of the gateway's exposed `GraphQLDataSource` implementations. In their current form, they don't work as intended, or in any manner that's useful for typing the `context` property throughout the class methods. This introduces a type argument `TContext` to the class itself (which defaults to `Record<string, any>` for existing implementations) and removes the non-operational type arguments on the class methods themselves.
- Implement retry logic for requests to GCS [PR #3836](https://github.com/apollographql/apollo-server/pull/3836) Note: coupled with this change is a small alteration in how the gateway polls GCS for updates in managed mode. Previously, the tick was on a specific interval. Now, every tick starts after the round of fetches to GCS completes. For more details, see the linked PR.
- Gateway issues health checks to downstream services via `serviceHealthCheck` configuration option. Note: expected behavior differs between managed and unmanaged federation. See PR for new test cases and documentation. [#3930](https://github.com/apollographql/apollo-server/pull/3930)


## v0.13.2

- __BREAKING__: The behavior and signature of `RemoteGraphQLDataSource`'s `didReceiveResponse` method has been changed.  No changes are necessary _unless_ your implementation has overridden the default behavior of this method by either extending the class and overriding the method or by providing `didReceiveResponse` as a parameter to the `RemoteGraphQLDataSource`'s constructor options.  Implementations which have provided their own `didReceiveResponse` using either of these methods should view the PR linked here for details on what has changed.  [PR #3743](https://github.com/apollographql/apollo-server/pull/3743)
- __NEW__: Setting the `apq` option to `true` on the `RemoteGraphQLDataSource` will enable the use of [automated persisted queries (APQ)](https://www.apollographql.com/docs/apollo-server/performance/apq/) when sending queries to downstream services.  Depending on the complexity of queries sent to downstream services, this technique can greatly reduce the size of the payloads being transmitted over the network.  Downstream implementing services must also support APQ functionality to participate in this feature (Apollo Server does by default unless it has been explicitly disabled).  As with normal APQ behavior, a downstream server must have received and registered a query once before it will be able to serve an APQ request. [#3744](https://github.com/apollographql/apollo-server/pull/3744)
- __NEW__: Experimental feature: compress downstream requests via generated fragments [#3791](https://github.com/apollographql/apollo-server/pull/3791) This feature enables the gateway to generate fragments for queries to downstream services in order to minimize bytes over the wire and parse time. This can be enabled via the gateway config by setting `experimental_autoFragmentization: true`. It is currently disabled by default.
- Introduce `make-fetch-happen` package. Remove `cachedFetcher` in favor of the caching implementation provided by this package. [#3783](https://github.com/apollographql/apollo-server/pull/3783/files)

## v0.12.1

- Update to include [fixes from `@apollo/federation`](https://github.com/apollographql/apollo-server/blob/main/packages/apollo-federation/CHANGELOG.md).

## v0.12.0

> [See complete versioning details.](https://github.com/apollographql/apollo-server/commit/9c0aa1e661ccc2c5a1471b781102637dd47e21b1)

- Reduce interface expansion for types contained to a single service [#3582](https://github.com/apollographql/apollo-server/pull/3582)
- Instantiate one `CachedFetcher` per gateway instance.  This resolves a condition where multiple federated gateways would utilize the same cache store could result in an `Expected undefined to be a GraphQLSchema` error. [#3704](https://github.com/apollographql/apollo-server/pull/3704)
- Gateway: minimize downstream request size [#3737](https://github.com/apollographql/apollo-server/pull/3737)
- experimental: Allow configuration of the query plan store by introducing an `experimental_approximateQueryPlanStoreMiB` property to the `ApolloGateway` constructor options which overrides the default cache size of 30MiB. [#3755](https://github.com/apollographql/apollo-server/pull/3755)

## v0.11.6

> [See complete versioning details.](https://github.com/apollographql/apollo-server/commit/0743d6b2f1737758cf09e80d2086917772bc00c9)

- Fix onSchemaChange callbacks for unmanaged configs [#3605](https://github.com/apollographql/apollo-server/pull/3605)

## v0.11.4

> [See complete versioning details.](https://github.com/apollographql/apollo-server/commit/a0a60e73e04e913d388de8324f7d17e4406deea2)

 * Gateway over-merging fields of unioned types [#3581](https://github.com/apollographql/apollo-server/pull/3581)

## v0.11.0

> [See complete versioning details.](https://github.com/apollographql/apollo-server/commit/93002737d53dd9a50b473ab9cef14849b3e539aa)

- Begin supporting executable directives in federation [#3464](https://github.com/apollographql/apollo-server/pull/3464)

## v0.10.8

> [See complete versioning details.](https://github.com/apollographql/apollo-server/commit/5d94e986f04457ec17114791ee6db3ece4213dd8)

- Fix Gateway / Playground Query Plan view [#3418](https://github.com/apollographql/apollo-server/pull/3418)
- Gateway schema change listener bug + refactor [#3411](https://github.com/apollographql/apollo-server/pull/3411) introduces a change to the `experimental_didUpdateComposition` hook and `experimental_pollInterval` configuration behavior.
  1. Previously, the `experimental_didUpdateComposition` hook wouldn't be reliably called unless the `experimental_pollInterval` was set. If it _was_ called, it was sporadic and didn't necessarily mark the timing of an actual composition update. After this change, the hook is called on a successful composition update.
  2. The `experimental_pollInterval` configuration option now affects both the GCS polling interval when gateway is configured for managed federation, as well as the polling interval of services. The former being newly introduced behavior.
- Gateway cached DataSource bug [#3412](https://github.com/apollographql/apollo-server/pull/3412) introduces a fix for managed federation users where `DataSource`s wouldn't update correctly if a service's url changed. This bug was introduced with heavier DataSource caching in [#3388](https://github.com/apollographql/apollo-server/pull/3388). By inspecting the `url` as well, `DataSource`s will now update correctly when a composition update occurs.
- Gateway - don't log updates on startup [#3421](https://github.com/apollographql/apollo-server/pull/3421) Fine tune gateway startup logging - on load, instead of logging an "update", log the service id, variant, and mode in which gateway is running.

## v0.10.7

> [See complete versioning details.](https://github.com/apollographql/apollo-server/commit/fc7462ec5f8604bd6cba99aa9a377a9b8e045566)

- Add export for experimental observability functions types. [#3371](https://github.com/apollographql/apollo-server/pull/3371)
- Fix double instantiation of DataSources [#3388](https://github.com/apollographql/apollo-server/pull/3388)

## v0.10.6

> [See complete versioning details.](https://github.com/apollographql/apollo-server/commit/aa200ce24b834320fc79d2605dac340b37d3e434)

- Fix debug query plan logging [#3376](https://github.com/apollographql/apollo-server/pull/3376)
- Add `context` object to `GraphQLDataSource.didReceiveResponse` arguments [#3360](https://github.com/apollographql/apollo-server/pull/3360)

## v0.10.1

> [See complete versioning details.](https://github.com/apollographql/apollo-server/commit/029c8dca3af812ee70589cdb6de749df3d2843d8)

- Make service definition cache local to ApolloGateway object [#3191](https://github.com/apollographql/apollo-server/pull/3191)
- Fix value type behavior within composition and execution [#3182](https://github.com/apollographql/apollo-server/pull/3182)
- Validate variables at the gateway level [#3213](https://github.com/apollographql/apollo-server/pull/3213)

## v0.9.1

> [See complete versioning details.](https://github.com/apollographql/apollo-server/commit/a1c41152a35c837af27d1dee081fc273de07a28e)

- Optimize buildQueryPlan when two FetchGroups are on the same service [#3135](https://github.com/apollographql/apollo-server/pull/3135)
- Construct and use RemoteGraphQLDataSource to issue introspection query to Federated Services [#3120](https://github.com/apollographql/apollo-server/pull/3120)

## v0.9.0

> [See complete versioning details.](https://github.com/apollographql/apollo-server/commit/99f78c6782bce170186ba6ef311182a8c9f281b7)

- Add experimental observability functions [#3110](https://github.com/apollographql/apollo-server/pull/3110)

## v0.8.2

> [See complete versioning details.](https://github.com/apollographql/apollo-server/commit/b0a9ce0615d19b7241e64883b5d5d7730cc13fcb)

- Handle `null` @requires selections correctly during execution [#3138](https://github.com/apollographql/apollo-server/pull/3138)

## v0.6.13

> [See complete versioning details.](https://github.com/apollographql/apollo-server/commit/a06594117dbbf1e8abdb7b366b69a94ab808b065)

- Proxy errors from downstream services [#3019](https://github.com/apollographql/apollo-server/pull/3019)
- Handle schema defaultVariables correctly within downstream fetches [#2963](https://github.com/apollographql/apollo-server/pull/2963)

## v0.6.12

> [See complete versioning details.](https://github.com/apollographql/apollo-server/commit/5974b2ce405a06bc331230400b9073f6381738d3)

- Fix `@requires` bug preventing array and null values. [PR #2928](https://github.com/apollographql/apollo-server/pull/2928)

## v0.6.5

> [See complete versioning details.](https://github.com/apollographql/apollo-server/commit/9dcfe6f91fa7b4187a644efe1522cf444ffc1251)

- Relax constraints of root operation type names in validation [#2783](ttps://github.com/apollographql/apollo-server/pull/2783)

## v0.6.2

> [See complete versioning details.](https://github.com/apollographql/apollo-server/commit/e113127b1ff9802de3bc5574bcae55256f0ef656)

- Resolve an issue with \__proto__ pollution in deepMerge() [#2779](https://github.com/apollographql/apollo-server/pull/2779)<|MERGE_RESOLUTION|>--- conflicted
+++ resolved
@@ -3,22 +3,16 @@
 This CHANGELOG pertains only to Apollo Federation packages in the 2.x range. The Federation v0.x equivalent for this package can be found [here](https://github.com/apollographql/federation/blob/version-0.x/gateway-js/CHANGELOG.md) on the `version-0.x` branch of this repo.
 
 ## vNext
-<<<<<<< HEAD
-=======
 
 - Fix bug with type extension of empty type definition [PR #1821](https://github.com/apollographql/federation/pull/1821)
 - Fix output of `printSubgraphSchema` method, ensuring it can be read back by composition and `buildSubgraphSchema` [PR #1831](https://github.com/apollographql/federation/pull/1831).
+- Add `updateSupergraphSdlFailureCallback` that's called when we fail to poll Uplink for a supergraph [PR #1812](https://github.com/apollographql/federation/pull/1812).
 
 ## 2.0.2-alpha.2
->>>>>>> 87ecbb62
 
 - The `fetch` implementation used by default by `UplinkFetcher` and `RemoteGraphQLDataSource` is now imported from `make-fetch-happen` v10 instead of v8. The fetcher used by `RemoteGraphQLDataSource` no longer limits the number of simultaneous requests per subgraph (or specifically, per host/port pair) to 15 by default; instead, there is no limit.  (If you want to restore the previous behavior, install `make-fetch-happen`, import `fetcher` from it, and pass `new RemoteGraphQLDataSource({ fetcher: fetcher.defaults(maxSockets: 15)}))` in your `buildService` option.) [PR #1805](https://github.com/apollographql/federation/pull/1805)
 - The ability to specify your own `fetcher` to `ApolloGateway` and `RemoteGraphQLDataSource` has been improved. An issue that meant that some implementations (such as `make-fetch-happen` v10) could not be used has been resolved. The TypeScript types for the `fetcher` options to those two constructors (as well as some arguments to the `didEncounterError`, `parseBody`, and `errorFromResponse` overridable `RemoteGraphQLDataSource` methods) have been slightly adjusted; we don't believe this should cause any compatibility issues but please file an issue if this created any unintentional problems for you. [PR #1805](https://github.com/apollographql/federation/pull/1805)
 - We no longer export a `getDefaultFetcher` function. This function returned the default `fetch` implementation used to talk to Uplink (which is distinct from the default `fetch` implementation used by `RemoteGraphQLDataSource` to talk to subgraphs). It was the fetcher from `make-fetch-happen` v8 with some preset configuration relating to caching and request headers. However, the caching configuration was not actually being used when talking to Uplink (as we talk to Uplink over POST requests, and the Uplink protocol has an application-level mechanism for avoiding unnecessary large responses), and the request headers were already being provided explicitly by the Uplink client code. Since this release is also upgrading `make-fetch-happen`, it is impossible to promise that there would be no behavior change at all to the fetcher returned from `make-fetch-happen`, and as none of the preset configuration is actually relevant to the internal use of `getDefaultFetcher` (which now just uses `make-fetch-happens` without extra configuration), we have removed the function. If you were using this function, you can replace `const fetcher = getDefaultFetcher()` with `import fetcher from 'make-fetch-happen'`. [PR #1805](https://github.com/apollographql/federation/pull/1805)
-<<<<<<< HEAD
-- Add `updateSupergraphSdlFailureCallback` that's called when we fail to poll Uplink for a supergraph
-=======
->>>>>>> 87ecbb62
 
 ## 2.0.2-alpha.1
 
