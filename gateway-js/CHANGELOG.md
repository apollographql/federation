--- conflicted
+++ resolved
@@ -11,14 +11,11 @@
 - Cleanup error related code, adding missing error code to a few errors [PR #1914](https://github.com/apollographql/federation/pull/1914).
 - Fix issue generating plan for a "diamond-shaped" dependency [PR #1900](https://github.com/apollographql/federation/pull/1900).
 - Fix issue computing query plan costs that can lead to extra unnecessary fetches [PR #1937](https://github.com/apollographql/federation/pull/1937).
-<<<<<<< HEAD
-- Move `DEFAULT_UPLINK_ENDPOINTS` to static member of `UplinkSupergraphManager` [PR #1977](https://github.com/apollographql/federation/pull/1977).
-=======
 - Reject directive applications within `fields` of `@key`, `@provides` and `@requires`[PR #1975](https://github.com/apollographql/federation/pull/1975).
   - __BREAKING__: previously, directive applications within a `@key`, `@provides` or `@requires` were parsed but
     not honored in any way. As this change reject such applications (at composition time), it could theoretically
     require to remove some existing (ignored) directive applications within a `@key`, `@provides` or `@requires`.
->>>>>>> d1b56bf2
+- Move `DEFAULT_UPLINK_ENDPOINTS` to static member of `UplinkSupergraphManager` [PR #1977](https://github.com/apollographql/federation/pull/1977).
 
 ## 2.1.0-alpha.0
 
