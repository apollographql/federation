# CHANGELOG for `@apollo/gateway`

This CHANGELOG pertains only to Apollo Federation packages in the 2.x range. The Federation v0.x equivalent for this package can be found [here](https://github.com/apollographql/federation/blob/version-0.x/gateway-js/CHANGELOG.md) on the `version-0.x` branch of this repo.

## vNEXT

> The changes noted within this `vNEXT` section have not been released yet.  New PRs and commits which introduce changes should include an entry in this `vNEXT` section as part of their development.  When a release is being prepared, a new header will be (manually) created below and the appropriate changes within that release will be moved into the new section.

<<<<<<< HEAD
- Correctly detect promises wrapped by proxies in entities resolver
=======
- Respect the `minDelaySeconds` returning from Uplink when polling and retrying to fetch the supergraph schema from Uplink [PR #1564](https://github.com/apollographql/federation/pull/1564)
- Remove the previously deprecated `experimental_pollInterval` config option and deprecate `pollIntervalInMs` in favour of `fallbackPollIntervalInMs` (for managed mode only). [PR #1564](https://github.com/apollographql/federation/pull/1564)
>>>>>>> 89833ff8

## v2.0.0-preview.3

- Fix issue that created type extensions with descriptions, which is invalid graphQL syntax [PR #1582](https://github.com/apollographql/federation/pull/1582).

## v2.0.0-preview.2

- Re-publishing release which published to npm with stale build artifacts from `version-0.x` release.

## v2.0.0-preview.1

- No-op publish to account for publishing difficulties.

## v2.0.0-preview.0

- Fix merging of arguments by composition [PR #1567](https://github.com/apollographql/federation/pull/1567).
- Adds an optional `resolvable` argument to the `@key` directive [PR #1561](https://github.com/apollographql/federation/pull/1561).
- Generates operation names in query plans when the original query is named [PR #1550](https://github.com/apollographql/federation/pull/1550);
- Allow `@key` to be used on fields with a list type [PR #1510](https://github.com/apollographql/federation/pull/1510)
- Identifies federation 2 schema using new `@link` directive to link to the federation 2 spec. Schema not linking to federation 2 are interpreted as federation 0.x schema and automatically converted before composition [PR #1510](https://github.com/apollographql/federation/pull/1510).
- Adds `@shareable` directive to control when fields are allowed to be resolved by multiple subgraphs [PR #1510](https://github.com/apollographql/federation/pull/1510).

## v2.0.0-alpha.6

- Use specific error classes when throwing errors due Apollo Uplink being unreacheable or returning an invalid response [PR #1473](https://github.com/apollographql/federation/pull/1473)
- __FIX__ Correct retry logic while fetching the supergraph schema from Uplink [PR #1503](https://github.com/apollographql/federation/pull/1503)
- Avoid incomplete subgraphs when extracting them from the supergraph. [PR #1511](https://github.com/apollographql/federation/pull/1511) (via fix to `@apollo/query-planner` and `@apollo/federation-internals`)

## v2.0.0-alpha.5

- Reject mismatching types for interface field implementation if some of those implementations are `@external`, since this can lead to invalid subgraph queries at runtime [PR #1318](https://github.com/apollographql/federation/pull/1318). This limitation should be lifted in the future once the root cause (the invalid runtime queries) is fixed by issue [#1257](https://github.com/apollographql/federation/issues/1257).
- Fix potentially inefficient query plans with multiple `@requires` [PR #1431](https://github.com/apollographql/federation/pull/1431).
- Remove `graphql@15` from peer dependencies [PR #1472](https://github.com/apollographql/federation/pull/1472).

## v2.0.0-alpha.4

- __BREAKING__: This change improves the `supergraphSdl` configuration option to provide a clean and flexible interface for updating gateway schema on load and at runtime. This PR brings a number of updates and deprecations to the gateway. Previous options for loading the gateway's supergraph (`serviceList`, `localServiceList`, `experimental_updateServiceDefinitions`, `experimental_supergraphSdl`) are all deprecated going forward. The migration paths all point to the updated `supergraphSdl` configuration option.

The most notable change here is the introduction of the concept of a `SupergraphManager` (one new possible type of `supergraphSdl`). This interface (when implemented) provides a means for userland code to update the gateway supergraph dynamically, perform subgraph healthchecks, and access subgraph datasources. All of the mentioned deprecated configurations now either use an implementation of a `SupergraphManager` internally or export one to be configured by the user (`IntrospectAndCompose` and `LocalCompose`).

For now: all of the mentioned deprecated configurations will still continue to work as expected. Their usage will come with deprecation warnings advising a switch to `supergraphSdl`.
* `serviceList` users should switch to the now-exported `IntrospectAndCompose` class.
* `localServiceList` users should switch to the similar `LocalCompose` class.
* `experimental_{updateServiceDefinitions|supergraphSdl}` users should migrate their implementation to a custom `SupergraphSdlHook` or `SupergraphManager`.

Since the gateway itself is no longer responsible for composition:
* `experimental_didUpdateComposition` has been renamed more appropriately to `experimental_didUpdateSupergraph` (no signature change)
* `experimental_compositionDidFail` hook is removed

`experimental_pollInterval` is deprecated and will issue a warning. Its renamed equivalent is `pollIntervalInMs`.

Some defensive code around gateway shutdown has been removed which was only relevant to users who are running the gateway within `ApolloServer` before v2.18. If you are still running one of these versions, server shutdown may not happen as smoothly.

[#1246](https://github.com/apollographql/federation/pull/1246)

- Upgrading graphql dependency to `16.2.0` [PR #1129](https://github.com/apollographql/federation/pull/1129).

## v2.0.0-alpha.3

- RemoteGraphQLDataSource will now use `make-fetch-happen` by default rather than `node-fetch` [PR #1284](https://github.com/apollographql/federation/pull/1284)
- __NOOP__: Fix OOB testing w.r.t. nock hygiene. Pushed error reporting endpoint responsibilities up into the gateway class, but there should be no effect on the runtime at all. [PR #1309](https://github.com/apollographql/federation/pull/1309)
- __Multi-cloud Uplink capability__ [PR #1283](https://github.com/apollographql/federation/pull/1283): now, by default two separate Uplink services will be used for schema fetching, the system will round-robin and if one service fails, a retry will occur and the other service will be called. 
  - The Uplink URLs are `https://uplink.api.apollographql.com/` (GCP) and `https://aws.uplink.api.apollographql.com/` (AWS). 
  - To override these defaults and configure what Uplink services, there are two options: 
    - Option #1: use the existing environment variable `APOLLO_SCHEMA_CONFIG_DELIVERY_ENDPOINT` which will now be treated as a comma-separated list of URLs. 
    - Option #2: use the new `uplinkEndpoints`, which must be single URL or a comma-separated list of URLs for the Uplink End-points to be used, and `uplinkMaxRetries` which is how many times the Uplink URLs should be retried.
  - The old `schemaConfigDeliveryEndpoint` configuration value still work, but is deprecated and will be removed in a subsequent release.
- Continue resolving when an `@external` reference cannot be resolved [#376](https://github.com/apollographql/federation/issues/376).
- Fix issue reading some 0.x generated supergraphs [PR #1351](https://github.com/apollographql/federation/pull/1351).
- Assign and document error codes for all errors [PR #1274](https://github.com/apollographql/federation/pull/1274).
- Fix bug in handling of large number of query plan options [1316](https://github.com/apollographql/federation/pull/1316).
- Remove unused dependency on `@apollographql/apollo-tools` [1304](https://github.com/apollographql/federation/pull/1304).

## v2.0.0-alpha.2

- Conditional schema update based on ifAfterId [PR #1152](https://github.com/apollographql/federation/pull/1152)
- __BREAKING__: Bump graphql peer dependency to `^15.7.0` [PR #1200](https://github.com/apollographql/federation/pull/1200)
- __BREAKING__: Remove legacy GCS fetcher for schema updates. If you're currently opted-in to the backwards compatibility provided by setting `schemaConfigDeliveryEndpoint: null`, you may be affected by this update. Please see the PR for additional details. [PR #1226](https://github.com/apollographql/federation/pull/1226)
- Fix the handling of nested `@provides` directives [PR #1148](https://github.com/apollographql/federation/pull/1148).
- Remove outdated composition code. A concrete consequence of which is the removal of the `@apollo/federation` package. If your code was importing the `ServiceDefinition` interface from `@apollo/federation`, this can now be imported from `@apollo/gateway` [PR #1208](https://github.com/apollographql/federation/pull/1208).
- Fix query planner sending queries to a subgraph involving interfaces it doesn't know [#817](https://github.com/apollographql/federation/issues/817).

## v2.0.0-alpha.1

- :tada: Initial alpha release of Federation 2.0.  For more information, see our [documentation](https://www.apollographql.com/docs/federation/v2/).  We look forward to your feedback!

## v0.42.4

- Updates to transitive dependencies.  No other substantial changes.

## v0.42.3

- Updates to transitive dependencies.  No other substantial changes.

## v0.42.2

- Updates to transitive dependencies.  No other substantial changes.

## v0.42.1

- Emit a deprecation warning for deprecated functions. We would advise to adjust the code to use the new functionality, as the deprecated functions will be removed in a future version. If needed, deprecation warnings can be muted with either the --no-deprecation or --no-warnings command-line flags for node.js. Please keep in mind in doing so will also prevent any future deprecation warnings from node.js itself as well as from any package.[PR #1033](https://github.com/apollographql/federation/pull/1033).

## v0.42.0

- Only related changes in the `@apollo/federation` package. Adds flexibility for @tag directive definitions in subgraphs.

## v0.41.0

- __BREAKING__: This is a breaking change due to a `peerDependencies` update (`graphql@^15.4.0` -> `graphql@^15.5.3`). This `graphql` version includes a fix which is being necessarily adopted within the `@apollo/federation` package. See associated CHANGELOG entry in the `federation-js` folder for additional details. [PR #1008](https://github.com/apollographql/federation/pull/1008)

## v0.40.0

- Only related changes in the `@apollo/federation` package. Adds support for `@deprecated` on input values and the new built-in directive `@specifiedBy`.

## v0.39.0

- Introduce `@core/v0.2` support with [the `for:` directive](https://specs.apollo.dev/core/v0.2/#@core/for) argument which was introduced to the core specification in [specs-core#9](https://github.com/apollographql/specs-core/pull/9). Supergraphs (which are `@core` schemas in the way they're implemented) which were generated with a composer tool (e.g., [`rover`](https://www.apollographql.com/docs/rover/)) that produces `@core` schemas with [the `v0.1` specification](https://specs.apollo.dev/core/v0.1/) are **still valid and backwards compatible**.  The newly introduced `for:` argument allows a `@core` directive to specify its criticality to the gateway (or any consumer). The `for:` argument is optional - its absence means that the directive requires no additional support from the consumer. Its two available options `EXECUTION` and `SECURITY` both require explicit support from the consumer, else the consumer should fail to start / update to this unsupported schema.  For more information on supergraphs see [our documentation](https://www.apollographql.com/docs/rover/supergraphs/) or learn how to generate them in our [federation quickstart](https://www.apollographql.com/docs/federation/quickstart/).  [PR #957](https://github.com/apollographql/federation/pull/957)

## v0.38.1

- Reverts [PR #159](https://github.com/apollographql/federation/pull/159) which propogated subgraph execution errors directly to the client.  While desirable in practice, this somewhat recent introduction would seem to beg for a different implementation, given that the pain points of introducing it seem to be currently outweighing the gains.  Happy to revisit this with additional feedback on [the tracking issue](https://github.com/apollographql/federation/issues/981) that has been opened to re-visit this.  In the interim, we are offering a release that reverts this change. [Issue #974](https://github.com/apollographql/federation/issues/974) [Apollo Server Issue #5550](https://github.com/apollographql/apollo-server/issues/5550) [PR #982](https://github.com/apollographql/federation/pull/982)

## v0.38.0

- Only changes to tests related to the [change in `@apollo/federation@0.29.0`](https://github.com/apollographql/federation/blob/release-gateway-0.38.1/federation-js/CHANGELOG.md#v0290) which renamed `buildFederatedSchema` to `buildSubgraphSchema`. (See [PR #915](https://github.com/apollographql/federation/pull/915) for details.)

## v0.37.0

- OpenTelemetry will now include the GraphQL `operationName` in span attributes, following up on the initial implementation introduced in v0.31.0 via [#836](https://github.com/apollographql/federation/pull/836) [PR #942](https://github.com/apollographql/federation/pull/942)

## v0.36.0

- In `RemoteGraphQLDataSource`, if the subgraph response has a `cache-control` header, use it to affect the current request's overall cache policy. You can disable this by passing `honorSubgraphCacheControlHeader: false` to the `RemoteGraphQLDataSource constructor`. This feature is only enabled when your subgraph is running Apollo Server 3.0.2 or later. [PR #870](https://github.com/apollographql/apollo-server/pull/870) [Related docs PR](https://github.com/apollographql/apollo-server/pull/5536)
- Provide the full incoming `GraphQLRequestContext` to `GraphQLDataSource.process`, as well as a `kind` allowing your implementation to differentiate between requests that come from incoming GraphQL operations, health checks, and schema fetches. [PR #870](https://github.com/apollographql/federation/pull/870) [Issue #419](https://github.com/apollographql/apollo-server/issues/419) [Issue #835](https://github.com/apollographql/apollo-server/issues/835)

## v0.35.1

- Narrow `graphql` peer dependency to a more fitting range `^15.4.0` based on our current usage of the package. This requirement was introduced by, but not captured in, changes within the recently released `@apollo/gateway@0.35.0`. As such, this change will be released as a `patch` since the breaking change already accidentally happened and this is a correction to that oversight. [PR #913](https://github.com/apollographql/federation/pull/913)

## v0.35.0

- Fixes bug where one `onSchemaChange` listener throwing would prevent other `onSchemaChange` listeners from being notified. [PR #738](https://github.com/apollographql/federation/pull/738)
- Adds `onSchemaLoadOrUpdate` method to register listeners for schema load and updates, and to receive both the API schema and the core supergraph SDL. `onSchemaChange` has been deprecated in favor of this method. Note that `onSchemaChange` listeners are not notified when loading schemas from static gateway configurations, while `onSchemaLoadOrUpdate` listeners are notified. [PR #738](https://github.com/apollographql/federation/pull/738)

## v0.34.0

- Change default managed federation mechanism over to use Apollo's new Uplink service. This service handles composition and sends the entire supergraph to the gateway. Previously the gateway was responsible for downloading each service's SDL from GCS and handling the composition itself. If you have any issues trying to use this new behavior, you may use the gateway config option `schemaConfigDeliveryEndpoint: null` to continue using the previous mechanism for the time being. If you were previously setting the `experimental_schemaConfigDeliveryEndpoint` config option, you will need to update the name of the option itself (or you can remove it entirely if you were using Apollo's Uplink service). [PR #881](https://github.com/apollographql/federation/pull/881)
- Introduce support for removing @inaccessible elements from the API schema. [PR #807](https://github.com/apollographql/federation/pull/859)
- Call `toAPISchema` within the try/catch block in `loadStatic`. [PR #894](https://github.com/apollographql/federation/pull/894)
- Remove `query` and `variables` from downstream subgraph error extensions, as well as path from the error itself in the final response. This affects specifically errors with the code `DOWNSTREAM_SERVICE_ERROR`. The `message` and `serviceName` will continue to exist on the error. These can also be redacted (within ApolloServer) using [`formatError`](https://www.apollographql.com/docs/apollo-server/data/errors/#for-client-responses) or the [`willSendResponse`](https://www.apollographql.com/docs/apollo-server/integrations/plugins-event-reference/#willsendresponse) and [`didEncounterError`](https://www.apollographql.com/docs/apollo-server/integrations/plugins-event-reference/#didencountererrors) plugin hooks. If you wish to bring back the existing behavior you may change your downstream service implementation to add `query`, `variables`, and `path` (all of which are available to the downstream service; on Apollo Server, this can be done with a plugin that implements `didEncounterError` and `willSendResponse` hooks that pluck the properties from the `requestContext` and put them back on the `extensions`. [PR #900](https://github.com/apollographql/federation/pull/900)

## v0.33.0

- Only changes in the similarly versioned `@apollo/federation` (v0.26.0) package.

## v0.32.0

- This release updates dependencies so that it will support the final release of Apollo Server 3 when it is released. (Since 0.29, it has supported preview releases of Apollo Server 3.) There are no code changes.

## v0.31.1

- Move otel dependencies from `peerDependencies` to actual `dependencies`. Also rename otel trace labels to `@apollo/gateway/0.31.0` (or whatever the current version installed happens to be) [PR #848](https://github.com/apollographql/federation/pull/848)

## v0.31.0

- OpenTelemetry instrumentation. [PR #836](https://github.com/apollographql/federation/pull/836)

## v0.30.0

- Send error reports to a configurable endpoint when providing the `APOLLO_OUT_OF_BAND_REPORTER_ENDPOINT` env variable. Using the Apollo URL `https://outofbandreporter.api.apollographql.com` is recommended unless you have a custom configuration. Reports will only be sent if the env variable is set. [PR #777](https://github.com/apollographql/federation/pull/777)

## v0.29.1

- More work towards compatibility with Apollo Server 3 preview releases. [PR #822](https://github.com/apollographql/federation/pull/822)

## v0.29.0

- This release is intended to be compatible with preview releases of Apollo Server 3. The `apollo` option to `ApolloGateway.load` now can accept the signature sent by AS2 (which always includes `graphVariant`) or AS3 (which never does), and the dependencies on Apollo Server packages allow for preview releases as well as the AS2 versions. (However, it was not quite enough for AS3 compatibility; see 0.29.1 above.) [PR #819](https://github.com/apollographql/federation/pull/819) [PR #819](https://github.com/apollographql/federation/pull/819)

## v0.28.3

- Fix plan querying a subgraph with an interface it doesn't know due to directives [PR #805](https://github.com/apollographql/federation/pull/805) [Issue #801](https://github.com/apollographql/federation/issues/801)
- Take subtypes into account when matching type conditions to extract representations. [PR #804](https://github.com/apollographql/federation/pull/804)

## v0.28.0

- Expand the range of supported `node` versions in the package's `engines` specifier to include the now-tested Node.js `16`. [PR #713](https://github.com/apollographql/federation/pull/713)

## v0.27.1

- Update version of `@apollo/query-planner` which was uninstallable due to a missing dependency. Related PR: [PR #709](https://github.com/apollographql/federation/pull/709)

## v0.27.0

- Fix query plans missing fields in some situations involving nested type conditions. [PR #652](https://github.com/apollographql/federation/pull/652) [Issue #396](https://github.com/apollographql/federation/issues/396)
- Fix condition would could result in duplicate fetches within query plans. [PR #671](https://github.com/apollographql/federation/pull/671)

## v0.26.3

- Update `apollo-graphql` dependency which resolves a missing dependency (`sha.js`) within that package. [PR #699](https://github.com/apollographql/federation/pull/699)

## v0.26.2

- Avoid _small_ potential performance concern/observation introduced in v0.21.0 which unnecessarily `JSON.stringify`'d the same object twice during requests to upstream subgraphs. [PR #673](https://github.com/apollographql/federation/pull/673)
- Allow passing a function to the `introspectionHeaders` field when constructing an `ApolloGateway` instance. This allows for producing dynamic introspection headers per request. [PR #607](https://github.com/apollographql/federation/pull/607)
- Will no longer calculate the automated persisted query (APQ) hash when `apq` is not set to `true` on the `RemoteGraphQLDataSource`. [PR #672](https://github.com/apollographql/federation/pull/672)

## v0.26.1

- Allow passing a function to the `introspectionHeaders` field when constructing an `ApolloGateway` instance. This allows for producing dynamic introspection headers per request. [PR #607](https://github.com/apollographql/federation/pull/607)
- Updates `@apollo/query-planner` dependency to v0.1.1, which no longer depends on `@apollo/query-planner-wasm`. [PR #643](https://github.com/apollographql/federation/pull/643)

## v0.26.0

- Re-introduce TypeScript query planner to the gateway. This change should effectively be an implementation detail - it's undergone extensive testing to ensure compatibility with current query plans. [PR #622](https://github.com/apollographql/federation/pull/622)
- __BREAKING__ - All references to CSDL within the gateway have been updated to its latest iteration `Supergraph SDL` which is very similar in spirit, but implements the currently-being-introduced core and join specs. This includes changes to recent external API additions like the `csdl` and `experimental_updateCsdl` gateway constructor options. [PR #622](https://github.com/apollographql/federation/pull/622)
- Update query planner API. With the query planner back in TypeScript, we can modify the QP API in such a way that prevents double parsing and schema building. [PR #628](https://github.com/apollographql/federation/pull/628)

## v0.25.1

- Improved query plan execution by pruning entities which are `undefined` or didn't match specified type conditions after a prior `FetchNode` execution.  After pruning, only the remaining entities will be fetched in the dependent `FetchNode` execution.  If NO entities remain, the request will not be made.  [PR #612](https://github.com/apollographql/federation/pull/612)

## v0.25.0

- Add support for an upcoming mechanism for fetching a graph's schema and configuration when using managed federation. In this release, the new mechanism is opt-in, and users shouldn't use enable it unless instructed by Apollo to do so. [PR #458](https://github.com/apollographql/federation/pull/458) [PR #585](https://github.com/apollographql/federation/pull/585)
- Provide `context` as a fourth, optional argument to `RemoteGraphQLDataSource.didEncounterError`. This is a non-breaking change which allows implementors to read and modify the `context` object which is already similarly available in other hooks. [PR #600](https://github.com/apollographql/federation/pull/600)

## v0.24.4

- deps(@apollo/query-planner-wasm`): Adjust the packaging to ensure that `dist/` packages were published by the CI publishing pipeline. [PR #557](https://github.com/apollographql/federation/pull/557)

## v0.24.3

- deps(`@apollo/query-planner-wasm`): Fix an error caused by a lacking relatively prefix on the items in `exports`, following up [PR #270](https://github.com/apollographql/federation/pull/270)

## v0.24.2
## v0.24.1

- Re-publish with adjustment to `lerna.json` to ensure that the newly-introduced `@apollo/query-planner` package (which wraps `@apollo/query-planner-wasm`) is published by the release pipeline.  This is important because `@apollo/gateway` now depends on `@apollo/query-planner` as of [PR #453](https://github.com/apollographql/federation/pull/453)

## v0.24.0

- __BREAKING__: Make all `protected` gateway fields and methods `private` (except `loadServiceDefinitions`). If you currently depend on the ability to override any of these currently `protected` members of `ApolloGateway` _please let us know by opening or commenting on an existing an issue on this repository_. For additional context on why `loadServiceDefinitions` remains `protected` (for now) please read the associated PR description and linked issue. [PR #539](https://github.com/apollographql/federation/pull/539)
- deps(`@apollo/query-planner-wasm`): This dependency has been bumped to a version that emits an ECMAScript module (ESM) in addition to the current CommonJS (CJS) bundle.  This may help facilitate interoperability with bundlers thwarted by the presence of the WASM module (`.wasm`) within in this dependency since its inception and included in `@apollo/gateway` since [`v0.20.1`](#v0201).  [PR #270](https://github.com/apollographql/federation/pull/270)  [Issue #255](https://github.com/apollographql/federation/issues/255)

## v0.23.2

- Only changes in the similarly versioned `@apollo/federation` package.

## v0.23.1

- Adjust quoting on "invalid state" error message introduced in [PR #452](https://github.com/apollographql/federation/pull/452) to properly reveal the unknown state. [PR #460](https://github.com/apollographql/federation/pull/460) 

## v0.23.0

- **If you are on v2.18 or v2.19 of Apollo Server, you should upgrade to Apollo Server v2.20 before upgrading to this version**, or your Node process may not shut down properly after stopping your Apollo Server.. Code that calls `ApolloGateway.load` is now expected to call `ApolloGateway.stop`. If you don't do that and you're using managed federation or `experimental_pollInterval`, the background polling interval will now keep a Node process alive rather than allowing it to exit if it's the only remaining event loop handler. Generally, `ApolloServer` is what calls `ApolloGateway.load`, and if you use at least v2.20.0 of Apollo Server, `ApolloServer.stop()` will invoke `ApolloGateway.stop()`. There's a bit of a hack where ApolloGateway does the old behavior if it believes that it is being called by a version of Apollo Server older than v2.18.0. So if you are manually calling `ApolloGateway.load` from your code, make sure to call `ApolloGateway.stop` when you're done, and don't use this version with Apollo Server v2.18 or v2.19. [PR #452](https://github.com/apollographql/federation/pull/452) [apollo-server Issue #4428](https://github.com/apollographql/apollo-server/issues/4428)
- Simplify startup code paths. This is technically only intended to be an internal restructure, but it's substantial enough to warrant a changelog entry for observability in case of any unexpected behavioral changes. [PR #440](https://github.com/apollographql/federation/pull/440)

## v0.22.0

- Include original error during creation of `GraphQLError` in `downstreamServiceError()`. [PR #309](https://github.com/apollographql/federation/pull/309)
- Gateway accepts `csdl` for startup configuration, uses CSDL internally for schema object creation. [PR #278](https://github.com/apollographql/federation/pull/278)
- Add `Promise<T>` generic type info to fix typescript errors [PR #324](https://github.com/apollographql/federation/pull/324)
- Update apollo-server-* deps [PR #325](https://github.com/apollographql/federation/pull/325)
## v0.21.4

- Update version of `@apollo/federation`

## v0.21.3

- No changes, but please note that `v0.21.2` was a botched release, with no update to the `@apollo/query-planner-wasm` package that was needed. If you're seeing an error similar to `This data graph is missing a valid configuration. unreachable`, please upgrade to at least this patch release.
## v0.21.2

- Whenever "AccessDenied" 403 error comes from Apollo, provide a useful error message indicating how to resolve the problem. [PR #245](https://github.com/apollographql/federation/pull/245)

## v0.21.1

- Only changes in the similarly versioned `@apollo/federation` package.

## v0.21.0

- Fix `Cannot convert undefined or null to object` error which occurred when nullable variables were declared/used within an operation (i.e. `query`) document but `variables` was undefined on the request. [PR #167](https://github.com/apollographql/federation/pull/167) [Issue #196](https://github.com/apollographql/federation/issues/196)
- When using a custom `fetcher` on a `RemoteGraphQLDataSource`, use that fetcher's `Request` initialization in order to satisfy and of its own implementation details.  This is necessary, for example, when using `make-fetch-happen`. [PR #188](https://github.com/apollographql/federation/pull/188) [Issue #191](https://github.com/apollographql/federation/issues/191)

## v0.20.4

- Adjust a `preinstall` script which was only intended to be executed by the monorepo tool-chain, not merely by installing the `@apollo/gateway` package as a dependency in another project. [PR #185](https://github.com/apollographql/federation/pull/185) [Issue #184](https://github.com/apollographql/federation/issues/184)

## v0.20.3

- Read managed federation configuration from the `apollo` option to `ApolloGateway.load` rather than the deprecated `engine` option, when available (ie, when running Apollo Server v2.18+), and update error messages referring to the old Engine and Graph Manager product names. [PR #148](https://github.com/apollographql/federation/pull/148)
- __FIX__: Directives which are located on inline fragments should not be skipped and should be sent to the service [PR #178](https://github.com/apollographql/federation/pull/178)

## v0.20.2

- __FIX__: Minifying a String argument should escape quotes and slashes [PR #174](https://github.com/apollographql/federation/pull/174)

## v0.20.1

- Replace the query planner implementation with a new implementation written in rust and integrated into the gateway
  via wasm. [PR #4534](https://github.com/apollographql/apollo-server/pull/4534)

## v0.20.0

- Only changes in the similarly versioned `@apollo/federation` package.

## v0.19.1

- Only changes in the similarly versioned `@apollo/federation` package.

## v0.19.0

- Only changes in the similarly versioned `@apollo/federation` package.

## v0.18.1

- __FIX__: Pass null required fields correctly within the parent object to resolvers. When a composite field was null, it would sometimes be expanded into an object with all null subfields and passed to the resolver. This fix prevents this expansion and sets the field to null, as originally intended. [PR #4157](https://github.com/apollographql/apollo-server/pull/4157)
- __FIX__: Prevent gateway from entering an inoperable state after an initial configuration load failure. [PR #4277](https://github.com/apollographql/apollo-server/pull/4277)

## v0.18.0

- The `RemoteGraphQLDataSource`'s `didEncounterError` method will now receive [`Response`](https://github.com/apollographql/apollo-server/blob/43470d6561bee31101f3afc56bdd154db3f92b30/packages/apollo-server-env/src/fetch.d.ts#L98-L111) as the third argument when it is available, making its signature `(error: Error, fetchRequest: Request, fetchResponse?: Response)`.  This compliments the existing [`Request`](https://github.com/apollographql/apollo-server/blob/43470d6561bee31101f3afc56bdd154db3f92b30/packages/apollo-server-env/src/fetch.d.ts#L37-L45) type it was already receiving.  Both of these types are [HTTP WHATWG Fetch API](https://fetch.spec.whatwg.org/) types, not `GraphQLRequest`, `GraphQLResponse` types.

## v0.17.0

- __BREAKING__: Move federation metadata from custom objects on schema nodes over to the `extensions` field on schema nodes which are intended for metadata. This is a breaking change because it narrows the `graphql` peer dependency from `^14.0.2` to `^14.5.0` which is when [`extensions` were introduced](https://github.com/graphql/graphql-js/pull/2097) for all Type System objects. [PR #4313](https://github.com/apollographql/apollo-server/pull/4313)

## v0.16.11

- Only changes in the similarly versioned `@apollo/federation` package.

## v0.16.10

- The default branch of the repository has been changed to `main`.  As this changed a number of references in the repository's `package.json` and `README.md` files (e.g., for badges, links, etc.), this necessitates a release to publish those changes to npm. [PR #4302](https://github.com/apollographql/apollo-server/pull/4302)
- __FIX__: The cache implementation for the HTTP-fetcher which is used when communicating with the Apollo Registry when the gateway is configured to use [managed federation](https://www.apollographql.com/docs/graph-manager/managed-federation/overview/) will no longer write to its cache when it receives a 304 response.  This is necessary since such a response indicates that the cache used to conditionally make the request must already be present.  This does not affect GraphQL requests at runtime, only the polling and fetching mechanism for retrieving composed schemas under manged federation. [PR #4325](https://github.com/apollographql/apollo-server/pull/4325)
- __FIX__: The `mergeFieldNodeSelectionSets` method no longer mutates original FieldNode objects. Before, it was updating the selection set of the original object, corrupting the data across requests.

## v0.16.9

- Only changes in the similarly versioned `@apollo/federation` package.

## v0.16.7

- Bumped the version of `apollo-server-core`, but no other changes!

## v0.16.6

- Only changes in the similarly versioned `@apollo/federation` package.

## v0.16.5

- Only changes in the similarly versioned `@apollo/federation` package.

## v0.16.4

- __NEW__: Provide the `requestContext` as an argument to the experimental callback function `experimental_didResolveQueryPlan`. [#4173](https://github.com/apollographql/apollo-server/pull/4173)

## v0.16.3

- This updates a dependency of `apollo-server-core` that is only used for its TypeScript typings, not for any runtime dependencies.  The reason for the upgrade is that the `apollo-server-core` package (again, used only for types!) was affected by a GitHub Security Advisory.  [See the related `CHANGELOG.md` for Apollo Server for more details, including a link to the advisory](https://github.com/apollographql/apollo-server/blob/354d9910e1c87af93c7d50263a28554b449e48db/CHANGELOG.md#v2142).

## v0.16.2

- __FIX__: Collapse nested required fields into a single body in the query plan. Before, some nested fields' selection sets were getting split, causing some of their subfields to be dropped when executing the query. This fix collapses the split selection sets into one. [#4064](https://github.com/apollographql/apollo-server/pull/4064)

## v0.16.1

- __NEW__: Provide the ability to pass a custom `fetcher` during `RemoteGraphQLDataSource` construction to be used when executing operations against downstream services.  Providing a custom `fetcher` may be necessary to accommodate more advanced needs, e.g., configuring custom TLS certificates for internal services.  [PR #4149](https://github.com/apollographql/apollo-server/pull/4149)

  The `fetcher` specified should be a compliant implementor of the [Fetch API standard](https://developer.mozilla.org/en-US/docs/Web/API/Fetch_API).  This addition compliments, though is still orthognonal to, similar behavior originally introduced in [#3783](https://github.com/apollographql/apollo-server/pull/3783), which allowed customization of the implementation used to fetch _gateway configuration and federated SDL from services_ in managed and unmanaged modes, but didn't affect the communication that takes place during _operation execution_.

  For now, the default `fetcher` will remain the same ([`node-fetch`](https://npm.im/node-fetch)) implementation.  A future major-version bump will update it to be consistent with other feature-rich implementations of the Fetch API which are used elsewhere in the Apollo Server stack where we use [`make-fetch-happen`](https://npm.im/make-fetch-happen).  In all likelihood, `ApolloGateway` will pass its own `fetcher` to the `RemoteGraphQLDataSource` during service initialization.

## v0.16.0

- __BREAKING__: Use a content delivery network for managed configuration, fetch storage secrets and composition configuration from different domains: https://storage-secrets.api.apollographql.com and https://federation.api.apollographql.com. Please mind any firewall for outgoing traffic. [#4080](https://github.com/apollographql/apollo-server/pull/4080)

## v0.15.1

- __FIX__: Correctly handle unions with nested conditions that have no `possibleTypes` [#4071](https://github.com/apollographql/apollo-server/pull/4071)
- __FIX__: Normalize root operation types when reporting to Apollo Graph Manager. Federation always uses the default names `Query`, `Mutation`, and `Subscription` for root operation types even if downstream services choose different names; now we properly normalize traces received from downstream services in the same way. [#4100](https://github.com/apollographql/apollo-server/pull/4100)

## v0.15.0

> [See complete versioning details.](https://github.com/apollographql/apollo-server/commit/e37384a49b2bf474eed0de3e9f4a1bebaeee64c7)

- __BREAKING__: Drop support for Node.js 8 and Node.js 10.  This is being done primarily for performance gains which stand to be seen by transpiling to a newer ECMAScript target.  For more details, see the related PR.  [#4031](https://github.com/apollographql/apollo-server/pull/4031)
- __Performance:__ Cache stringified representations of downstream query bodies within the query plan to address performance cost incurred by repeatedly `print`ing the same`DocumentNode`s with the `graphql` printer.  This improvement is more pronounced on larger documents.  [PR #4018](https://github.com/apollographql/apollo-server/pull/4018)
- __Deprecation:__ Deprecated the `ENGINE_API_KEY` environment variable in favor of its new name, `APOLLO_KEY`.  The new name mirrors the name used within Apollo Graph Manager.  Aside from the rename, the functionality remains otherwise identical.  Continued use of `ENGINE_API_KEY` will result in deprecation warnings being printed to the server console.  Support for `ENGINE_API_KEY` will be removed in a future, major update.  [#3923](https://github.com/apollographql/apollo-server/pull/3923)
- __Deprecation:__ Deprecated the `APOLLO_SCHEMA_TAG` environment variable in favor of its new name, `APOLLO_GRAPH_VARIANT`.  The new name mirrors the name used within Apollo Graph Manager.  Aside from the rename, the functionality remains otherwise identical.  Use of the now-deprecated name will result in a deprecation warning being printed to the server console.  Support will be removed entirely in a future, major update.  To avoid misconfiguration, runtime errors will be thrown if the new and deprecated versions are _both_ set. [#3855](https://github.com/apollographql/apollo-server/pull/3855)
- Add inadvertently excluded `apollo-server-errors` runtime dependency. [#3927](https://github.com/apollographql/apollo-server/pull/3927)

## v0.14.1

> [See complete versioning details.](https://github.com/apollographql/apollo-server/commit/b898396e9fcd3b9092b168f9aac8466ca186fa6b)

- __FIX__: Resolve condition which surfaced in `0.14.0` which prevented loading the configuration using managed federation. [PR #3979](https://github.com/apollographql/apollo-server/pull/3979)

## v0.14.0

> [See complete versioning details.](https://github.com/apollographql/apollo-server/commit/71a3863f59f4ab2c9052c316479d94c6708c4309)

- Several previously unhandled Promise rejection errors stemming from, e.g. connectivity, failures when communicating with Apollo Graph Manager within asynchronous code are now handled. [PR #3811](https://github.com/apollographql/apollo-server/pull/3811)
- Provide a more helpful error message when encountering expected errors. [PR #3811](https://github.com/apollographql/apollo-server/pull/3811)
- General improvements and clarity to error messages and logging. [PR #3811](https://github.com/apollographql/apollo-server/pull/3811)
- Warn of a possible misconfiguration when local service configuration is provided (via `serviceList` or `localServiceList`) and a remote Apollo Graph Manager configuration is subsequently found as well. [PR #3868](https://github.com/apollographql/apollo-server/pull/3868)
- During composition, the unavailability of a downstream service in unmanaged federation mode will no longer result in a partially composed schema which merely lacks the types provided by the downed service.  This prevents unexpected validation errors for clients querying a graph which lacks types which were merely unavailable during the initial composition but were intended to be part of the graph. [PR #3867](https://github.com/apollographql/apollo-server/pull/3867)
- Support providing a custom logger implementation (e.g. [`winston`](https://npm.im/winston), [`bunyan`](https://npm.im/bunyan), etc.) to capture gateway-sourced console output.  This allows the use of existing, production logging facilities or the possibiltiy to use advanced structure in logging, such as console output which is encapsulated in JSON.  The same PR that introduces this support also introduces a `logger` property to the `GraphQLRequestContext` that is exposed to `GraphQLDataSource`s and Apollo Server plugins, making it possible to attach additional properties (as supported by the logger implementation) to specific requests, if desired, by leveraging custom implementations in those components respectively.  When not provided, these will still output to `console`. [PR #3894](https://github.com/apollographql/apollo-server/pull/3894)
- Drop use of `loglevel-debug`.  This removes the very long date and time prefix in front of each log line and also the support for the `DEBUG=apollo-gateway:` environment variable.  Both of these were uncommonly necessary or seldom used (with the environment variable also being undocumented).  The existing behavior can be preserved by providing a `logger` that uses `loglevel-debug`, if desired, and more details can be found in the PR.  [PR #3896](https://github.com/apollographql/apollo-server/pull/3896)
- Fix Typescript generic typing for datasource contexts [#3865](https://github.com/apollographql/apollo-server/pull/3865) This is a fix for the `TContext` typings of the gateway's exposed `GraphQLDataSource` implementations. In their current form, they don't work as intended, or in any manner that's useful for typing the `context` property throughout the class methods. This introduces a type argument `TContext` to the class itself (which defaults to `Record<string, any>` for existing implementations) and removes the non-operational type arguments on the class methods themselves.
- Implement retry logic for requests to GCS [PR #3836](https://github.com/apollographql/apollo-server/pull/3836) Note: coupled with this change is a small alteration in how the gateway polls GCS for updates in managed mode. Previously, the tick was on a specific interval. Now, every tick starts after the round of fetches to GCS completes. For more details, see the linked PR.
- Gateway issues health checks to downstream services via `serviceHealthCheck` configuration option. Note: expected behavior differs between managed and unmanaged federation. See PR for new test cases and documentation. [#3930](https://github.com/apollographql/apollo-server/pull/3930)


## v0.13.2

- __BREAKING__: The behavior and signature of `RemoteGraphQLDataSource`'s `didReceiveResponse` method has been changed.  No changes are necessary _unless_ your implementation has overridden the default behavior of this method by either extending the class and overriding the method or by providing `didReceiveResponse` as a parameter to the `RemoteGraphQLDataSource`'s constructor options.  Implementations which have provided their own `didReceiveResponse` using either of these methods should view the PR linked here for details on what has changed.  [PR #3743](https://github.com/apollographql/apollo-server/pull/3743)
- __NEW__: Setting the `apq` option to `true` on the `RemoteGraphQLDataSource` will enable the use of [automated persisted queries (APQ)](https://www.apollographql.com/docs/apollo-server/performance/apq/) when sending queries to downstream services.  Depending on the complexity of queries sent to downstream services, this technique can greatly reduce the size of the payloads being transmitted over the network.  Downstream implementing services must also support APQ functionality to participate in this feature (Apollo Server does by default unless it has been explicitly disabled).  As with normal APQ behavior, a downstream server must have received and registered a query once before it will be able to serve an APQ request. [#3744](https://github.com/apollographql/apollo-server/pull/3744)
- __NEW__: Experimental feature: compress downstream requests via generated fragments [#3791](https://github.com/apollographql/apollo-server/pull/3791) This feature enables the gateway to generate fragments for queries to downstream services in order to minimize bytes over the wire and parse time. This can be enabled via the gateway config by setting `experimental_autoFragmentization: true`. It is currently disabled by default.
- Introduce `make-fetch-happen` package. Remove `cachedFetcher` in favor of the caching implementation provided by this package. [#3783](https://github.com/apollographql/apollo-server/pull/3783/files)

## v0.12.1

- Update to include [fixes from `@apollo/federation`](https://github.com/apollographql/apollo-server/blob/main/packages/apollo-federation/CHANGELOG.md).

## v0.12.0

> [See complete versioning details.](https://github.com/apollographql/apollo-server/commit/9c0aa1e661ccc2c5a1471b781102637dd47e21b1)

- Reduce interface expansion for types contained to a single service [#3582](https://github.com/apollographql/apollo-server/pull/3582)
- Instantiate one `CachedFetcher` per gateway instance.  This resolves a condition where multiple federated gateways would utilize the same cache store could result in an `Expected undefined to be a GraphQLSchema` error. [#3704](https://github.com/apollographql/apollo-server/pull/3704)
- Gateway: minimize downstream request size [#3737](https://github.com/apollographql/apollo-server/pull/3737)
- experimental: Allow configuration of the query plan store by introducing an `experimental_approximateQueryPlanStoreMiB` property to the `ApolloGateway` constructor options which overrides the default cache size of 30MiB. [#3755](https://github.com/apollographql/apollo-server/pull/3755)

## v0.11.6

> [See complete versioning details.](https://github.com/apollographql/apollo-server/commit/0743d6b2f1737758cf09e80d2086917772bc00c9)

- Fix onSchemaChange callbacks for unmanaged configs [#3605](https://github.com/apollographql/apollo-server/pull/3605)

## v0.11.4

> [See complete versioning details.](https://github.com/apollographql/apollo-server/commit/a0a60e73e04e913d388de8324f7d17e4406deea2)

 * Gateway over-merging fields of unioned types [#3581](https://github.com/apollographql/apollo-server/pull/3581)

## v0.11.0

> [See complete versioning details.](https://github.com/apollographql/apollo-server/commit/93002737d53dd9a50b473ab9cef14849b3e539aa)

- Begin supporting executable directives in federation [#3464](https://github.com/apollographql/apollo-server/pull/3464)

## v0.10.8

> [See complete versioning details.](https://github.com/apollographql/apollo-server/commit/5d94e986f04457ec17114791ee6db3ece4213dd8)

- Fix Gateway / Playground Query Plan view [#3418](https://github.com/apollographql/apollo-server/pull/3418)
- Gateway schema change listener bug + refactor [#3411](https://github.com/apollographql/apollo-server/pull/3411) introduces a change to the `experimental_didUpdateComposition` hook and `experimental_pollInterval` configuration behavior.
  1. Previously, the `experimental_didUpdateComposition` hook wouldn't be reliably called unless the `experimental_pollInterval` was set. If it _was_ called, it was sporadic and didn't necessarily mark the timing of an actual composition update. After this change, the hook is called on a successful composition update.
  2. The `experimental_pollInterval` configuration option now affects both the GCS polling interval when gateway is configured for managed federation, as well as the polling interval of services. The former being newly introduced behavior.
- Gateway cached DataSource bug [#3412](https://github.com/apollographql/apollo-server/pull/3412) introduces a fix for managed federation users where `DataSource`s wouldn't update correctly if a service's url changed. This bug was introduced with heavier DataSource caching in [#3388](https://github.com/apollographql/apollo-server/pull/3388). By inspecting the `url` as well, `DataSource`s will now update correctly when a composition update occurs.
- Gateway - don't log updates on startup [#3421](https://github.com/apollographql/apollo-server/pull/3421) Fine tune gateway startup logging - on load, instead of logging an "update", log the service id, variant, and mode in which gateway is running.

## v0.10.7

> [See complete versioning details.](https://github.com/apollographql/apollo-server/commit/fc7462ec5f8604bd6cba99aa9a377a9b8e045566)

- Add export for experimental observability functions types. [#3371](https://github.com/apollographql/apollo-server/pull/3371)
- Fix double instantiation of DataSources [#3388](https://github.com/apollographql/apollo-server/pull/3388)

## v0.10.6

> [See complete versioning details.](https://github.com/apollographql/apollo-server/commit/aa200ce24b834320fc79d2605dac340b37d3e434)

- Fix debug query plan logging [#3376](https://github.com/apollographql/apollo-server/pull/3376)
- Add `context` object to `GraphQLDataSource.didReceiveResponse` arguments [#3360](https://github.com/apollographql/apollo-server/pull/3360)

## v0.10.1

> [See complete versioning details.](https://github.com/apollographql/apollo-server/commit/029c8dca3af812ee70589cdb6de749df3d2843d8)

- Make service definition cache local to ApolloGateway object [#3191](https://github.com/apollographql/apollo-server/pull/3191)
- Fix value type behavior within composition and execution [#3182](https://github.com/apollographql/apollo-server/pull/3182)
- Validate variables at the gateway level [#3213](https://github.com/apollographql/apollo-server/pull/3213)

## v0.9.1

> [See complete versioning details.](https://github.com/apollographql/apollo-server/commit/a1c41152a35c837af27d1dee081fc273de07a28e)

- Optimize buildQueryPlan when two FetchGroups are on the same service [#3135](https://github.com/apollographql/apollo-server/pull/3135)
- Construct and use RemoteGraphQLDataSource to issue introspection query to Federated Services [#3120](https://github.com/apollographql/apollo-server/pull/3120)

## v0.9.0

> [See complete versioning details.](https://github.com/apollographql/apollo-server/commit/99f78c6782bce170186ba6ef311182a8c9f281b7)

- Add experimental observability functions [#3110](https://github.com/apollographql/apollo-server/pull/3110)

## v0.8.2

> [See complete versioning details.](https://github.com/apollographql/apollo-server/commit/b0a9ce0615d19b7241e64883b5d5d7730cc13fcb)

- Handle `null` @requires selections correctly during execution [#3138](https://github.com/apollographql/apollo-server/pull/3138)

## v0.6.13

> [See complete versioning details.](https://github.com/apollographql/apollo-server/commit/a06594117dbbf1e8abdb7b366b69a94ab808b065)

- Proxy errors from downstream services [#3019](https://github.com/apollographql/apollo-server/pull/3019)
- Handle schema defaultVariables correctly within downstream fetches [#2963](https://github.com/apollographql/apollo-server/pull/2963)

## v0.6.12

> [See complete versioning details.](https://github.com/apollographql/apollo-server/commit/5974b2ce405a06bc331230400b9073f6381738d3)

- Fix `@requires` bug preventing array and null values. [PR #2928](https://github.com/apollographql/apollo-server/pull/2928)

## v0.6.5

> [See complete versioning details.](https://github.com/apollographql/apollo-server/commit/9dcfe6f91fa7b4187a644efe1522cf444ffc1251)

- Relax constraints of root operation type names in validation [#2783](ttps://github.com/apollographql/apollo-server/pull/2783)

## v0.6.2

> [See complete versioning details.](https://github.com/apollographql/apollo-server/commit/e113127b1ff9802de3bc5574bcae55256f0ef656)

- Resolve an issue with \__proto__ pollution in deepMerge() [#2779](https://github.com/apollographql/apollo-server/pull/2779)<|MERGE_RESOLUTION|>--- conflicted
+++ resolved
@@ -6,12 +6,9 @@
 
 > The changes noted within this `vNEXT` section have not been released yet.  New PRs and commits which introduce changes should include an entry in this `vNEXT` section as part of their development.  When a release is being prepared, a new header will be (manually) created below and the appropriate changes within that release will be moved into the new section.
 
-<<<<<<< HEAD
-- Correctly detect promises wrapped by proxies in entities resolver
-=======
 - Respect the `minDelaySeconds` returning from Uplink when polling and retrying to fetch the supergraph schema from Uplink [PR #1564](https://github.com/apollographql/federation/pull/1564)
 - Remove the previously deprecated `experimental_pollInterval` config option and deprecate `pollIntervalInMs` in favour of `fallbackPollIntervalInMs` (for managed mode only). [PR #1564](https://github.com/apollographql/federation/pull/1564)
->>>>>>> 89833ff8
+- Correctly detect promises wrapped by proxies in entities resolver [PR #1584](https://github.com/apollographql/federation/pull/1584)
 
 ## v2.0.0-preview.3
 
