--- conflicted
+++ resolved
@@ -1,17 +1,17 @@
 # CHANGELOG for `@apollo/gateway`
 
 This CHANGELOG pertains only to Apollo Federation packages in the 2.x range. The Federation v0.x equivalent for this package can be found [here](https://github.com/apollographql/federation/blob/version-0.x/gateway-js/CHANGELOG.md) on the `version-0.x` branch of this repo.
+
+## vNext
+
+- Add callback when fetching a supergraph from Apollo Uplink fails [PR #1812](https://github.com/apollographql/federation/pull/1812).
 
 ## 2.0.3
 
 - Fix bug with type extension of empty type definition [PR #1821](https://github.com/apollographql/federation/pull/1821)
 - Fix output of `printSubgraphSchema` method, ensuring it can be read back by composition and `buildSubgraphSchema` [PR #1831](https://github.com/apollographql/federation/pull/1831).
 - Fix issue with `@requires` and conditional queries (`@include`/`@skip`) [1835](https://github.com/apollographql/federation/pull/1835).
-<<<<<<< HEAD
-- Add `updateSupergraphSdlFailureCallback` that's called when we fail to poll Uplink for a supergraph [PR #1812](https://github.com/apollographql/federation/pull/1812).
-=======
 - Fix bug with field covariance when the underlying plan use type-explosion [1859](https://github.com/apollographql/federation/pull/1859).
->>>>>>> db6c6553
 
 ## 2.0.2
 
