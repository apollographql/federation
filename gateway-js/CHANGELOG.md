# CHANGELOG for `@apollo/gateway`

This CHANGELOG pertains only to Apollo Federation packages in the 2.x range. The Federation v0.x equivalent for this package can be found [here](https://github.com/apollographql/federation/blob/version-0.x/gateway-js/CHANGELOG.md) on the `version-0.x` branch of this repo.

<<<<<<< HEAD
- Add missing @apollo/federation-internals dependency to gateway [PR #1721](https://github.com/apollographql/federation/pull/1721)
=======
## v2.0.1

- Use `for: SECURITY` in the core/link directive application in the supergraph for `@inaccessible` [PR #1715](https://github.com/apollographql/federation/pull/1715)
>>>>>>> 9fbb9ef8

## v2.0.0

- Previous preview release promoted to general availability! Please see previous changelog entries for full info.

## v2.0.0-preview.14

- Implement `buildSubgraphSchema` using federation internals [PR #1697](https://github.com/apollographql/federation/pull/1697)

## v2.0.0-preview.13

- Revert previous `@apollo/core-schema` update due to incompatibilities with some existing schemas [PR #1704](https://github.com/apollographql/federation/pull/1704)

## v2.0.0-preview.12

- Generate a core schema in `buildSubgraphSchema`, incorporating the latest changes from `@apollo/core-schema` [PR #1554](https://github.com/apollographql/federation/pull/1554)

## v2.0.0-preview.11

- Fix issues validating default values [PR #1692)](https://github.com/apollographql/federation/pull/1692).
- Add a level to hints, uppercase their code and related fixes [PR #1683](https://github.com/apollographql/federation/pull/1683).
- Add support for `@inaccessible` v0.2 [PR #1678](https://github.com/apollographql/federation/pull/1678)

## v2.0.0-preview.10

- Fix merging of Input objects and enum types [PR #1672](https://github.com/apollographql/federation/pull/1672).
- Relax validation of directive redefinition for scalar [PR #1674](https://github.com/apollographql/federation/pull/1674).
- Fix regression in composition validation introduced by #1653 [PR #1673](https://github.com/apollographql/federation/pull/1673) .
- Update logging [PR #1688](https://github.com/apollographql/federation/pull/1688) and test [PR #1685](https://github.com/apollographql/federation/pull/1685/) dependencies.

## v2.0.0-preview.9

- Adds support for the `@override` directive on fields to indicate that a field should be moved from one subgraph to another. [PR #1484](https://github.com/apollographql/federation/pull/1484)
- Fix handling of core/link when definitions are provided or partially so [PR #1662](https://github.com/apollographql/federation/pull/1662).
- Optimize composition validation when many entities spans many subgraphs [PR #1653](https://github.com/apollographql/federation/pull/1653).
- Support for Node 17 [PR #1541](https://github.com/apollographql/federation/pull/1541).
- Adds support for `@tag/v0.2`, which allows the `@tag` directive to be additionally placed on arguments, scalars, enums, enum values, input objects, and input object fields. [PR #1652](https://github.com/apollographql/federation/pull/1652).
- Fix introspection query by adding missing `includeDeprecated` argument for `args` and `inputFields` when defining introspection fields [PR #1584](https://github.com/apollographql/federation/pull/1584)
- Throw a `GraphQLSchemaValidationError` for issues with the `@inaccessible` directive when calling `toApiSchema`. The error will contain a list of all validation errors pertaining to `@inaccessible` [PR #1563](https://github.com/apollographql/federation/pull/1563).

## v2.0.0-preview.8

NOTE: Be sure to update to this version of gateway _before_ upgrading composition. See below and the changelog for `@apollo/composition`.

- Adds support for `@inaccessible` in subgraphs [PR #1638](https://github.com/apollographql/federation/pull/1638).
- Fix merging of `@tag` directive when it is renamed in subgraphs [PR #1637](https://github.com/apollographql/federation/pull/1637).
- Handles supergraphs with `@link` instead of `@core`. Note that you should upgrade gateway to this version before upgrading composition [PR #1628](https://github.com/apollographql/federation/pull/1628).

## v2.0.0-preview.7

- Automatically add the `@tag` directive definition in `buildSubgraphSchema` (but still support it if the definition is present in the input document) [PR #1600](https://github.com/apollographql/federation/pull/1600).

## v2.0.0-preview.6

- Released in sync with other federation packages but no changes to this package.

## v2.0.0-preview.5

- Fix propagation of `@tag` to the supergraph and allows @tag to be repeated. Additionally, merged directives (only `@tag` and `@deprecated` currently) are not allowed on external fields anymore [PR #1592](https://github.com/apollographql/federation/pull/1592).

## v2.0.0-preview.4

- Make error messages more actionable when constructing subgraphs from a supergraph [PR #1586](https://github.com/apollographql/federation/pull/1586)
- Respect the `minDelaySeconds` returning from Uplink when polling and retrying to fetch the supergraph schema from Uplink [PR #1564](https://github.com/apollographql/federation/pull/1564)
- Remove the previously deprecated `experimental_pollInterval` config option and deprecate `pollIntervalInMs` in favour of `fallbackPollIntervalInMs` (for managed mode only). [PR #1564](https://github.com/apollographql/federation/pull/1564)
- Correctly detect promises wrapped by proxies in entities resolver [PR #1584](https://github.com/apollographql/federation/pull/1584)

## v2.0.0-preview.3

- Fix issue that created type extensions with descriptions, which is invalid graphQL syntax [PR #1582](https://github.com/apollographql/federation/pull/1582).

## v2.0.0-preview.2

- Re-publishing release which published to npm with stale build artifacts from `version-0.x` release.

## v2.0.0-preview.1

- No-op publish to account for publishing difficulties.

## v2.0.0-preview.0

- Fix merging of arguments by composition [PR #1567](https://github.com/apollographql/federation/pull/1567).
- Adds an optional `resolvable` argument to the `@key` directive [PR #1561](https://github.com/apollographql/federation/pull/1561).
- Generates operation names in query plans when the original query is named [PR #1550](https://github.com/apollographql/federation/pull/1550);
- Allow `@key` to be used on fields with a list type [PR #1510](https://github.com/apollographql/federation/pull/1510)
- Identifies federation 2 schema using new `@link` directive to link to the federation 2 spec. Schema not linking to federation 2 are interpreted as federation 0.x schema and automatically converted before composition [PR #1510](https://github.com/apollographql/federation/pull/1510).
- Adds `@shareable` directive to control when fields are allowed to be resolved by multiple subgraphs [PR #1510](https://github.com/apollographql/federation/pull/1510).

## v2.0.0-alpha.6

- Use specific error classes when throwing errors due Apollo Uplink being unreacheable or returning an invalid response [PR #1473](https://github.com/apollographql/federation/pull/1473)
- __FIX__ Correct retry logic while fetching the supergraph schema from Uplink [PR #1503](https://github.com/apollographql/federation/pull/1503)
- Avoid incomplete subgraphs when extracting them from the supergraph. [PR #1511](https://github.com/apollographql/federation/pull/1511) (via fix to `@apollo/query-planner` and `@apollo/federation-internals`)

## v2.0.0-alpha.5

- Reject mismatching types for interface field implementation if some of those implementations are `@external`, since this can lead to invalid subgraph queries at runtime [PR #1318](https://github.com/apollographql/federation/pull/1318). This limitation should be lifted in the future once the root cause (the invalid runtime queries) is fixed by issue [#1257](https://github.com/apollographql/federation/issues/1257).
- Fix potentially inefficient query plans with multiple `@requires` [PR #1431](https://github.com/apollographql/federation/pull/1431).
- Remove `graphql@15` from peer dependencies [PR #1472](https://github.com/apollographql/federation/pull/1472).

## v2.0.0-alpha.4

- __BREAKING__: This change improves the `supergraphSdl` configuration option to provide a clean and flexible interface for updating gateway schema on load and at runtime. This PR brings a number of updates and deprecations to the gateway. Previous options for loading the gateway's supergraph (`serviceList`, `localServiceList`, `experimental_updateServiceDefinitions`, `experimental_supergraphSdl`) are all deprecated going forward. The migration paths all point to the updated `supergraphSdl` configuration option.

The most notable change here is the introduction of the concept of a `SupergraphManager` (one new possible type of `supergraphSdl`). This interface (when implemented) provides a means for userland code to update the gateway supergraph dynamically, perform subgraph healthchecks, and access subgraph datasources. All of the mentioned deprecated configurations now either use an implementation of a `SupergraphManager` internally or export one to be configured by the user (`IntrospectAndCompose` and `LocalCompose`).

For now: all of the mentioned deprecated configurations will still continue to work as expected. Their usage will come with deprecation warnings advising a switch to `supergraphSdl`.
* `serviceList` users should switch to the now-exported `IntrospectAndCompose` class.
* `localServiceList` users should switch to the similar `LocalCompose` class.
* `experimental_{updateServiceDefinitions|supergraphSdl}` users should migrate their implementation to a custom `SupergraphSdlHook` or `SupergraphManager`.

Since the gateway itself is no longer responsible for composition:
* `experimental_didUpdateComposition` has been renamed more appropriately to `experimental_didUpdateSupergraph` (no signature change)
* `experimental_compositionDidFail` hook is removed

`experimental_pollInterval` is deprecated and will issue a warning. Its renamed equivalent is `pollIntervalInMs`.

Some defensive code around gateway shutdown has been removed which was only relevant to users who are running the gateway within `ApolloServer` before v2.18. If you are still running one of these versions, server shutdown may not happen as smoothly.

[#1246](https://github.com/apollographql/federation/pull/1246)

- Upgrading graphql dependency to `16.2.0` [PR #1129](https://github.com/apollographql/federation/pull/1129).

## v2.0.0-alpha.3

- RemoteGraphQLDataSource will now use `make-fetch-happen` by default rather than `node-fetch` [PR #1284](https://github.com/apollographql/federation/pull/1284)
- __NOOP__: Fix OOB testing w.r.t. nock hygiene. Pushed error reporting endpoint responsibilities up into the gateway class, but there should be no effect on the runtime at all. [PR #1309](https://github.com/apollographql/federation/pull/1309)
- __Multi-cloud Uplink capability__ [PR #1283](https://github.com/apollographql/federation/pull/1283): now, by default two separate Uplink services will be used for schema fetching, the system will round-robin and if one service fails, a retry will occur and the other service will be called. 
  - The Uplink URLs are `https://uplink.api.apollographql.com/` (GCP) and `https://aws.uplink.api.apollographql.com/` (AWS). 
  - To override these defaults and configure what Uplink services, there are two options: 
    - Option #1: use the existing environment variable `APOLLO_SCHEMA_CONFIG_DELIVERY_ENDPOINT` which will now be treated as a comma-separated list of URLs. 
    - Option #2: use the new `uplinkEndpoints`, which must be single URL or a comma-separated list of URLs for the Uplink End-points to be used, and `uplinkMaxRetries` which is how many times the Uplink URLs should be retried.
  - The old `schemaConfigDeliveryEndpoint` configuration value still work, but is deprecated and will be removed in a subsequent release.
- Continue resolving when an `@external` reference cannot be resolved [#376](https://github.com/apollographql/federation/issues/376).
- Fix issue reading some 0.x generated supergraphs [PR #1351](https://github.com/apollographql/federation/pull/1351).
- Assign and document error codes for all errors [PR #1274](https://github.com/apollographql/federation/pull/1274).
- Fix bug in handling of large number of query plan options [1316](https://github.com/apollographql/federation/pull/1316).
- Remove unused dependency on `@apollographql/apollo-tools` [1304](https://github.com/apollographql/federation/pull/1304).

## v2.0.0-alpha.2

- Conditional schema update based on ifAfterId [PR #1152](https://github.com/apollographql/federation/pull/1152)
- __BREAKING__: Bump graphql peer dependency to `^15.7.0` [PR #1200](https://github.com/apollographql/federation/pull/1200)
- __BREAKING__: Remove legacy GCS fetcher for schema updates. If you're currently opted-in to the backwards compatibility provided by setting `schemaConfigDeliveryEndpoint: null`, you may be affected by this update. Please see the PR for additional details. [PR #1226](https://github.com/apollographql/federation/pull/1226)
- Fix the handling of nested `@provides` directives [PR #1148](https://github.com/apollographql/federation/pull/1148).
- Remove outdated composition code. A concrete consequence of which is the removal of the `@apollo/federation` package. If your code was importing the `ServiceDefinition` interface from `@apollo/federation`, this can now be imported from `@apollo/gateway` [PR #1208](https://github.com/apollographql/federation/pull/1208).
- Fix query planner sending queries to a subgraph involving interfaces it doesn't know [#817](https://github.com/apollographql/federation/issues/817).

## v2.0.0-alpha.1

- :tada: Initial alpha release of Federation 2.0.  For more information, see our [documentation](https://www.apollographql.com/docs/federation/v2/).  We look forward to your feedback!

## v0.42.4

- Updates to transitive dependencies.  No other substantial changes.

## v0.42.3

- Updates to transitive dependencies.  No other substantial changes.

## v0.42.2

- Updates to transitive dependencies.  No other substantial changes.

## v0.42.1

- Emit a deprecation warning for deprecated functions. We would advise to adjust the code to use the new functionality, as the deprecated functions will be removed in a future version. If needed, deprecation warnings can be muted with either the --no-deprecation or --no-warnings command-line flags for node.js. Please keep in mind in doing so will also prevent any future deprecation warnings from node.js itself as well as from any package.[PR #1033](https://github.com/apollographql/federation/pull/1033).

## v0.42.0

- Only related changes in the `@apollo/federation` package. Adds flexibility for @tag directive definitions in subgraphs.

## v0.41.0

- __BREAKING__: This is a breaking change due to a `peerDependencies` update (`graphql@^15.4.0` -> `graphql@^15.5.3`). This `graphql` version includes a fix which is being necessarily adopted within the `@apollo/federation` package. See associated CHANGELOG entry in the `federation-js` folder for additional details. [PR #1008](https://github.com/apollographql/federation/pull/1008)

## v0.40.0

- Only related changes in the `@apollo/federation` package. Adds support for `@deprecated` on input values and the new built-in directive `@specifiedBy`.

## v0.39.0

- Introduce `@core/v0.2` support with [the `for:` directive](https://specs.apollo.dev/core/v0.2/#@core/for) argument which was introduced to the core specification in [specs-core#9](https://github.com/apollographql/specs-core/pull/9). Supergraphs (which are `@core` schemas in the way they're implemented) which were generated with a composer tool (e.g., [`rover`](https://www.apollographql.com/docs/rover/)) that produces `@core` schemas with [the `v0.1` specification](https://specs.apollo.dev/core/v0.1/) are **still valid and backwards compatible**.  The newly introduced `for:` argument allows a `@core` directive to specify its criticality to the gateway (or any consumer). The `for:` argument is optional - its absence means that the directive requires no additional support from the consumer. Its two available options `EXECUTION` and `SECURITY` both require explicit support from the consumer, else the consumer should fail to start / update to this unsupported schema.  For more information on supergraphs see [our documentation](https://www.apollographql.com/docs/rover/supergraphs/) or learn how to generate them in our [federation quickstart](https://www.apollographql.com/docs/federation/quickstart/).  [PR #957](https://github.com/apollographql/federation/pull/957)

## v0.38.1

- Reverts [PR #159](https://github.com/apollographql/federation/pull/159) which propogated subgraph execution errors directly to the client.  While desirable in practice, this somewhat recent introduction would seem to beg for a different implementation, given that the pain points of introducing it seem to be currently outweighing the gains.  Happy to revisit this with additional feedback on [the tracking issue](https://github.com/apollographql/federation/issues/981) that has been opened to re-visit this.  In the interim, we are offering a release that reverts this change. [Issue #974](https://github.com/apollographql/federation/issues/974) [Apollo Server Issue #5550](https://github.com/apollographql/apollo-server/issues/5550) [PR #982](https://github.com/apollographql/federation/pull/982)

## v0.38.0

- Only changes to tests related to the [change in `@apollo/federation@0.29.0`](https://github.com/apollographql/federation/blob/release-gateway-0.38.1/federation-js/CHANGELOG.md#v0290) which renamed `buildFederatedSchema` to `buildSubgraphSchema`. (See [PR #915](https://github.com/apollographql/federation/pull/915) for details.)

## v0.37.0

- OpenTelemetry will now include the GraphQL `operationName` in span attributes, following up on the initial implementation introduced in v0.31.0 via [#836](https://github.com/apollographql/federation/pull/836) [PR #942](https://github.com/apollographql/federation/pull/942)

## v0.36.0

- In `RemoteGraphQLDataSource`, if the subgraph response has a `cache-control` header, use it to affect the current request's overall cache policy. You can disable this by passing `honorSubgraphCacheControlHeader: false` to the `RemoteGraphQLDataSource constructor`. This feature is only enabled when your subgraph is running Apollo Server 3.0.2 or later. [PR #870](https://github.com/apollographql/apollo-server/pull/870) [Related docs PR](https://github.com/apollographql/apollo-server/pull/5536)
- Provide the full incoming `GraphQLRequestContext` to `GraphQLDataSource.process`, as well as a `kind` allowing your implementation to differentiate between requests that come from incoming GraphQL operations, health checks, and schema fetches. [PR #870](https://github.com/apollographql/federation/pull/870) [Issue #419](https://github.com/apollographql/apollo-server/issues/419) [Issue #835](https://github.com/apollographql/apollo-server/issues/835)

## v0.35.1

- Narrow `graphql` peer dependency to a more fitting range `^15.4.0` based on our current usage of the package. This requirement was introduced by, but not captured in, changes within the recently released `@apollo/gateway@0.35.0`. As such, this change will be released as a `patch` since the breaking change already accidentally happened and this is a correction to that oversight. [PR #913](https://github.com/apollographql/federation/pull/913)

## v0.35.0

- Fixes bug where one `onSchemaChange` listener throwing would prevent other `onSchemaChange` listeners from being notified. [PR #738](https://github.com/apollographql/federation/pull/738)
- Adds `onSchemaLoadOrUpdate` method to register listeners for schema load and updates, and to receive both the API schema and the core supergraph SDL. `onSchemaChange` has been deprecated in favor of this method. Note that `onSchemaChange` listeners are not notified when loading schemas from static gateway configurations, while `onSchemaLoadOrUpdate` listeners are notified. [PR #738](https://github.com/apollographql/federation/pull/738)

## v0.34.0

- Change default managed federation mechanism over to use Apollo's new Uplink service. This service handles composition and sends the entire supergraph to the gateway. Previously the gateway was responsible for downloading each service's SDL from GCS and handling the composition itself. If you have any issues trying to use this new behavior, you may use the gateway config option `schemaConfigDeliveryEndpoint: null` to continue using the previous mechanism for the time being. If you were previously setting the `experimental_schemaConfigDeliveryEndpoint` config option, you will need to update the name of the option itself (or you can remove it entirely if you were using Apollo's Uplink service). [PR #881](https://github.com/apollographql/federation/pull/881)
- Introduce support for removing @inaccessible elements from the API schema. [PR #807](https://github.com/apollographql/federation/pull/859)
- Call `toAPISchema` within the try/catch block in `loadStatic`. [PR #894](https://github.com/apollographql/federation/pull/894)
- Remove `query` and `variables` from downstream subgraph error extensions, as well as path from the error itself in the final response. This affects specifically errors with the code `DOWNSTREAM_SERVICE_ERROR`. The `message` and `serviceName` will continue to exist on the error. These can also be redacted (within ApolloServer) using [`formatError`](https://www.apollographql.com/docs/apollo-server/data/errors/#for-client-responses) or the [`willSendResponse`](https://www.apollographql.com/docs/apollo-server/integrations/plugins-event-reference/#willsendresponse) and [`didEncounterError`](https://www.apollographql.com/docs/apollo-server/integrations/plugins-event-reference/#didencountererrors) plugin hooks. If you wish to bring back the existing behavior you may change your downstream service implementation to add `query`, `variables`, and `path` (all of which are available to the downstream service; on Apollo Server, this can be done with a plugin that implements `didEncounterError` and `willSendResponse` hooks that pluck the properties from the `requestContext` and put them back on the `extensions`. [PR #900](https://github.com/apollographql/federation/pull/900)

## v0.33.0

- Only changes in the similarly versioned `@apollo/federation` (v0.26.0) package.

## v0.32.0

- This release updates dependencies so that it will support the final release of Apollo Server 3 when it is released. (Since 0.29, it has supported preview releases of Apollo Server 3.) There are no code changes.

## v0.31.1

- Move otel dependencies from `peerDependencies` to actual `dependencies`. Also rename otel trace labels to `@apollo/gateway/0.31.0` (or whatever the current version installed happens to be) [PR #848](https://github.com/apollographql/federation/pull/848)

## v0.31.0

- OpenTelemetry instrumentation. [PR #836](https://github.com/apollographql/federation/pull/836)

## v0.30.0

- Send error reports to a configurable endpoint when providing the `APOLLO_OUT_OF_BAND_REPORTER_ENDPOINT` env variable. Using the Apollo URL `https://outofbandreporter.api.apollographql.com` is recommended unless you have a custom configuration. Reports will only be sent if the env variable is set. [PR #777](https://github.com/apollographql/federation/pull/777)

## v0.29.1

- More work towards compatibility with Apollo Server 3 preview releases. [PR #822](https://github.com/apollographql/federation/pull/822)

## v0.29.0

- This release is intended to be compatible with preview releases of Apollo Server 3. The `apollo` option to `ApolloGateway.load` now can accept the signature sent by AS2 (which always includes `graphVariant`) or AS3 (which never does), and the dependencies on Apollo Server packages allow for preview releases as well as the AS2 versions. (However, it was not quite enough for AS3 compatibility; see 0.29.1 above.) [PR #819](https://github.com/apollographql/federation/pull/819) [PR #819](https://github.com/apollographql/federation/pull/819)

## v0.28.3

- Fix plan querying a subgraph with an interface it doesn't know due to directives [PR #805](https://github.com/apollographql/federation/pull/805) [Issue #801](https://github.com/apollographql/federation/issues/801)
- Take subtypes into account when matching type conditions to extract representations. [PR #804](https://github.com/apollographql/federation/pull/804)

## v0.28.0

- Expand the range of supported `node` versions in the package's `engines` specifier to include the now-tested Node.js `16`. [PR #713](https://github.com/apollographql/federation/pull/713)

## v0.27.1

- Update version of `@apollo/query-planner` which was uninstallable due to a missing dependency. Related PR: [PR #709](https://github.com/apollographql/federation/pull/709)

## v0.27.0

- Fix query plans missing fields in some situations involving nested type conditions. [PR #652](https://github.com/apollographql/federation/pull/652) [Issue #396](https://github.com/apollographql/federation/issues/396)
- Fix condition would could result in duplicate fetches within query plans. [PR #671](https://github.com/apollographql/federation/pull/671)

## v0.26.3

- Update `apollo-graphql` dependency which resolves a missing dependency (`sha.js`) within that package. [PR #699](https://github.com/apollographql/federation/pull/699)

## v0.26.2

- Avoid _small_ potential performance concern/observation introduced in v0.21.0 which unnecessarily `JSON.stringify`'d the same object twice during requests to upstream subgraphs. [PR #673](https://github.com/apollographql/federation/pull/673)
- Allow passing a function to the `introspectionHeaders` field when constructing an `ApolloGateway` instance. This allows for producing dynamic introspection headers per request. [PR #607](https://github.com/apollographql/federation/pull/607)
- Will no longer calculate the automated persisted query (APQ) hash when `apq` is not set to `true` on the `RemoteGraphQLDataSource`. [PR #672](https://github.com/apollographql/federation/pull/672)

## v0.26.1

- Allow passing a function to the `introspectionHeaders` field when constructing an `ApolloGateway` instance. This allows for producing dynamic introspection headers per request. [PR #607](https://github.com/apollographql/federation/pull/607)
- Updates `@apollo/query-planner` dependency to v0.1.1, which no longer depends on `@apollo/query-planner-wasm`. [PR #643](https://github.com/apollographql/federation/pull/643)

## v0.26.0

- Re-introduce TypeScript query planner to the gateway. This change should effectively be an implementation detail - it's undergone extensive testing to ensure compatibility with current query plans. [PR #622](https://github.com/apollographql/federation/pull/622)
- __BREAKING__ - All references to CSDL within the gateway have been updated to its latest iteration `Supergraph SDL` which is very similar in spirit, but implements the currently-being-introduced core and join specs. This includes changes to recent external API additions like the `csdl` and `experimental_updateCsdl` gateway constructor options. [PR #622](https://github.com/apollographql/federation/pull/622)
- Update query planner API. With the query planner back in TypeScript, we can modify the QP API in such a way that prevents double parsing and schema building. [PR #628](https://github.com/apollographql/federation/pull/628)

## v0.25.1

- Improved query plan execution by pruning entities which are `undefined` or didn't match specified type conditions after a prior `FetchNode` execution.  After pruning, only the remaining entities will be fetched in the dependent `FetchNode` execution.  If NO entities remain, the request will not be made.  [PR #612](https://github.com/apollographql/federation/pull/612)

## v0.25.0

- Add support for an upcoming mechanism for fetching a graph's schema and configuration when using managed federation. In this release, the new mechanism is opt-in, and users shouldn't use enable it unless instructed by Apollo to do so. [PR #458](https://github.com/apollographql/federation/pull/458) [PR #585](https://github.com/apollographql/federation/pull/585)
- Provide `context` as a fourth, optional argument to `RemoteGraphQLDataSource.didEncounterError`. This is a non-breaking change which allows implementors to read and modify the `context` object which is already similarly available in other hooks. [PR #600](https://github.com/apollographql/federation/pull/600)

## v0.24.4

- deps(@apollo/query-planner-wasm`): Adjust the packaging to ensure that `dist/` packages were published by the CI publishing pipeline. [PR #557](https://github.com/apollographql/federation/pull/557)

## v0.24.3

- deps(`@apollo/query-planner-wasm`): Fix an error caused by a lacking relatively prefix on the items in `exports`, following up [PR #270](https://github.com/apollographql/federation/pull/270)

## v0.24.2
## v0.24.1

- Re-publish with adjustment to `lerna.json` to ensure that the newly-introduced `@apollo/query-planner` package (which wraps `@apollo/query-planner-wasm`) is published by the release pipeline.  This is important because `@apollo/gateway` now depends on `@apollo/query-planner` as of [PR #453](https://github.com/apollographql/federation/pull/453)

## v0.24.0

- __BREAKING__: Make all `protected` gateway fields and methods `private` (except `loadServiceDefinitions`). If you currently depend on the ability to override any of these currently `protected` members of `ApolloGateway` _please let us know by opening or commenting on an existing an issue on this repository_. For additional context on why `loadServiceDefinitions` remains `protected` (for now) please read the associated PR description and linked issue. [PR #539](https://github.com/apollographql/federation/pull/539)
- deps(`@apollo/query-planner-wasm`): This dependency has been bumped to a version that emits an ECMAScript module (ESM) in addition to the current CommonJS (CJS) bundle.  This may help facilitate interoperability with bundlers thwarted by the presence of the WASM module (`.wasm`) within in this dependency since its inception and included in `@apollo/gateway` since [`v0.20.1`](#v0201).  [PR #270](https://github.com/apollographql/federation/pull/270)  [Issue #255](https://github.com/apollographql/federation/issues/255)

## v0.23.2

- Only changes in the similarly versioned `@apollo/federation` package.

## v0.23.1

- Adjust quoting on "invalid state" error message introduced in [PR #452](https://github.com/apollographql/federation/pull/452) to properly reveal the unknown state. [PR #460](https://github.com/apollographql/federation/pull/460) 

## v0.23.0

- **If you are on v2.18 or v2.19 of Apollo Server, you should upgrade to Apollo Server v2.20 before upgrading to this version**, or your Node process may not shut down properly after stopping your Apollo Server.. Code that calls `ApolloGateway.load` is now expected to call `ApolloGateway.stop`. If you don't do that and you're using managed federation or `experimental_pollInterval`, the background polling interval will now keep a Node process alive rather than allowing it to exit if it's the only remaining event loop handler. Generally, `ApolloServer` is what calls `ApolloGateway.load`, and if you use at least v2.20.0 of Apollo Server, `ApolloServer.stop()` will invoke `ApolloGateway.stop()`. There's a bit of a hack where ApolloGateway does the old behavior if it believes that it is being called by a version of Apollo Server older than v2.18.0. So if you are manually calling `ApolloGateway.load` from your code, make sure to call `ApolloGateway.stop` when you're done, and don't use this version with Apollo Server v2.18 or v2.19. [PR #452](https://github.com/apollographql/federation/pull/452) [apollo-server Issue #4428](https://github.com/apollographql/apollo-server/issues/4428)
- Simplify startup code paths. This is technically only intended to be an internal restructure, but it's substantial enough to warrant a changelog entry for observability in case of any unexpected behavioral changes. [PR #440](https://github.com/apollographql/federation/pull/440)

## v0.22.0

- Include original error during creation of `GraphQLError` in `downstreamServiceError()`. [PR #309](https://github.com/apollographql/federation/pull/309)
- Gateway accepts `csdl` for startup configuration, uses CSDL internally for schema object creation. [PR #278](https://github.com/apollographql/federation/pull/278)
- Add `Promise<T>` generic type info to fix typescript errors [PR #324](https://github.com/apollographql/federation/pull/324)
- Update apollo-server-* deps [PR #325](https://github.com/apollographql/federation/pull/325)
## v0.21.4

- Update version of `@apollo/federation`

## v0.21.3

- No changes, but please note that `v0.21.2` was a botched release, with no update to the `@apollo/query-planner-wasm` package that was needed. If you're seeing an error similar to `This data graph is missing a valid configuration. unreachable`, please upgrade to at least this patch release.
## v0.21.2

- Whenever "AccessDenied" 403 error comes from Apollo, provide a useful error message indicating how to resolve the problem. [PR #245](https://github.com/apollographql/federation/pull/245)

## v0.21.1

- Only changes in the similarly versioned `@apollo/federation` package.

## v0.21.0

- Fix `Cannot convert undefined or null to object` error which occurred when nullable variables were declared/used within an operation (i.e. `query`) document but `variables` was undefined on the request. [PR #167](https://github.com/apollographql/federation/pull/167) [Issue #196](https://github.com/apollographql/federation/issues/196)
- When using a custom `fetcher` on a `RemoteGraphQLDataSource`, use that fetcher's `Request` initialization in order to satisfy and of its own implementation details.  This is necessary, for example, when using `make-fetch-happen`. [PR #188](https://github.com/apollographql/federation/pull/188) [Issue #191](https://github.com/apollographql/federation/issues/191)

## v0.20.4

- Adjust a `preinstall` script which was only intended to be executed by the monorepo tool-chain, not merely by installing the `@apollo/gateway` package as a dependency in another project. [PR #185](https://github.com/apollographql/federation/pull/185) [Issue #184](https://github.com/apollographql/federation/issues/184)

## v0.20.3

- Read managed federation configuration from the `apollo` option to `ApolloGateway.load` rather than the deprecated `engine` option, when available (ie, when running Apollo Server v2.18+), and update error messages referring to the old Engine and Graph Manager product names. [PR #148](https://github.com/apollographql/federation/pull/148)
- __FIX__: Directives which are located on inline fragments should not be skipped and should be sent to the service [PR #178](https://github.com/apollographql/federation/pull/178)

## v0.20.2

- __FIX__: Minifying a String argument should escape quotes and slashes [PR #174](https://github.com/apollographql/federation/pull/174)

## v0.20.1

- Replace the query planner implementation with a new implementation written in rust and integrated into the gateway
  via wasm. [PR #4534](https://github.com/apollographql/apollo-server/pull/4534)

## v0.20.0

- Only changes in the similarly versioned `@apollo/federation` package.

## v0.19.1

- Only changes in the similarly versioned `@apollo/federation` package.

## v0.19.0

- Only changes in the similarly versioned `@apollo/federation` package.

## v0.18.1

- __FIX__: Pass null required fields correctly within the parent object to resolvers. When a composite field was null, it would sometimes be expanded into an object with all null subfields and passed to the resolver. This fix prevents this expansion and sets the field to null, as originally intended. [PR #4157](https://github.com/apollographql/apollo-server/pull/4157)
- __FIX__: Prevent gateway from entering an inoperable state after an initial configuration load failure. [PR #4277](https://github.com/apollographql/apollo-server/pull/4277)

## v0.18.0

- The `RemoteGraphQLDataSource`'s `didEncounterError` method will now receive [`Response`](https://github.com/apollographql/apollo-server/blob/43470d6561bee31101f3afc56bdd154db3f92b30/packages/apollo-server-env/src/fetch.d.ts#L98-L111) as the third argument when it is available, making its signature `(error: Error, fetchRequest: Request, fetchResponse?: Response)`.  This compliments the existing [`Request`](https://github.com/apollographql/apollo-server/blob/43470d6561bee31101f3afc56bdd154db3f92b30/packages/apollo-server-env/src/fetch.d.ts#L37-L45) type it was already receiving.  Both of these types are [HTTP WHATWG Fetch API](https://fetch.spec.whatwg.org/) types, not `GraphQLRequest`, `GraphQLResponse` types.

## v0.17.0

- __BREAKING__: Move federation metadata from custom objects on schema nodes over to the `extensions` field on schema nodes which are intended for metadata. This is a breaking change because it narrows the `graphql` peer dependency from `^14.0.2` to `^14.5.0` which is when [`extensions` were introduced](https://github.com/graphql/graphql-js/pull/2097) for all Type System objects. [PR #4313](https://github.com/apollographql/apollo-server/pull/4313)

## v0.16.11

- Only changes in the similarly versioned `@apollo/federation` package.

## v0.16.10

- The default branch of the repository has been changed to `main`.  As this changed a number of references in the repository's `package.json` and `README.md` files (e.g., for badges, links, etc.), this necessitates a release to publish those changes to npm. [PR #4302](https://github.com/apollographql/apollo-server/pull/4302)
- __FIX__: The cache implementation for the HTTP-fetcher which is used when communicating with the Apollo Registry when the gateway is configured to use [managed federation](https://www.apollographql.com/docs/graph-manager/managed-federation/overview/) will no longer write to its cache when it receives a 304 response.  This is necessary since such a response indicates that the cache used to conditionally make the request must already be present.  This does not affect GraphQL requests at runtime, only the polling and fetching mechanism for retrieving composed schemas under manged federation. [PR #4325](https://github.com/apollographql/apollo-server/pull/4325)
- __FIX__: The `mergeFieldNodeSelectionSets` method no longer mutates original FieldNode objects. Before, it was updating the selection set of the original object, corrupting the data across requests.

## v0.16.9

- Only changes in the similarly versioned `@apollo/federation` package.

## v0.16.7

- Bumped the version of `apollo-server-core`, but no other changes!

## v0.16.6

- Only changes in the similarly versioned `@apollo/federation` package.

## v0.16.5

- Only changes in the similarly versioned `@apollo/federation` package.

## v0.16.4

- __NEW__: Provide the `requestContext` as an argument to the experimental callback function `experimental_didResolveQueryPlan`. [#4173](https://github.com/apollographql/apollo-server/pull/4173)

## v0.16.3

- This updates a dependency of `apollo-server-core` that is only used for its TypeScript typings, not for any runtime dependencies.  The reason for the upgrade is that the `apollo-server-core` package (again, used only for types!) was affected by a GitHub Security Advisory.  [See the related `CHANGELOG.md` for Apollo Server for more details, including a link to the advisory](https://github.com/apollographql/apollo-server/blob/354d9910e1c87af93c7d50263a28554b449e48db/CHANGELOG.md#v2142).

## v0.16.2

- __FIX__: Collapse nested required fields into a single body in the query plan. Before, some nested fields' selection sets were getting split, causing some of their subfields to be dropped when executing the query. This fix collapses the split selection sets into one. [#4064](https://github.com/apollographql/apollo-server/pull/4064)

## v0.16.1

- __NEW__: Provide the ability to pass a custom `fetcher` during `RemoteGraphQLDataSource` construction to be used when executing operations against downstream services.  Providing a custom `fetcher` may be necessary to accommodate more advanced needs, e.g., configuring custom TLS certificates for internal services.  [PR #4149](https://github.com/apollographql/apollo-server/pull/4149)

  The `fetcher` specified should be a compliant implementor of the [Fetch API standard](https://developer.mozilla.org/en-US/docs/Web/API/Fetch_API).  This addition compliments, though is still orthognonal to, similar behavior originally introduced in [#3783](https://github.com/apollographql/apollo-server/pull/3783), which allowed customization of the implementation used to fetch _gateway configuration and federated SDL from services_ in managed and unmanaged modes, but didn't affect the communication that takes place during _operation execution_.

  For now, the default `fetcher` will remain the same ([`node-fetch`](https://npm.im/node-fetch)) implementation.  A future major-version bump will update it to be consistent with other feature-rich implementations of the Fetch API which are used elsewhere in the Apollo Server stack where we use [`make-fetch-happen`](https://npm.im/make-fetch-happen).  In all likelihood, `ApolloGateway` will pass its own `fetcher` to the `RemoteGraphQLDataSource` during service initialization.

## v0.16.0

- __BREAKING__: Use a content delivery network for managed configuration, fetch storage secrets and composition configuration from different domains: https://storage-secrets.api.apollographql.com and https://federation.api.apollographql.com. Please mind any firewall for outgoing traffic. [#4080](https://github.com/apollographql/apollo-server/pull/4080)

## v0.15.1

- __FIX__: Correctly handle unions with nested conditions that have no `possibleTypes` [#4071](https://github.com/apollographql/apollo-server/pull/4071)
- __FIX__: Normalize root operation types when reporting to Apollo Graph Manager. Federation always uses the default names `Query`, `Mutation`, and `Subscription` for root operation types even if downstream services choose different names; now we properly normalize traces received from downstream services in the same way. [#4100](https://github.com/apollographql/apollo-server/pull/4100)

## v0.15.0

> [See complete versioning details.](https://github.com/apollographql/apollo-server/commit/e37384a49b2bf474eed0de3e9f4a1bebaeee64c7)

- __BREAKING__: Drop support for Node.js 8 and Node.js 10.  This is being done primarily for performance gains which stand to be seen by transpiling to a newer ECMAScript target.  For more details, see the related PR.  [#4031](https://github.com/apollographql/apollo-server/pull/4031)
- __Performance:__ Cache stringified representations of downstream query bodies within the query plan to address performance cost incurred by repeatedly `print`ing the same`DocumentNode`s with the `graphql` printer.  This improvement is more pronounced on larger documents.  [PR #4018](https://github.com/apollographql/apollo-server/pull/4018)
- __Deprecation:__ Deprecated the `ENGINE_API_KEY` environment variable in favor of its new name, `APOLLO_KEY`.  The new name mirrors the name used within Apollo Graph Manager.  Aside from the rename, the functionality remains otherwise identical.  Continued use of `ENGINE_API_KEY` will result in deprecation warnings being printed to the server console.  Support for `ENGINE_API_KEY` will be removed in a future, major update.  [#3923](https://github.com/apollographql/apollo-server/pull/3923)
- __Deprecation:__ Deprecated the `APOLLO_SCHEMA_TAG` environment variable in favor of its new name, `APOLLO_GRAPH_VARIANT`.  The new name mirrors the name used within Apollo Graph Manager.  Aside from the rename, the functionality remains otherwise identical.  Use of the now-deprecated name will result in a deprecation warning being printed to the server console.  Support will be removed entirely in a future, major update.  To avoid misconfiguration, runtime errors will be thrown if the new and deprecated versions are _both_ set. [#3855](https://github.com/apollographql/apollo-server/pull/3855)
- Add inadvertently excluded `apollo-server-errors` runtime dependency. [#3927](https://github.com/apollographql/apollo-server/pull/3927)

## v0.14.1

> [See complete versioning details.](https://github.com/apollographql/apollo-server/commit/b898396e9fcd3b9092b168f9aac8466ca186fa6b)

- __FIX__: Resolve condition which surfaced in `0.14.0` which prevented loading the configuration using managed federation. [PR #3979](https://github.com/apollographql/apollo-server/pull/3979)

## v0.14.0

> [See complete versioning details.](https://github.com/apollographql/apollo-server/commit/71a3863f59f4ab2c9052c316479d94c6708c4309)

- Several previously unhandled Promise rejection errors stemming from, e.g. connectivity, failures when communicating with Apollo Graph Manager within asynchronous code are now handled. [PR #3811](https://github.com/apollographql/apollo-server/pull/3811)
- Provide a more helpful error message when encountering expected errors. [PR #3811](https://github.com/apollographql/apollo-server/pull/3811)
- General improvements and clarity to error messages and logging. [PR #3811](https://github.com/apollographql/apollo-server/pull/3811)
- Warn of a possible misconfiguration when local service configuration is provided (via `serviceList` or `localServiceList`) and a remote Apollo Graph Manager configuration is subsequently found as well. [PR #3868](https://github.com/apollographql/apollo-server/pull/3868)
- During composition, the unavailability of a downstream service in unmanaged federation mode will no longer result in a partially composed schema which merely lacks the types provided by the downed service.  This prevents unexpected validation errors for clients querying a graph which lacks types which were merely unavailable during the initial composition but were intended to be part of the graph. [PR #3867](https://github.com/apollographql/apollo-server/pull/3867)
- Support providing a custom logger implementation (e.g. [`winston`](https://npm.im/winston), [`bunyan`](https://npm.im/bunyan), etc.) to capture gateway-sourced console output.  This allows the use of existing, production logging facilities or the possibiltiy to use advanced structure in logging, such as console output which is encapsulated in JSON.  The same PR that introduces this support also introduces a `logger` property to the `GraphQLRequestContext` that is exposed to `GraphQLDataSource`s and Apollo Server plugins, making it possible to attach additional properties (as supported by the logger implementation) to specific requests, if desired, by leveraging custom implementations in those components respectively.  When not provided, these will still output to `console`. [PR #3894](https://github.com/apollographql/apollo-server/pull/3894)
- Drop use of `loglevel-debug`.  This removes the very long date and time prefix in front of each log line and also the support for the `DEBUG=apollo-gateway:` environment variable.  Both of these were uncommonly necessary or seldom used (with the environment variable also being undocumented).  The existing behavior can be preserved by providing a `logger` that uses `loglevel-debug`, if desired, and more details can be found in the PR.  [PR #3896](https://github.com/apollographql/apollo-server/pull/3896)
- Fix Typescript generic typing for datasource contexts [#3865](https://github.com/apollographql/apollo-server/pull/3865) This is a fix for the `TContext` typings of the gateway's exposed `GraphQLDataSource` implementations. In their current form, they don't work as intended, or in any manner that's useful for typing the `context` property throughout the class methods. This introduces a type argument `TContext` to the class itself (which defaults to `Record<string, any>` for existing implementations) and removes the non-operational type arguments on the class methods themselves.
- Implement retry logic for requests to GCS [PR #3836](https://github.com/apollographql/apollo-server/pull/3836) Note: coupled with this change is a small alteration in how the gateway polls GCS for updates in managed mode. Previously, the tick was on a specific interval. Now, every tick starts after the round of fetches to GCS completes. For more details, see the linked PR.
- Gateway issues health checks to downstream services via `serviceHealthCheck` configuration option. Note: expected behavior differs between managed and unmanaged federation. See PR for new test cases and documentation. [#3930](https://github.com/apollographql/apollo-server/pull/3930)


## v0.13.2

- __BREAKING__: The behavior and signature of `RemoteGraphQLDataSource`'s `didReceiveResponse` method has been changed.  No changes are necessary _unless_ your implementation has overridden the default behavior of this method by either extending the class and overriding the method or by providing `didReceiveResponse` as a parameter to the `RemoteGraphQLDataSource`'s constructor options.  Implementations which have provided their own `didReceiveResponse` using either of these methods should view the PR linked here for details on what has changed.  [PR #3743](https://github.com/apollographql/apollo-server/pull/3743)
- __NEW__: Setting the `apq` option to `true` on the `RemoteGraphQLDataSource` will enable the use of [automated persisted queries (APQ)](https://www.apollographql.com/docs/apollo-server/performance/apq/) when sending queries to downstream services.  Depending on the complexity of queries sent to downstream services, this technique can greatly reduce the size of the payloads being transmitted over the network.  Downstream implementing services must also support APQ functionality to participate in this feature (Apollo Server does by default unless it has been explicitly disabled).  As with normal APQ behavior, a downstream server must have received and registered a query once before it will be able to serve an APQ request. [#3744](https://github.com/apollographql/apollo-server/pull/3744)
- __NEW__: Experimental feature: compress downstream requests via generated fragments [#3791](https://github.com/apollographql/apollo-server/pull/3791) This feature enables the gateway to generate fragments for queries to downstream services in order to minimize bytes over the wire and parse time. This can be enabled via the gateway config by setting `experimental_autoFragmentization: true`. It is currently disabled by default.
- Introduce `make-fetch-happen` package. Remove `cachedFetcher` in favor of the caching implementation provided by this package. [#3783](https://github.com/apollographql/apollo-server/pull/3783/files)

## v0.12.1

- Update to include [fixes from `@apollo/federation`](https://github.com/apollographql/apollo-server/blob/main/packages/apollo-federation/CHANGELOG.md).

## v0.12.0

> [See complete versioning details.](https://github.com/apollographql/apollo-server/commit/9c0aa1e661ccc2c5a1471b781102637dd47e21b1)

- Reduce interface expansion for types contained to a single service [#3582](https://github.com/apollographql/apollo-server/pull/3582)
- Instantiate one `CachedFetcher` per gateway instance.  This resolves a condition where multiple federated gateways would utilize the same cache store could result in an `Expected undefined to be a GraphQLSchema` error. [#3704](https://github.com/apollographql/apollo-server/pull/3704)
- Gateway: minimize downstream request size [#3737](https://github.com/apollographql/apollo-server/pull/3737)
- experimental: Allow configuration of the query plan store by introducing an `experimental_approximateQueryPlanStoreMiB` property to the `ApolloGateway` constructor options which overrides the default cache size of 30MiB. [#3755](https://github.com/apollographql/apollo-server/pull/3755)

## v0.11.6

> [See complete versioning details.](https://github.com/apollographql/apollo-server/commit/0743d6b2f1737758cf09e80d2086917772bc00c9)

- Fix onSchemaChange callbacks for unmanaged configs [#3605](https://github.com/apollographql/apollo-server/pull/3605)

## v0.11.4

> [See complete versioning details.](https://github.com/apollographql/apollo-server/commit/a0a60e73e04e913d388de8324f7d17e4406deea2)

 * Gateway over-merging fields of unioned types [#3581](https://github.com/apollographql/apollo-server/pull/3581)

## v0.11.0

> [See complete versioning details.](https://github.com/apollographql/apollo-server/commit/93002737d53dd9a50b473ab9cef14849b3e539aa)

- Begin supporting executable directives in federation [#3464](https://github.com/apollographql/apollo-server/pull/3464)

## v0.10.8

> [See complete versioning details.](https://github.com/apollographql/apollo-server/commit/5d94e986f04457ec17114791ee6db3ece4213dd8)

- Fix Gateway / Playground Query Plan view [#3418](https://github.com/apollographql/apollo-server/pull/3418)
- Gateway schema change listener bug + refactor [#3411](https://github.com/apollographql/apollo-server/pull/3411) introduces a change to the `experimental_didUpdateComposition` hook and `experimental_pollInterval` configuration behavior.
  1. Previously, the `experimental_didUpdateComposition` hook wouldn't be reliably called unless the `experimental_pollInterval` was set. If it _was_ called, it was sporadic and didn't necessarily mark the timing of an actual composition update. After this change, the hook is called on a successful composition update.
  2. The `experimental_pollInterval` configuration option now affects both the GCS polling interval when gateway is configured for managed federation, as well as the polling interval of services. The former being newly introduced behavior.
- Gateway cached DataSource bug [#3412](https://github.com/apollographql/apollo-server/pull/3412) introduces a fix for managed federation users where `DataSource`s wouldn't update correctly if a service's url changed. This bug was introduced with heavier DataSource caching in [#3388](https://github.com/apollographql/apollo-server/pull/3388). By inspecting the `url` as well, `DataSource`s will now update correctly when a composition update occurs.
- Gateway - don't log updates on startup [#3421](https://github.com/apollographql/apollo-server/pull/3421) Fine tune gateway startup logging - on load, instead of logging an "update", log the service id, variant, and mode in which gateway is running.

## v0.10.7

> [See complete versioning details.](https://github.com/apollographql/apollo-server/commit/fc7462ec5f8604bd6cba99aa9a377a9b8e045566)

- Add export for experimental observability functions types. [#3371](https://github.com/apollographql/apollo-server/pull/3371)
- Fix double instantiation of DataSources [#3388](https://github.com/apollographql/apollo-server/pull/3388)

## v0.10.6

> [See complete versioning details.](https://github.com/apollographql/apollo-server/commit/aa200ce24b834320fc79d2605dac340b37d3e434)

- Fix debug query plan logging [#3376](https://github.com/apollographql/apollo-server/pull/3376)
- Add `context` object to `GraphQLDataSource.didReceiveResponse` arguments [#3360](https://github.com/apollographql/apollo-server/pull/3360)

## v0.10.1

> [See complete versioning details.](https://github.com/apollographql/apollo-server/commit/029c8dca3af812ee70589cdb6de749df3d2843d8)

- Make service definition cache local to ApolloGateway object [#3191](https://github.com/apollographql/apollo-server/pull/3191)
- Fix value type behavior within composition and execution [#3182](https://github.com/apollographql/apollo-server/pull/3182)
- Validate variables at the gateway level [#3213](https://github.com/apollographql/apollo-server/pull/3213)

## v0.9.1

> [See complete versioning details.](https://github.com/apollographql/apollo-server/commit/a1c41152a35c837af27d1dee081fc273de07a28e)

- Optimize buildQueryPlan when two FetchGroups are on the same service [#3135](https://github.com/apollographql/apollo-server/pull/3135)
- Construct and use RemoteGraphQLDataSource to issue introspection query to Federated Services [#3120](https://github.com/apollographql/apollo-server/pull/3120)

## v0.9.0

> [See complete versioning details.](https://github.com/apollographql/apollo-server/commit/99f78c6782bce170186ba6ef311182a8c9f281b7)

- Add experimental observability functions [#3110](https://github.com/apollographql/apollo-server/pull/3110)

## v0.8.2

> [See complete versioning details.](https://github.com/apollographql/apollo-server/commit/b0a9ce0615d19b7241e64883b5d5d7730cc13fcb)

- Handle `null` @requires selections correctly during execution [#3138](https://github.com/apollographql/apollo-server/pull/3138)

## v0.6.13

> [See complete versioning details.](https://github.com/apollographql/apollo-server/commit/a06594117dbbf1e8abdb7b366b69a94ab808b065)

- Proxy errors from downstream services [#3019](https://github.com/apollographql/apollo-server/pull/3019)
- Handle schema defaultVariables correctly within downstream fetches [#2963](https://github.com/apollographql/apollo-server/pull/2963)

## v0.6.12

> [See complete versioning details.](https://github.com/apollographql/apollo-server/commit/5974b2ce405a06bc331230400b9073f6381738d3)

- Fix `@requires` bug preventing array and null values. [PR #2928](https://github.com/apollographql/apollo-server/pull/2928)

## v0.6.5

> [See complete versioning details.](https://github.com/apollographql/apollo-server/commit/9dcfe6f91fa7b4187a644efe1522cf444ffc1251)

- Relax constraints of root operation type names in validation [#2783](ttps://github.com/apollographql/apollo-server/pull/2783)

## v0.6.2

> [See complete versioning details.](https://github.com/apollographql/apollo-server/commit/e113127b1ff9802de3bc5574bcae55256f0ef656)

- Resolve an issue with \__proto__ pollution in deepMerge() [#2779](https://github.com/apollographql/apollo-server/pull/2779)<|MERGE_RESOLUTION|>--- conflicted
+++ resolved
@@ -2,13 +2,11 @@
 
 This CHANGELOG pertains only to Apollo Federation packages in the 2.x range. The Federation v0.x equivalent for this package can be found [here](https://github.com/apollographql/federation/blob/version-0.x/gateway-js/CHANGELOG.md) on the `version-0.x` branch of this repo.
 
-<<<<<<< HEAD
 - Add missing @apollo/federation-internals dependency to gateway [PR #1721](https://github.com/apollographql/federation/pull/1721)
-=======
+
 ## v2.0.1
 
 - Use `for: SECURITY` in the core/link directive application in the supergraph for `@inaccessible` [PR #1715](https://github.com/apollographql/federation/pull/1715)
->>>>>>> 9fbb9ef8
 
 ## v2.0.0
 
