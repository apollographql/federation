--- conflicted
+++ resolved
@@ -2,16 +2,10 @@
 
 This CHANGELOG pertains only to Apollo Federation packages in the 2.x range. The Federation v0.x equivalent for this package can be found [here](https://github.com/apollographql/federation/blob/version-0.x/gateway-js/CHANGELOG.md) on the `version-0.x` branch of this repo.
 
-<<<<<<< HEAD
 ## vNext
 
 - Support for Node 17 [PR #1541](https://github.com/apollographql/federation/pull/1541).
-=======
-## vNEXT
-
-> The changes noted within this `vNEXT` section have not been released yet.  New PRs and commits which introduce changes should include an entry in this `vNEXT` section as part of their development.  When a release is being prepared, a new header will be (manually) created below and the appropriate changes within that release will be moved into the new section.
 - Adds support for `@tag/v0.2`, which allows the `@tag` directive to be additionally placed on arguments, scalars, enums, enum values, input objects, and input object fields. [PR #1652](https://github.com/apollographql/federation/pull/1652).
->>>>>>> 51dcda53
 
 ## v2.0.0-preview.8
 
