--- conflicted
+++ resolved
@@ -4,11 +4,8 @@
 
 > The changes noted within this `vNEXT` section have not been released yet.  New PRs and commits which introduce changes should include an entry in this `vNEXT` section as part of their development.  When a release is being prepared, a new header will be (manually) created below and the appropriate changes within that release will be moved into the new section.
 
-<<<<<<< HEAD
 - RemoteGraphQLDataSource will now use `make-fetch-happen` by default rather than `node-fetch` [PR #1284](https://github.com/apollographql/federation/pull/1284)
-=======
 - __NOOP__: Fix OOB testing w.r.t. nock hygiene. Pushed error reporting endpoint responsibilities up into the gateway class, but there should be no effect on the runtime at all. [PR #1309](https://github.com/apollographql/federation/pull/1309)
->>>>>>> e88ce2a8
 
 ## v2.0.0-alpha.2
 
