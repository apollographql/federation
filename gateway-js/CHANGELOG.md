--- conflicted
+++ resolved
@@ -2,12 +2,9 @@
 
 This CHANGELOG pertains only to Apollo Federation packages in the 2.x range. The Federation v0.x equivalent for this package can be found [here](https://github.com/apollographql/federation/blob/version-0.x/gateway-js/CHANGELOG.md) on the `version-0.x` branch of this repo.
 
-<<<<<<< HEAD
-- Allow passing a custom `fetcher` [PR 1997#](https://github.com/apollographql/federation/pull/1997).
+ - Fix fragment reuse in subgraph fetches [PR #1911](https://github.com/apollographql/federation/pull/1911).
+ - Allow passing a custom `fetcher` [PR 1997#](https://github.com/apollographql/federation/pull/1997).
   - __UNBREAKING__: Previous 2.1.0 alphas removed the custom fetcher for Apollo Uplink. This re-adds that parameter, and requires the fetcher to have the `AbortSignal` interface https://fetch.spec.whatwg.org/#requestinit.
-=======
- - Fix fragment reuse in subgraph fetches [PR #1911](https://github.com/apollographql/federation/pull/1911).
->>>>>>> f123b721
 
 ## 2.1.0-alpha.1
 
