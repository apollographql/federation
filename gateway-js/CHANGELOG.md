--- conflicted
+++ resolved
@@ -2,15 +2,13 @@
 
 This CHANGELOG pertains only to Apollo Federation packages in the 2.x range. The Federation v0.x equivalent for this package can be found [here](https://github.com/apollographql/federation/blob/version-0.x/gateway-js/CHANGELOG.md) on the `version-0.x` branch of this repo.
 
-<<<<<<< HEAD
 ## vNext
 
 - Add callback when fetching a supergraph from Apollo Uplink fails [PR #1812](https://github.com/apollographql/federation/pull/1812).
-=======
+
 ## 2.0.5
 
 - Fix bug with unsatisfiable query branch when handling federation 1 supergraph [PR #1908](https://github.com/apollographql/federation/pull/1908).
->>>>>>> 81826394
 
 ## 2.0.4
 
