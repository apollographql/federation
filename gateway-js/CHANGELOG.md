# CHANGELOG for `@apollo/gateway`

<<<<<<< HEAD
=======
## 2.11.0

### Minor Changes

- Adds connect spec v0.2, available for use with Apollo Router 2.3.0 or greater. ([#3262](https://github.com/apollographql/federation/pull/3262))

### Patch Changes

- Corrects a set of denial-of-service (DOS) vulnerabilities that made it possible for an attacker to render gateway inoperable with certain simple query patterns due to uncontrolled resource consumption. All prior-released versions and configurations are vulnerable. ([#3238](https://github.com/apollographql/federation/pull/3238))

  See the associated GitHub Advisories [GHSA-q2f9-x4p4-7xmh](https://github.com/apollographql/federation/security/advisories/GHSA-q2f9-x4p4-7xmh) and [GHSA-p2q6-pwh5-m6jr](https://github.com/apollographql/federation/security/advisories/GHSA-p2q6-pwh5-m6jr) for more information.

- Updated dependencies [[`1462c91879d41884c0a7e60551d8dd0d67c832d3`](https://github.com/apollographql/federation/commit/1462c91879d41884c0a7e60551d8dd0d67c832d3), [`9614b26e5a17cbf1f6aaf08f6fcb1c95eb12592d`](https://github.com/apollographql/federation/commit/9614b26e5a17cbf1f6aaf08f6fcb1c95eb12592d), [`9614b26e5a17cbf1f6aaf08f6fcb1c95eb12592d`](https://github.com/apollographql/federation/commit/9614b26e5a17cbf1f6aaf08f6fcb1c95eb12592d)]:
  - @apollo/query-planner@2.11.0
  - @apollo/federation-internals@2.11.0
  - @apollo/composition@2.11.0

>>>>>>> 31104c6f
## 2.11.0-preview.2

### Patch Changes

- Preparing preview.2 release ([#3255](https://github.com/apollographql/federation/pull/3255))

- Updated dependencies [[`3e2b0a8569a9fe46726182887ed0b4bfc0b52468`](https://github.com/apollographql/federation/commit/3e2b0a8569a9fe46726182887ed0b4bfc0b52468)]:
  - @apollo/query-planner@2.11.0-preview.2
  - @apollo/composition@2.11.0-preview.2
  - @apollo/federation-internals@2.11.0-preview.2

## 2.11.0-preview.1

### Patch Changes

- Corrects a set of denial-of-service (DOS) vulnerabilities that made it possible for an attacker to render gateway inoperable with certain simple query patterns due to uncontrolled resource consumption. All prior-released versions and configurations are vulnerable. ([#3238](https://github.com/apollographql/federation/pull/3238))

  See the associated GitHub Advisories [GHSA-q2f9-x4p4-7xmh](https://github.com/apollographql/federation/security/advisories/GHSA-q2f9-x4p4-7xmh) and [GHSA-p2q6-pwh5-m6jr](https://github.com/apollographql/federation/security/advisories/GHSA-p2q6-pwh5-m6jr) for more information.

- Updated dependencies [[`1462c91879d41884c0a7e60551d8dd0d67c832d3`](https://github.com/apollographql/federation/commit/1462c91879d41884c0a7e60551d8dd0d67c832d3)]:
  - @apollo/query-planner@2.11.0-preview.1
  - @apollo/federation-internals@2.11.0-preview.1
  - @apollo/composition@2.11.0-preview.1

## 2.11.0-preview.0

### Minor Changes

- Add connect spec v0.2 ([#3228](https://github.com/apollographql/federation/pull/3228))

### Patch Changes

- Updated dependencies [[`e7e67579908d5cd2fa6fe558228dffe4808cd98d`](https://github.com/apollographql/federation/commit/e7e67579908d5cd2fa6fe558228dffe4808cd98d)]:
  - @apollo/composition@2.11.0-preview.0
  - @apollo/federation-internals@2.11.0-preview.0
  - @apollo/query-planner@2.11.0-preview.0

## 2.10.0

### Patch Changes

- Updated dependencies [[`8927e315ab0e865ef3ff12320f265ee95588b899`](https://github.com/apollographql/federation/commit/8927e315ab0e865ef3ff12320f265ee95588b899), [`8927e315ab0e865ef3ff12320f265ee95588b899`](https://github.com/apollographql/federation/commit/8927e315ab0e865ef3ff12320f265ee95588b899)]:
  - @apollo/query-planner@2.10.0
  - @apollo/composition@2.10.0
  - @apollo/federation-internals@2.10.0

## 2.9.3

### Patch Changes

- Updated dependencies [[`345661c558773e4eb5d5f0b28464a8d1acdc2a2d`](https://github.com/apollographql/federation/commit/345661c558773e4eb5d5f0b28464a8d1acdc2a2d), [`7fe1465cf35c2efe37ac5c73fac2b7ea04173318`](https://github.com/apollographql/federation/commit/7fe1465cf35c2efe37ac5c73fac2b7ea04173318), [`cc4573471696ef78d04fa00c4cf8e5c50314ba9f`](https://github.com/apollographql/federation/commit/cc4573471696ef78d04fa00c4cf8e5c50314ba9f), [`062572b3253e8640b60a0bf58b83945094b76b6f`](https://github.com/apollographql/federation/commit/062572b3253e8640b60a0bf58b83945094b76b6f), [`df5eb3cb0e2b4802fcd425ab9c23714de2707db3`](https://github.com/apollographql/federation/commit/df5eb3cb0e2b4802fcd425ab9c23714de2707db3), [`1c99cb0dcc6c639ac351210932623ab0bd6907e4`](https://github.com/apollographql/federation/commit/1c99cb0dcc6c639ac351210932623ab0bd6907e4)]:
  - @apollo/query-planner@2.9.3
  - @apollo/federation-internals@2.9.3
  - @apollo/composition@2.9.3

## 2.9.2

### Patch Changes

- Updated dependencies [[`2192f355f50db33fe0807d16153f357696b9f190`](https://github.com/apollographql/federation/commit/2192f355f50db33fe0807d16153f357696b9f190), [`e1e2605b30efc488b57f62ba43436606a38a3607`](https://github.com/apollographql/federation/commit/e1e2605b30efc488b57f62ba43436606a38a3607), [`5ac01b534318105e904c1e6598070f753add3bb1`](https://github.com/apollographql/federation/commit/5ac01b534318105e904c1e6598070f753add3bb1)]:
  - @apollo/query-planner@2.9.2
  - @apollo/federation-internals@2.9.2
  - @apollo/composition@2.9.2

## 2.9.1

### Patch Changes

- Fix bugs in composition when merging nulls in directive applications and when handling renames. ([#3134](https://github.com/apollographql/federation/pull/3134))

- Updated dependencies [[`b8e4ab5352a4dfd262af49493fdd42e86e5e3d99`](https://github.com/apollographql/federation/commit/b8e4ab5352a4dfd262af49493fdd42e86e5e3d99), [`e6c05b6c96023aa3dec79889431f8217fcb3806d`](https://github.com/apollographql/federation/commit/e6c05b6c96023aa3dec79889431f8217fcb3806d)]:
  - @apollo/federation-internals@2.9.1
  - @apollo/composition@2.9.1
  - @apollo/query-planner@2.9.1

## 2.9.0

### Patch Changes

- Avoid type explosion for inline fragments where the type condition is an interface that implements the parent type. ([#3122](https://github.com/apollographql/federation/pull/3122))

- Reduce memory overhead during satisfiability checking when there are many options. ([#3109](https://github.com/apollographql/federation/pull/3109))

- Updated dependencies [[`02c2a34a62c3717a4885449172e404f19ebf66c9`](https://github.com/apollographql/federation/commit/02c2a34a62c3717a4885449172e404f19ebf66c9), [`0ccfd937d4b4a576f890665ceebbd7986fac5d0c`](https://github.com/apollographql/federation/commit/0ccfd937d4b4a576f890665ceebbd7986fac5d0c), [`e0a5075c0d12a0e2f7ef303b246e3216a139d3e0`](https://github.com/apollographql/federation/commit/e0a5075c0d12a0e2f7ef303b246e3216a139d3e0)]:
  - @apollo/federation-internals@2.9.0
  - @apollo/composition@2.9.0
  - @apollo/query-planner@2.9.0

## 2.8.5

## 🔒 Security

### CVE-2024-43414: Prevent uncontrolled recursion for complex queries

Correct a bug where complex queries can cause uncontrolled recursion due to failure to reduce the number of possible query plans (classified as [CWE-674](https://cwe.mitre.org/data/definitions/674.html)). ([#3128](https://github.com/apollographql/federation/pull/3128))

This weakness impacts all v2 versions of `@apollo/gateway` prior to this release. See the associated Github Advisory, [GHSA-fmj9-77q8-g6c4](https://github.com/apollographql/federation/security/advisories/GHSA-fmj9-77q8-g6c4), for more information.

##

- Updated dependencies [[`926cbb7949200e12b81100a07fa3438b5ae9efd0`](https://github.com/apollographql/federation/commit/926cbb7949200e12b81100a07fa3438b5ae9efd0)]:
  - @apollo/query-planner@2.8.5
  - @apollo/composition@2.8.5
  - @apollo/federation-internals@2.8.5

## 2.8.4

### Patch Changes

- Updated dependencies [[`4d9e0f6390c5114132d205ab73b6aa1b9ffa8cd8`](https://github.com/apollographql/federation/commit/4d9e0f6390c5114132d205ab73b6aa1b9ffa8cd8), [`5f4bb160d024678d6facd471c43c8ec61c86e701`](https://github.com/apollographql/federation/commit/5f4bb160d024678d6facd471c43c8ec61c86e701), [`672aca7cbeb0a6a38586357a4e154f2dd91caa0c`](https://github.com/apollographql/federation/commit/672aca7cbeb0a6a38586357a4e154f2dd91caa0c)]:
  - @apollo/composition@2.8.4
  - @apollo/federation-internals@2.8.4
  - @apollo/query-planner@2.8.4

## 2.8.3

### Patch Changes

- Updated dependencies [[`38debcf2f9af1a719bd1c8acbd9335efa8427ddb`](https://github.com/apollographql/federation/commit/38debcf2f9af1a719bd1c8acbd9335efa8427ddb), [`50d648ccffb05591878de75dc5522914ed48698f`](https://github.com/apollographql/federation/commit/50d648ccffb05591878de75dc5522914ed48698f), [`860aace9904e787f9bf05aad94be5b5920f10543`](https://github.com/apollographql/federation/commit/860aace9904e787f9bf05aad94be5b5920f10543), [`67b70c6e68b1cdbf8f03dacafd636e27ed9b7814`](https://github.com/apollographql/federation/commit/67b70c6e68b1cdbf8f03dacafd636e27ed9b7814), [`f753d55e9a49d11389ee4f8d7976533447e95ede`](https://github.com/apollographql/federation/commit/f753d55e9a49d11389ee4f8d7976533447e95ede), [`f5f6a799d6b3675eecb0eaec7a816d746cd136b2`](https://github.com/apollographql/federation/commit/f5f6a799d6b3675eecb0eaec7a816d746cd136b2), [`42bd27af6a23bcfdd36951dbfa3fb9f7ba833f3a`](https://github.com/apollographql/federation/commit/42bd27af6a23bcfdd36951dbfa3fb9f7ba833f3a), [`f376447a820e3c0ae41d16d1fd3b681d2f1e8c14`](https://github.com/apollographql/federation/commit/f376447a820e3c0ae41d16d1fd3b681d2f1e8c14), [`3af790517d662f3bec9064c0bf243014c579e9cd`](https://github.com/apollographql/federation/commit/3af790517d662f3bec9064c0bf243014c579e9cd)]:
  - @apollo/composition@2.8.3
  - @apollo/federation-internals@2.8.3
  - @apollo/query-planner@2.8.3

## 2.8.3-beta.2

### Patch Changes

- Updated dependencies [[`50d648ccffb05591878de75dc5522914ed48698f`](https://github.com/apollographql/federation/commit/50d648ccffb05591878de75dc5522914ed48698f)]:
  - @apollo/federation-internals@2.8.3-beta.2
  - @apollo/composition@2.8.3-beta.2
  - @apollo/query-planner@2.8.3-beta.2

## 2.8.3-beta.1

### Patch Changes

- Updated dependencies [[`f376447a820e3c0ae41d16d1fd3b681d2f1e8c14`](https://github.com/apollographql/federation/commit/f376447a820e3c0ae41d16d1fd3b681d2f1e8c14)]:
  - @apollo/composition@2.8.3-beta.1
  - @apollo/federation-internals@2.8.3-beta.1
  - @apollo/query-planner@2.8.3-beta.1

## 2.8.3-beta.0

### Patch Changes

- Updated dependencies [[`38debcf2f9af1a719bd1c8acbd9335efa8427ddb`](https://github.com/apollographql/federation/commit/38debcf2f9af1a719bd1c8acbd9335efa8427ddb), [`860aace9904e787f9bf05aad94be5b5920f10543`](https://github.com/apollographql/federation/commit/860aace9904e787f9bf05aad94be5b5920f10543), [`67b70c6e68b1cdbf8f03dacafd636e27ed9b7814`](https://github.com/apollographql/federation/commit/67b70c6e68b1cdbf8f03dacafd636e27ed9b7814), [`f753d55e9a49d11389ee4f8d7976533447e95ede`](https://github.com/apollographql/federation/commit/f753d55e9a49d11389ee4f8d7976533447e95ede), [`f5f6a799d6b3675eecb0eaec7a816d746cd136b2`](https://github.com/apollographql/federation/commit/f5f6a799d6b3675eecb0eaec7a816d746cd136b2), [`42bd27af6a23bcfdd36951dbfa3fb9f7ba833f3a`](https://github.com/apollographql/federation/commit/42bd27af6a23bcfdd36951dbfa3fb9f7ba833f3a), [`3af790517d662f3bec9064c0bf243014c579e9cd`](https://github.com/apollographql/federation/commit/3af790517d662f3bec9064c0bf243014c579e9cd)]:
  - @apollo/composition@2.8.3-beta.0
  - @apollo/query-planner@2.8.3-beta.0
  - @apollo/federation-internals@2.8.3-beta.0

## 2.8.2

### Patch Changes

- Updated dependencies [[`b2e5ab66f84688ec304cfcf2c6f749c86aded549`](https://github.com/apollographql/federation/commit/b2e5ab66f84688ec304cfcf2c6f749c86aded549)]:
  - @apollo/federation-internals@2.8.2
  - @apollo/composition@2.8.2
  - @apollo/query-planner@2.8.2

## 2.8.1

### Patch Changes

- Updated dependencies [[`61f2b6b12ee83e7ecb6509f7131f9412a37e194b`](https://github.com/apollographql/federation/commit/61f2b6b12ee83e7ecb6509f7131f9412a37e194b)]:
  - @apollo/composition@2.8.1
  - @apollo/federation-internals@2.8.1
  - @apollo/query-planner@2.8.1

## 2.8.0

### Minor Changes

- Implement new directives to allow getting and setting context. This allows resolvers to reference and access data referenced by entities that exist in the GraphPath that was used to access the field. The following example demonstrates the ability to access the `prop` field within the Child resolver. ([#2988](https://github.com/apollographql/federation/pull/2988))

  ```graphql
  type Query {
    p: Parent!
  }
  type Parent @key(fields: "id") @context(name: "context") {
    id: ID!
    child: Child!
    prop: String!
  }
  type Child @key(fields: "id") {
    id: ID!
    b: String!
    field(a: String @fromContext(field: "$context { prop }")): Int!
  }
  ```

### Patch Changes

- Various set context bugfixes ([#3017](https://github.com/apollographql/federation/pull/3017))

- Updated dependencies [[`c4744da360235d8bb8270ea048f0e0fa5d03be1e`](https://github.com/apollographql/federation/commit/c4744da360235d8bb8270ea048f0e0fa5d03be1e), [`8a936d741a0c05835ff2533714cf330d18209179`](https://github.com/apollographql/federation/commit/8a936d741a0c05835ff2533714cf330d18209179), [`daf36bd242ba4db0cfcf0e18c1eed235ff0dfaf2`](https://github.com/apollographql/federation/commit/daf36bd242ba4db0cfcf0e18c1eed235ff0dfaf2)]:
  - @apollo/query-planner@2.8.0
  - @apollo/composition@2.8.0
  - @apollo/federation-internals@2.8.0

## 2.8.0-alpha.1

### Patch Changes

- Updated dependencies []:
  - @apollo/composition@2.8.0-alpha.1
  - @apollo/query-planner@2.8.0-alpha.1
  - @apollo/federation-internals@2.8.0-alpha.1

## 2.8.0-alpha.0

### Minor Changes

- Implement new directives to allow getting and setting context. This allows resolvers to reference and access data referenced by entities that exist in the GraphPath that was used to access the field. The following example demonstrates the ability to access the `prop` field within the Child resolver. ([#2988](https://github.com/apollographql/federation/pull/2988))

  ```graphql
  type Query {
    p: Parent!
  }
  type Parent @key(fields: "id") @context(name: "context") {
    id: ID!
    child: Child!
    prop: String!
  }
  type Child @key(fields: "id") {
    id: ID!
    b: String!
    field(a: String @fromContext(field: "$context { prop }")): Int!
  }
  ```

### Patch Changes

- Updated dependencies [[`c4744da360235d8bb8270ea048f0e0fa5d03be1e`](https://github.com/apollographql/federation/commit/c4744da360235d8bb8270ea048f0e0fa5d03be1e), [`daf36bd242ba4db0cfcf0e18c1eed235ff0dfaf2`](https://github.com/apollographql/federation/commit/daf36bd242ba4db0cfcf0e18c1eed235ff0dfaf2)]:
  - @apollo/query-planner@2.8.0-alpha.0
  - @apollo/composition@2.8.0-alpha.0
  - @apollo/federation-internals@2.8.0-alpha.0

## 2.7.8

### Patch Changes

- Triggering a clean 2.7.8 release now that harmonizer build has been fixed. ([#3010](https://github.com/apollographql/federation/pull/3010))

- Updated dependencies [[`2ad72802044310a528e8944f4538efe519424504`](https://github.com/apollographql/federation/commit/2ad72802044310a528e8944f4538efe519424504)]:
  - @apollo/composition@2.7.8
  - @apollo/federation-internals@2.7.8
  - @apollo/query-planner@2.7.8

## 2.7.7

### Patch Changes

- No logical changes since 2.7.5 or 2.7.6, but we fixed a bug in the release process, so we need to publish a new patch version (2.7.7). ([#2999](https://github.com/apollographql/federation/pull/2999))

- Updated dependencies [[`bee0b0828b4fb6a1d3172ac330560e2ab6c046bb`](https://github.com/apollographql/federation/commit/bee0b0828b4fb6a1d3172ac330560e2ab6c046bb)]:
  - @apollo/composition@2.7.7
  - @apollo/federation-internals@2.7.7
  - @apollo/query-planner@2.7.7

## 2.7.6

### Patch Changes

- Updated dependencies [[`856a82b1deca625b75145edd6328bed23abee33a`](https://github.com/apollographql/federation/commit/856a82b1deca625b75145edd6328bed23abee33a)]:
  - @apollo/composition@2.7.6
  - @apollo/query-planner@2.7.6
  - @apollo/federation-internals@2.7.6

## 2.7.5

### Patch Changes

- Updated dependencies [[`af4376f348d21ad4d8eca0e3d2a170600f391e4d`](https://github.com/apollographql/federation/commit/af4376f348d21ad4d8eca0e3d2a170600f391e4d)]:
  - @apollo/query-planner@2.7.5
  - @apollo/composition@2.7.5
  - @apollo/federation-internals@2.7.5

## 2.7.4

### Patch Changes

- Updated dependencies [[`d80b7f0ca1456567a0866a32d2b2abf940598f77`](https://github.com/apollographql/federation/commit/d80b7f0ca1456567a0866a32d2b2abf940598f77), [`c89d8287e88d12cfd34c1baf1f42db672731b8a7`](https://github.com/apollographql/federation/commit/c89d8287e88d12cfd34c1baf1f42db672731b8a7)]:
  - @apollo/query-planner@2.7.4
  - @apollo/federation-internals@2.7.4
  - @apollo/composition@2.7.4

## 2.7.3

### Patch Changes

- Updated dependencies [[`ec04c50b4fb832bfd281ecf9c0c2dd7656431b96`](https://github.com/apollographql/federation/commit/ec04c50b4fb832bfd281ecf9c0c2dd7656431b96), [`3e2c845c74407a136b9e0066e44c1ad1467d3013`](https://github.com/apollographql/federation/commit/3e2c845c74407a136b9e0066e44c1ad1467d3013), [`a494631918156f0431ceace74281c076cf1d5d51`](https://github.com/apollographql/federation/commit/a494631918156f0431ceace74281c076cf1d5d51)]:
  - @apollo/query-planner@2.7.3
  - @apollo/composition@2.7.3
  - @apollo/federation-internals@2.7.3

## 2.7.2

### Patch Changes

- Remove out-of-band reporting in the gateway and provide a warning for users who have the endpoint configured. ([#2946](https://github.com/apollographql/federation/pull/2946))

- Updated dependencies [[`33b937b18d3c7ca6af14b904696b536399e597d1`](https://github.com/apollographql/federation/commit/33b937b18d3c7ca6af14b904696b536399e597d1), [`09cd3e55e810ee513127b7440f5b11af7540c9b0`](https://github.com/apollographql/federation/commit/09cd3e55e810ee513127b7440f5b11af7540c9b0), [`d7189a86c27891af408d3d0184db6133d3342967`](https://github.com/apollographql/federation/commit/d7189a86c27891af408d3d0184db6133d3342967), [`33506bef6d755c58400081824167711c1747ee40`](https://github.com/apollographql/federation/commit/33506bef6d755c58400081824167711c1747ee40), [`1f72f2a361a83ebaaf15ae052f5ca9a93fc18bfc`](https://github.com/apollographql/federation/commit/1f72f2a361a83ebaaf15ae052f5ca9a93fc18bfc)]:
  - @apollo/composition@2.7.2
  - @apollo/federation-internals@2.7.2
  - @apollo/query-planner@2.7.2

## 2.7.1

### Patch Changes

- Updated dependencies [[`493f5acd16ad92adf99c963659cd40dc5eac1219`](https://github.com/apollographql/federation/commit/493f5acd16ad92adf99c963659cd40dc5eac1219)]:
  - @apollo/federation-internals@2.7.1
  - @apollo/composition@2.7.1
  - @apollo/query-planner@2.7.1

## 2.7.0

### Minor Changes

- Implement progressive `@override` functionality ([#2911](https://github.com/apollographql/federation/pull/2911))

  The progressive `@override` feature brings a new argument to the `@override` directive: `label: String`. When a label is added to an `@override` application, the override becomes conditional, depending on parameters provided to the query planner (a set of which labels should be overridden). Note that this feature will be supported in router for enterprise users only.

  Out-of-the-box, the router will support a percentage-based use case for progressive `@override`. For example:

  ```graphql
  type Query {
    hello: String @override(from: "original", label: "percent(5)")
  }
  ```

  The above example will override the root `hello` field from the "original" subgraph 5% of the time.

  More complex use cases will be supported by the router via the use of coprocessors/rhai to resolve arbitrary labels to true/false values (i.e. via a feature flag service).

### Patch Changes

- Updated dependencies [[`6ae42942b13dccd246ccc994faa2cb36cd62cb3c`](https://github.com/apollographql/federation/commit/6ae42942b13dccd246ccc994faa2cb36cd62cb3c), [`66833fb8d04c9376f6ed476fed6b1ca237f477b7`](https://github.com/apollographql/federation/commit/66833fb8d04c9376f6ed476fed6b1ca237f477b7), [`931f87c6766c7439936df706727cbdc0cd6bcfd8`](https://github.com/apollographql/federation/commit/931f87c6766c7439936df706727cbdc0cd6bcfd8)]:
  - @apollo/query-planner@2.7.0
  - @apollo/composition@2.7.0
  - @apollo/federation-internals@2.7.0

## 2.6.3

### Patch Changes

- Updated dependencies [[`038cf0dbbfb0e2978b69f0a14bfd2c38b0cd1326`](https://github.com/apollographql/federation/commit/038cf0dbbfb0e2978b69f0a14bfd2c38b0cd1326), [`69495b4810f3268c45a31f9d12e4f9cde2c447b5`](https://github.com/apollographql/federation/commit/69495b4810f3268c45a31f9d12e4f9cde2c447b5)]:
  - @apollo/query-planner@2.6.3
  - @apollo/composition@2.6.3
  - @apollo/federation-internals@2.6.3

## 2.6.2

### Patch Changes

- Updated dependencies [[`7b5b836d15247c997712a47847f603aa5887312e`](https://github.com/apollographql/federation/commit/7b5b836d15247c997712a47847f603aa5887312e), [`74ca7dd617927a20d79b824851f7651ef3c40a4e`](https://github.com/apollographql/federation/commit/74ca7dd617927a20d79b824851f7651ef3c40a4e), [`ffe67dfbdb77d15dde2ab6dee66dba05c7b5c037`](https://github.com/apollographql/federation/commit/ffe67dfbdb77d15dde2ab6dee66dba05c7b5c037)]:
  - @apollo/federation-internals@2.6.2
  - @apollo/query-planner@2.6.2
  - @apollo/composition@2.6.2

## 2.6.1

### Patch Changes

- Updated dependencies [[`0d5ab01a`](https://github.com/apollographql/federation/commit/0d5ab01a4e91bac10f47732fee3fe4d8017f051f)]:
  - @apollo/federation-internals@2.6.1
  - @apollo/composition@2.6.1
  - @apollo/query-planner@2.6.1

## 2.6.0

### Minor Changes

- Add more information to OpenTelemetry spans. ([#2700](https://github.com/apollographql/federation/pull/2700))

  Rename `operationName` to `graphql.operation.name` and add a
  `graphql.operation.type` attribute, in conformance with the OpenTelemetry
  Semantic Conventions for GraphQL. The `operationName` attribute is now
  deprecated, but it is still emitted alongside `graphql.operation.name`.

  Add a `graphql.document` span attribute to the `gateway.request` span,
  containing the entire GraphQL source sent in the request. This feature
  is disable by default.

  When one or more GraphQL or internal errors occur, report them in the
  OpenTelemetry span in which they took place, as an exception event. This
  feature is disabled by default.

  To enable the `graphql.document` span attribute and the exception event
  reporting, add the following entries to your `ApolloGateway` instance
  configuration:

  ```ts
  const gateway = new ApolloGateway({
    // ...
    telemetry: {
      // Set to `true` to include the `graphql.document` attribute
      includeDocument: true,
      // Set to `true` to report all exception events, or set to a number
      // to report at most that number of exception events per span
      reportExceptions: true,
      // or: reportExceptions: 1
    },
  });
  ```

- Update `license` field in `package.json` to use `Elastic-2.0` SPDX identifier ([#2741](https://github.com/apollographql/federation/pull/2741))

- Introduce the new `@policy` scope for composition ([#2818](https://github.com/apollographql/federation/pull/2818))

  > Note that this directive will only be _fully_ supported by the Apollo Router as a GraphOS Enterprise feature at runtime. Also note that _composition_ of valid `@policy` directive applications will succeed, but the resulting supergraph will not be _executable_ by the Gateway or an Apollo Router which doesn't have the GraphOS Enterprise entitlement.

  Users may now compose `@policy` applications from their subgraphs into a supergraph.

  The directive is defined as follows:

  ```graphql
  scalar federation__Policy

  directive @policy(
    policies: [[federation__Policy!]!]!
  ) on FIELD_DEFINITION | OBJECT | INTERFACE | SCALAR | ENUM
  ```

  The `Policy` scalar is effectively a `String`, similar to the `FieldSet` type.

  In order to compose your `@policy` usages, you must update your subgraph's federation spec version to v2.6 and add the `@policy` import to your existing imports like so:

  ```graphql
  @link(url: "https://specs.apollo.dev/federation/v2.6", import: [..., "@policy"])
  ```

- Add graphql.operation.name attribute on gateway.plan span ([#2807](https://github.com/apollographql/federation/pull/2807))

### Patch Changes

- Updated dependencies [[`b18841be`](https://github.com/apollographql/federation/commit/b18841be897e6d4f47454568776f199e2adb60ae), [`e325b499`](https://github.com/apollographql/federation/commit/e325b499d592dabe61c93112c292c92ca10afbc5)]:
  - @apollo/query-planner@2.6.0
  - @apollo/composition@2.6.0
  - @apollo/federation-internals@2.6.0

## 2.5.7

### Patch Changes

- Updated dependencies [[`a0bdd7cb`](https://github.com/apollographql/federation/commit/a0bdd7cb056ccdc6d9f6ec6bd6a16380d18f65b9)]:
  - @apollo/query-planner@2.5.7
  - @apollo/composition@2.5.7
  - @apollo/federation-internals@2.5.7

## 2.5.6

### Patch Changes

- Updated dependencies [[`c719214a`](https://github.com/apollographql/federation/commit/c719214a945564e4afc4bf1610e3dcdfb3838fe1)]:
  - @apollo/composition@2.5.6
  - @apollo/federation-internals@2.5.6
  - @apollo/query-planner@2.5.6

## 2.5.5

### Patch Changes

- Fix specific case for requesting \_\_typename on interface entity type ([#2775](https://github.com/apollographql/federation/pull/2775))

  In certain cases, when resolving a \_\_typename on an interface entity (due to it actual being requested in the operation), that fetch group could previously be trimmed / treated as useless. At a glance, it appears to be a redundant step, i.e.:

  ```
  { ... on Product { __typename id }} => { ... on Product { __typename} }
  ```

  It's actually necessary to preserve this in the case that we're coming from an interface object to an (entity) interface so that we can resolve the concrete \_\_typename correctly.

- Don't preserve useless fetches which downgrade \_\_typename from a concrete type back to its interface type. ([#2778](https://github.com/apollographql/federation/pull/2778))

  In certain cases, the query planner was preserving some fetches which were "useless" that would rewrite **typename from its already-resolved concrete type back to its interface type. This could result in (at least) requested fields being "filtered" from the final result due to the interface's **typename in the data where the concrete type's \_\_typename was expected.

  Specifically, the solution was compute the path between newly created groups and their parents when we know that it's trivial (`[]`). Further along in the planning process, this allows to actually remove the known-useless group.

- Propagate type information when renaming entity fields ([#2776](https://github.com/apollographql/federation/pull/2776))

  Aliased entity fields might have been incorrectly overwritten if multiple fields/aliases shared the same name. Query planner automatically renames conflicting fields to ensure we can always generate a valid GraphQL query. The underlying issue was that this key rewriting logic was assuming the same type of an object. In case of entity queries asking for those aliased fields, we ended up always attempting to apply field renaming logic regardless, whether or not a given entity was of the correct type. This fix ensures that the query planner logic correctly accounts for the object type when applying field renaming logic.

- Updated dependencies [[`66d7e4ce`](https://github.com/apollographql/federation/commit/66d7e4ced9a6ccd170d5e228741332395a2dd553), [`a37bbbf6`](https://github.com/apollographql/federation/commit/a37bbbf6501032f16382ccb64d1dfa0dcddac789)]:
  - @apollo/query-planner@2.5.5
  - @apollo/composition@2.5.5
  - @apollo/federation-internals@2.5.5

## 2.5.4

### Patch Changes

- Adds header to change the format of exposed query plans, and allows formatting it as json. ([#2724](https://github.com/apollographql/federation/pull/2724))

  When the gateway is configured to allow it, adding the `Apollo-Query-Plan-Experimental` header to a request already allowed a "prettified" text version of the query plan used for the query is returned in the response extension. This changes adds support for a new (optional) accompanying header, `Apollo-Query-Plan-Experimental-Format`, which can be set to the value "internal" to have the query plan returned as a json object (that correspond to the internal representation of that query plan) instead of the text version otherwise sent. Note that if that new header is not provided, then the query plan continues to be send in the previous prettified text version.

- Fix some potentially incorrect query plans with `@requires` when some dependencies are involved. ([#2726](https://github.com/apollographql/federation/pull/2726))

  In some rare case of `@requires`, an over-eager optimisation was incorrectly considering that
  a dependency between 2 subgraph fetches was unnecessary, leading to doing 2 subgraphs queries
  in parallel when those should be done sequentially (because the 2nd query rely on results
  from the 1st one). This effectively resulted in the required fields not being provided (the
  consequence of which depends a bit on the resolver detail, but if the resolver expected
  the required fields to be populated (as they should), then this could typically result
  in a message of the form `GraphQLError: Cannot read properties of null`).

- Updated dependencies [[`203b0a44`](https://github.com/apollographql/federation/commit/203b0a444782f6d6ca2f2dbb68c6e4eb59de6d45)]:
  - @apollo/query-planner@2.5.4
  - @apollo/composition@2.5.4
  - @apollo/federation-internals@2.5.4

## 2.5.3

### Patch Changes

- Fix execution error in some cases where aliases are used and some values are `null`. ([#2716](https://github.com/apollographql/federation/pull/2716))

  The error would manifest itself as an `INTERNAL_SERVER_ERROR` with a message of the form `Cannot read properties of null`.

- Updated dependencies [[`4b9a512b`](https://github.com/apollographql/federation/commit/4b9a512b62e02544d7854fa198942aac33b93feb), [`c6e0e76d`](https://github.com/apollographql/federation/commit/c6e0e76dbc62662c2aa6ff7f657e374047b11255), [`1add932c`](https://github.com/apollographql/federation/commit/1add932c5cd1297853fb5af9a3a6aaa71243f63a), [`6f1fddb2`](https://github.com/apollographql/federation/commit/6f1fddb25d49262b2ebf6db953371a559dd62e9c)]:
  - @apollo/composition@2.5.3
  - @apollo/federation-internals@2.5.3
  - @apollo/query-planner@2.5.3

## 2.5.2

### Patch Changes

- Remove extraneous call to `span.setStatus()` on a span which has already ended. ([#2697](https://github.com/apollographql/federation/pull/2697))

  In cases where a subgraph responded with an error, we would sometimes try to set
  the status of a span which had already ended. This resulted in a warning log to
  the console (but no effect otherwise). This warning should no longer happen.

- Fix `fallbackPollIntervalInMs` behavior. ([#2709](https://github.com/apollographql/federation/pull/2709))

  The `fallbackPollIntervalInMs` serves 2 purposes:

  - it allows users to provide an Uplink poll interval if Uplink doesn't provide one
  - it allows users to use a longer poll interval that what's prescribed by Uplink

  The second bullet is how the configuration option is documented, but not how it was previously implemented. This change corrects the behavior to respect this configuration if it's provided AND is longer than the Uplink interval.

- Updated dependencies [[`35179f08`](https://github.com/apollographql/federation/commit/35179f086ce973e9ae7bb455f7ea7d73cdc10f69)]:
  - @apollo/query-planner@2.5.2
  - @apollo/federation-internals@2.5.2
  - @apollo/composition@2.5.2

## 2.5.1

### Patch Changes

- Reapply #2639: ([#2687](https://github.com/apollographql/federation/pull/2687))

  Try reusing named fragments in subgraph fetches even if those fragment only apply partially to the subgraph. Before this change, only named fragments that were applying entirely to a subgraph were tried, leading to less reuse that expected. Concretely, this change can sometimes allow the generation of smaller subgraph fetches.

  Additionally, resolve a bug which surfaced in the fragment optimization logic which could result in invalid/incorrect optimizations / fragment reuse.

- Updated dependencies [[`b9052fdd`](https://github.com/apollographql/federation/commit/b9052fddfcd2cae1ea750aaea27f0a0b24f4e691)]:
  - @apollo/query-planner@2.5.1
  - @apollo/federation-internals@2.5.1
  - @apollo/composition@2.5.1

## 2.5.0

### Minor Changes

- Do not run the full suite of graphQL validations on supergraphs and their extracted subgraphs by default in production environment. ([#2657](https://github.com/apollographql/federation/pull/2657))

  Running those validations on every updates of the schema takes a non-negligible amount of time (especially on large
  schema) and mainly only serves in catching bugs early in the supergraph handling code, and in some limited cases,
  provide slightly better messages when a corrupted supergraph is received, neither of which is worth the cost in
  production environment.

  A new `validateSupergraph` option is also introduced in the gateway configuration to force this behaviour.

- Support responses from subgraphs which use the `application/graphql-response+json` content-type header. ([#2162](https://github.com/apollographql/federation/pull/2162))

  See graphql-over-http spec for more details:
  https://graphql.github.io/graphql-over-http/draft/#sec-application-graphql-response-json

- Introduce the new `@authenticated` directive for composition ([#2644](https://github.com/apollographql/federation/pull/2644))

  > Note that this directive will only be _fully_ supported by the Apollo Router as a GraphOS Enterprise feature at runtime. Also note that _composition_ of valid `@authenticated` directive applications will succeed, but the resulting supergraph will not be _executable_ by the Gateway or an Apollo Router which doesn't have the GraphOS Enterprise entitlement.

  Users may now compose `@authenticated` applications from their subgraphs into a supergraph. This addition will support a future version of Apollo Router that enables authenticated access to specific types and fields via directive applications.

  The directive is defined as follows:

  ```graphql
  directive @authenticated on FIELD_DEFINITION | OBJECT | INTERFACE | SCALAR | ENUM
  ```

  In order to compose your `@authenticated` usages, you must update your subgraph's federation spec version to v2.5 and add the `@authenticated` import to your existing imports like so:

  ```graphql
  @link(url: "https://specs.apollo.dev/federation/v2.5", import: [..., "@authenticated"])
  ```

- Introduce the new `@requiresScopes` directive for composition ([#2649](https://github.com/apollographql/federation/pull/2649))

  > Note that this directive will only be _fully_ supported by the Apollo Router as a GraphOS Enterprise feature at runtime. Also note that _composition_ of valid `@requiresScopes` directive applications will succeed, but the resulting supergraph will not be _executable_ by the Gateway or an Apollo Router which doesn't have the GraphOS Enterprise entitlement.

  Users may now compose `@requiresScopes` applications from their subgraphs into a supergraph. This addition will support a future version of Apollo Router that enables scoped access to specific types and fields via directive applications.

  The directive is defined as follows:

  ```graphql
  scalar federation__Scope

  directive @requiresScopes(
    scopes: [federation__Scope!]!
  ) on FIELD_DEFINITION | OBJECT | INTERFACE | SCALAR | ENUM
  ```

  The `Scope` scalar is effectively a `String`, similar to the `FieldSet` type.

  In order to compose your `@requiresScopes` usages, you must update your subgraph's federation spec version to v2.5 and add the `@requiresScopes` import to your existing imports like so:

  ```graphql
  @link(url: "https://specs.apollo.dev/federation/v2.5", import: [..., "@requiresScopes"])
  ```

### Patch Changes

- Updated dependencies [[`fe1e3d7b`](https://github.com/apollographql/federation/commit/fe1e3d7b13ed76ac81e8fd6d911f4497995c59aa), [`aac2893a`](https://github.com/apollographql/federation/commit/aac2893ad70ed026607b5a2e4cb698207be87262), [`6b18af50`](https://github.com/apollographql/federation/commit/6b18af50910872049938386b82ad40703d934f68), [`9396c0d6`](https://github.com/apollographql/federation/commit/9396c0d686092c06fa89f8512378610bfe4154cc), [`2b5796a9`](https://github.com/apollographql/federation/commit/2b5796a962b3478961f9486c28f5cfd161fafbb0), [`4f3c3b9e`](https://github.com/apollographql/federation/commit/4f3c3b9eedb5dacb6dee29aa21bb74cdd1244732)]:
  - @apollo/query-planner@2.5.0
  - @apollo/composition@2.5.0
  - @apollo/federation-internals@2.5.0

## 2.4.10

### Patch Changes

- Revert #2639 from v2.4.9 ([#2681](https://github.com/apollographql/federation/pull/2681))

  PR #2639 attempts to resolve issues with query fragment reuse, but we've since turned up multiple issues (at least 1 of which is a regression - see #2680. For now, this reverts it until we resolve the regression for a future patch release.

- Updated dependencies [[`b6be9f96`](https://github.com/apollographql/federation/commit/b6be9f9650a69f6214d806d66b198729560da3dc)]:
  - @apollo/query-planner@2.4.10
  - @apollo/federation-internals@2.4.10
  - @apollo/composition@2.4.10

## 2.4.9

### Patch Changes

- Try reusing named fragments in subgraph fetches even if those fragment only apply partially to the subgraph. Before this change, only named fragments that were applying entirely to a subgraph were tried, leading to less reuse that expected. Concretely, this change can sometimes allow the generation of smaller subgraph fetches. ([#2639](https://github.com/apollographql/federation/pull/2639))

- Updated dependencies [[`7ac83456`](https://github.com/apollographql/federation/commit/7ac834568d57a9b9e63002353543d32f6e97b4a5), [`d60349b3`](https://github.com/apollographql/federation/commit/d60349b3fa7e5ba1f64c1727d88dc6faec21a38a), [`1bb7c512`](https://github.com/apollographql/federation/commit/1bb7c5129c7b07627ea33684b538fda8a83b8da8), [`02eab3ac`](https://github.com/apollographql/federation/commit/02eab3ac4a0514bef8f9253a9e43418ba1c17843), [`fd4545c2`](https://github.com/apollographql/federation/commit/fd4545c27ef343ad14436f9541f539ef80bacafa)]:
  - @apollo/query-planner@2.4.9
  - @apollo/federation-internals@2.4.9
  - @apollo/composition@2.4.9

## 2.4.8

### Patch Changes

- Updated dependencies [[`62e0d254`](https://github.com/apollographql/federation/commit/62e0d254f92a6a259032cda5e1ce810ae6478022), [`1293034c`](https://github.com/apollographql/federation/commit/1293034c82c962930d3c581c47676bf1f6e6d3bf), [`7f1ef73e`](https://github.com/apollographql/federation/commit/7f1ef73ee00b82c9b4b1bbfd23f3be10e3a1e176), [`2a97f372`](https://github.com/apollographql/federation/commit/2a97f3727b02760ccdf796a4f2e399778ff0593f)]:
  - @apollo/federation-internals@2.4.8
  - @apollo/query-planner@2.4.8
  - @apollo/composition@2.4.8

## 2.4.7

### Patch Changes

- Re-work the code use to try to reuse query named fragments to improve performance (thus sometimes improving query ([#2604](https://github.com/apollographql/federation/pull/2604))
  planning performance), to fix a possibly raised assertion error (with a message of form like `Cannot add selection of
field X to selection set of parent type Y`), and to fix a rare issue where an interface or union field was not being
  queried for all the types it should be.
- Updated dependencies [[`2d44f346`](https://github.com/apollographql/federation/commit/2d44f346c553f489d83f1c672e1ad8715665cde2)]:
  - @apollo/query-planner@2.4.7
  - @apollo/composition@2.4.7
  - @apollo/federation-internals@2.4.7

## 2.4.6

### Patch Changes

- Updated dependencies [[`5cd17e69`](https://github.com/apollographql/federation/commit/5cd17e6965664768c9d9f5b734634764bbebf2e7), [`8ca107ac`](https://github.com/apollographql/federation/commit/8ca107ac2f19dde5cb64844355a0f7a5296b9008), [`e136ad87`](https://github.com/apollographql/federation/commit/e136ad87db6005ddd8100f98022a043c0846f38e)]:
  - @apollo/query-planner@2.4.6
  - @apollo/federation-internals@2.4.6
  - @apollo/composition@2.4.6

## 2.4.5

### Patch Changes

- Supersedes v2.4.4 due to a publishing error with no dist/ folder ([#2583](https://github.com/apollographql/federation/pull/2583))

- Updated dependencies [[`c96e24c4`](https://github.com/apollographql/federation/commit/c96e24c448bde3c4acfa5332335e868c701d7621)]:
  - @apollo/composition@2.4.5
  - @apollo/federation-internals@2.4.5
  - @apollo/query-planner@2.4.5

## 2.4.4

### Patch Changes

- Fix incorrect import the `assert` function in the `DataRewrite.ts`. The incorrect method was imported (due to a bad ([#2581](https://github.com/apollographql/federation/pull/2581))
  import auto-completion) and went unnoticed, leading to potential build issue.
- Updated dependencies [[`cb7f414d`](https://github.com/apollographql/federation/commit/cb7f414dde0b89f02e5c925a8f9ef1ce9b0d9b80)]:
  - @apollo/query-planner@2.4.4
  - @apollo/composition@2.4.4
  - @apollo/federation-internals@2.4.4

## 2.4.3

### Patch Changes

- Updated dependencies [[`f6a8c1ce`](https://github.com/apollographql/federation/commit/f6a8c1cee60dc2b602db857b610fe8280674f2ee)]:
  - @apollo/query-planner@2.4.3
  - @apollo/federation-internals@2.4.3
  - @apollo/composition@2.4.3

## 2.4.2

### Patch Changes

- Fix potential bug when an `@interfaceObject` type has a `@requires`. When an `@interfaceObject` type has a field with a ([#2524](https://github.com/apollographql/federation/pull/2524))
  `@requires` and the query requests that field only for some specific implementations of the corresponding interface,
  then the generated query plan was sometimes invalid and could result in an invalid query to a subgraph (against a
  subgraph that rely on `@apollo/subgraph`, this lead the subgraph to produce an error message looking like `"The
_entities resolver tried to load an entity for type X, but no object or interface type of that name was found in the
schema"`).
- Updated dependencies [[`2c370508`](https://github.com/apollographql/federation/commit/2c3705087284710956390c7c3444c812db7c22e0), [`179b4602`](https://github.com/apollographql/federation/commit/179b46028b914ef743674a5c59e0f3a6edc31638)]:
  - @apollo/composition@2.4.2
  - @apollo/federation-internals@2.4.2
  - @apollo/query-planner@2.4.2

## 2.4.1

### Patch Changes

- Fix issues (incorrectly rejected composition and/or subgraph errors) with `@interfaceObject`. Those issues may occur ([#2494](https://github.com/apollographql/federation/pull/2494))
  either due to some use of `@requires` in an `@interfaceObject` type, or when some subgraph `S` defines a type that is an
  implementation of an interface `I` in the supergraph, and there is an `@interfaceObject` for `I` in another subgraph,
  but `S` does not itself defines `I`.

- Fix handling of aliases and variables in introspection queries. ([#2506](https://github.com/apollographql/federation/pull/2506))

- Start building packages with TS 5.x, which should have no effect on consumers ([#2480](https://github.com/apollographql/federation/pull/2480))

- Improves reuse of named fragments in subgraph fetches. When a question has named fragments, the code tries to reuse ([#2497](https://github.com/apollographql/federation/pull/2497))
  those fragment in subgraph fetches is those can apply (so when the fragment is fully queried in a single subgraph fetch).
  However, the existing was only able to reuse those fragment in a small subset of cases. This change makes it much more
  likely that _if_ a fragment can be reused, it will be.
- Updated dependencies [[`450b9578`](https://github.com/apollographql/federation/commit/450b9578ec8d66a48621f0e76fe0b4f738a78659), [`afde3158`](https://github.com/apollographql/federation/commit/afde3158ec2ee93b123a9bdb0f1a852e41fa7f27), [`eafebc3c`](https://github.com/apollographql/federation/commit/eafebc3c9af5c511990fe66b7c2900ba9a1b330f), [`01fe3f83`](https://github.com/apollographql/federation/commit/01fe3f836c08805c1c53b14c745a5117c678866d)]:
  - @apollo/query-planner@2.4.1
  - @apollo/federation-internals@2.4.1
  - @apollo/composition@2.4.1

## 2.4.0

### Minor Changes

- This change introduces a configurable query plan cache. This option allows ([#2385](https://github.com/apollographql/federation/pull/2385))
  developers to provide their own query plan cache like so:

  ```
  new ApolloGateway({
    queryPlannerConfig: {
      cache: new MyCustomQueryPlanCache(),
    },
  });
  ```

  The current default implementation is effectively as follows:

  ```
  import { InMemoryLRUCache } from "@apollo/utils.keyvaluecache";

  const cache = new InMemoryLRUCache<string>({
    maxSize: Math.pow(2, 20) * 30,
    sizeCalculation<T>(obj: T): number {
      return Buffer.byteLength(JSON.stringify(obj), "utf8");
    },
  });
  ```

  TypeScript users should implement the `QueryPlanCache` type which is now
  exported by `@apollo/query-planner`:

  ```
  import { QueryPlanCache } from '@apollo/query-planner';

  class MyCustomQueryPlanCache implements QueryPlanCache {
    // ...
  }
  ```

- Adds debug/testing query planner options (`debug.bypassPlannerForSingleSubgraph`) to bypass the query planning ([#2441](https://github.com/apollographql/federation/pull/2441))
  process for federated supergraph having only a single subgraph. The option is disabled by default, is not recommended
  for production, and is not supported (it may be removed later). It is meant for debugging/testing purposes.

### Patch Changes

- Refactor the internal implementation of selection sets used by the query planner to decrease the code complexity and ([#2387](https://github.com/apollographql/federation/pull/2387))
  improve query plan generation performance in many cases.

- Optimises query plan generation for parts of queries that can statically be known to not cross across subgraphs ([#2449](https://github.com/apollographql/federation/pull/2449))

- Updated dependencies [[`260c357c`](https://github.com/apollographql/federation/commit/260c357c10b4cf560c66d11f85552036c2638b0b), [`7bc0f8e8`](https://github.com/apollographql/federation/commit/7bc0f8e814ea003802ed3761b5eeeb7137650b0c), [`d4426ff9`](https://github.com/apollographql/federation/commit/d4426ff9ea86273c145351f80d8d18eb56ebab38), [`a9385bdb`](https://github.com/apollographql/federation/commit/a9385bdb0d6f5e9b03f9c143bbc7f34e5b5bf166), [`1a555d98`](https://github.com/apollographql/federation/commit/1a555d98f2030814ebd5074269d035b7f298f71e), [`ade7ceb8`](https://github.com/apollographql/federation/commit/ade7ceb8093f3c6ad01362d4aec4d806bff4e4fd), [`09382e74`](https://github.com/apollographql/federation/commit/09382e74adf4648582c0bbd135fe433a9853c835), [`cab383b2`](https://github.com/apollographql/federation/commit/cab383b22d37bb6bc687b4d8cec6f5c22245f41f)]:
  - @apollo/composition@2.4.0
  - @apollo/federation-internals@2.4.0
  - @apollo/query-planner@2.4.0

## 2.4.0-alpha.1

### Patch Changes

- Updated dependencies [[`7bc0f8e8`](https://github.com/apollographql/federation/commit/7bc0f8e814ea003802ed3761b5eeeb7137650b0c)]:
  - @apollo/federation-internals@2.4.0-alpha.1
  - @apollo/composition@2.4.0-alpha.1
  - @apollo/query-planner@2.4.0-alpha.1

## 2.4.0-alpha.0

### Minor Changes

- This change introduces a configurable query plan cache. This option allows ([#2385](https://github.com/apollographql/federation/pull/2385))
  developers to provide their own query plan cache like so:

  ```
  new ApolloGateway({
    queryPlannerConfig: {
      cache: new MyCustomQueryPlanCache(),
    },
  });
  ```

  The current default implementation is effectively as follows:

  ```
  import { InMemoryLRUCache } from "@apollo/utils.keyvaluecache";

  const cache = new InMemoryLRUCache<string>({
    maxSize: Math.pow(2, 20) * 30,
    sizeCalculation<T>(obj: T): number {
      return Buffer.byteLength(JSON.stringify(obj), "utf8");
    },
  });
  ```

  TypeScript users should implement the `QueryPlanCache` type which is now
  exported by `@apollo/query-planner`:

  ```
  import { QueryPlanCache } from '@apollo/query-planner';

  class MyCustomQueryPlanCache implements QueryPlanCache {
    // ...
  }
  ```

- Adds debug/testing query planner options (`debug.bypassPlannerForSingleSubgraph`) to bypass the query planning ([#2441](https://github.com/apollographql/federation/pull/2441))
  process for federated supergraph having only a single subgraph. The option is disabled by default, is not recommended
  for production, and is not supported (it may be removed later). It is meant for debugging/testing purposes.

### Patch Changes

- Updated dependencies [[`d4426ff9`](https://github.com/apollographql/federation/commit/d4426ff9ea86273c145351f80d8d18eb56ebab38), [`a9385bdb`](https://github.com/apollographql/federation/commit/a9385bdb0d6f5e9b03f9c143bbc7f34e5b5bf166), [`6e2d24b5`](https://github.com/apollographql/federation/commit/6e2d24b5491914316b9930395817f0c3780f181a), [`1a555d98`](https://github.com/apollographql/federation/commit/1a555d98f2030814ebd5074269d035b7f298f71e), [`ade7ceb8`](https://github.com/apollographql/federation/commit/ade7ceb8093f3c6ad01362d4aec4d806bff4e4fd)]:
  - @apollo/query-planner@2.4.0-alpha.0
  - @apollo/composition@2.4.0-alpha.0
  - @apollo/federation-internals@2.4.0-alpha.0

## 2.3.5

### Patch Changes

- Updated dependencies [[`09382e74`](https://github.com/apollographql/federation/commit/09382e74adf4648582c0bbd135fe433a9853c835)]:
  - @apollo/query-planner@2.3.5
  - @apollo/composition@2.3.5
  - @apollo/federation-internals@2.3.5

## 2.3.4

### Patch Changes

- Handle defaulted variables correctly during post-processing. ([#2443](https://github.com/apollographql/federation/pull/2443))

  Users who tried to use built-in conditional directives (skip/include) with _defaulted_ variables and no variable provided would encounter an error thrown by operation post-processing saying that the variables weren't provided. The defaulted values went unaccounted for, so the operation would validate but then fail an assertion while resolving the conditional.

  With this change, defaulted variable values are now collected and provided to post-processing (with defaults being overwritten by variables that are actually provided).

- Updated dependencies [[`6e2d24b5`](https://github.com/apollographql/federation/commit/6e2d24b5491914316b9930395817f0c3780f181a)]:
  - @apollo/federation-internals@2.3.4
  - @apollo/composition@2.3.4
  - @apollo/query-planner@2.3.4

## 2.3.3

### Patch Changes

- Update @apollo/utils.logger typings dependency ([#2269](https://github.com/apollographql/federation/pull/2269))

- Exposes, for each subgraph request, the path in the overall gateway operation at which that subgraph request gets inserted. This path is now available as the pathInIncomingRequest field in the arguments of RemoteGraphQLDataSource.willSendRequest and RemoteGraphQLDataSource.didReceiveResponse. ([#2384](https://github.com/apollographql/federation/pull/2384))

- Previously the `queryPlanStoreKey` was a hash of the query concatenated with an unhashed `operationName` if it was present. This resulted in variable length cache keys that could become unnecessarily long, occupying additional space in the query plan cache. ([#2310](https://github.com/apollographql/federation/pull/2310))

  This change incorporates the `operationName` _into_ the hash itself (if `operationName` is present).

- Update @apollo/utils.createhash package, which drops support for node 12 ([#2266](https://github.com/apollographql/federation/pull/2266))

- Update @apollo/utils.isnodelike package, which dropped support for node 12 ([#2268](https://github.com/apollographql/federation/pull/2268))

- Update @apollo/utils.fetcher package, which drops support for node 12 ([#2267](https://github.com/apollographql/federation/pull/2267))

- Updated dependencies [[`71a07f30`](https://github.com/apollographql/federation/commit/71a07f3006e6152bb47e258546c2af717ceb687e)]:
  - @apollo/composition@2.3.3
  - @apollo/query-planner@2.3.3
  - @apollo/federation-internals@2.3.3

## 2.3.2

### Patch Changes

- Move gateway post-processing errors from `errors` into `extensions.valueCompletion` of the response ([#2380](https://github.com/apollographql/federation/pull/2380))

  [https://github.com/apollographql/federation/pull/2335](PR #2335) introduced a breaking change that broke existing usages with respect to nullability and gateway error handling. In response to [https://github.com/apollographql/federation/issues/2374](Issue #2374), we are reverting the breaking portion of this change by continuing to swallow post processing errors as the gateway did prior to v2.3.0. Instead, those errors will now be included on the `extensions.valueCompletion` object in the response object.

  Gateway v2.3.0 and v2.3.1 are both affected by this change in behavior.

- Updated dependencies []:
  - @apollo/composition@2.3.2
  - @apollo/federation-internals@2.3.2
  - @apollo/query-planner@2.3.2

## 2.3.1

### Patch Changes

- Capture non-ftv1 error information in metrics data. This ([#2242](https://github.com/apollographql/federation/pull/2242))
  error information allows the inline trace plugin to correctly
  aggregate stats about errors (where no federated trace data
  is available) and stop reporting incomplete traces which
  are missing unavailable error information.

  This PR is a precursor to apollographql/apollo-server#7136

- Fix issue where the query planner was incorrectly not querying `__typename` in a subgraph fetch when `@interfaceObject` is involved ([#2366](https://github.com/apollographql/federation/pull/2366))

- Updated dependencies [[`7e2ca46f`](https://github.com/apollographql/federation/commit/7e2ca46f57dccae6f5037c64d8719cee72adfe88), [`eb5a8bc0`](https://github.com/apollographql/federation/commit/eb5a8bc0038ea237c3bde77bbc7a2dd616fc7387)]:
  - @apollo/query-planner@2.3.1
  - @apollo/composition@2.3.1
  - @apollo/federation-internals@2.3.1

This CHANGELOG pertains only to Apollo Federation packages in the 2.x range. The Federation v0.x equivalent for this package can be found [here](https://github.com/apollographql/federation/blob/version-0.x/gateway-js/CHANGELOG.md) on the `version-0.x` branch of this repo.

## 2.3.0

- Fix unexpected composition error about `@shareable` field when `@external` is on a type in a fed1 schema (one without `@link`) [PR #2343](https://github.com/apollographql/federation/pull/2343).
- Fix issue with some `@interfaceObject` queries due to missing "input rewrites" [PR #2346](https://github.com/apollographql/federation/pull/2346).

## 2.3.0-beta.3

- Rewrites gateway response post-processing to avoid `@interfaceObject` related issues [PR 2335](https://github.com/apollographql/federation/pull/2335).
- Generates correct response error paths for errors thrown during entity fetches [PR #2304](https://github.com/apollographql/federation/pull/2304).

## 2.3.0-beta.2

- Improves generation of plans once all path options are computed [PR #2316](https://github.com/apollographql/federation/pull/2316).
- Fixes composition issues with `@interfaceObject` [PR #2318](https://github.com/apollographql/federation/pull/2318).
- Fix potential issue with nested `@defer` in non-deferrable case [PR #2312](https://github.com/apollographql/federation/pull/2312).
- Adds support for the 0.3 version of the tag spec, which adds `@tag` directive support for the `SCHEMA` location [PR #2314](https://github.com/apollographql/federation/pull/2314).
- Error on composition when a `@shareable` field runtime types don't intersect between subgraphs: a `@shareable` field
  must resolve the same way in all the subgraphs, but this is impossible if the concrete runtime types have no
  intersection at all [PR #1556](https://github.com/apollographql/federation/pull/1556).

## 2.3.0-alpha.0

- **BREAKING**: composition now rejects `@override` on interface fields. The `@override` directive was not
  meant to be supported on interfaces and was not having any impact whatsoever. If an existing subgraph does have a
  `@override` on an interface field, this will now be rejected, but the `@override` can simply and safely be removed
  since it previously was ignored.
- Adds support for `@interfaceObject` and keys on interfaces [PR #2279](https://github.com/apollographql/federation/pull/2279).
- Preserves source of union members and enum values in supergraph [PR #2288](https://github.com/apollographql/federation/pull/2288).

## 2.2.3

- Fix possible assertion error during query planning [PR #2299](https://github.com/apollographql/federation/pull/2299)
- Fix potential issue with nested @defer in non-deferrable case [PR #2312](https://github.com/apollographql/federation/pull/2312)

## 2.2.2

- Fix issue with path in query plan's deferred nodes [PR #2281](https://github.com/apollographql/federation/pull/2281).

## 2.2.1

- Fix federation spec always being expanded to the last version [PR #2274](https://github.com/apollographql/federation/pull/2274).

## 2.2.0

- **BREAKING**: Disable exposing full document to sub-query by default (introduced 2.1.0):
  - This change decreases memory consumption in general (which is the reason for disabling this by
    default), but users that have custom code making use of `GraphQLDataSourceProcessOptions.document`
    will now need to explicitly set `GatewayConfig.queryPlannerConfig.exposeDocumentNodeInFetchNode`.
- **BREAKING**: composition now rejects `@shareable` on interface fields. The `@shareable` directive is about
  controlling if multiple subgraphs can resolve a particular field, and as interface field are never directly resolved
  (it's their implementation that are), having `@shareable` on interface fields is not completely meaningful and
  was never meant to be supported. If an existing subgraph does have a `@shareable` on an interface field, this
  will now be rejected, but the `@shareable` can simply and safely be removed since it previously was ignored.
- Allows `@shareable` to be repeatable so it can be allowed on both a type definition and its extensions [PR #2175](https://github.com/apollographql/federation/pull/2175).
  - Note that this require the use of the new 2.2 version of the federation spec introduced in this change.
- Preserve default values of input object fields [PR #2218](https://github.com/apollographql/federation/pull/2218).
- Drop support for node12 [PR #2202](https://github.com/apollographql/federation/pull/2202)
- Fix issue where QP was generating invalid plan missing some data [#361](https://github.com/apollographql/federation/issues/361).
- Avoid reusing named fragments that are invalid for the subgraph [PR #2255](https://github.com/apollographql/federation/pull/2255).
- Fix QP not always type-exploding interface when necessary [PR #2246](https://github.com/apollographql/federation/pull/2246).
- Fix potential QP issue with shareable root fields [PR #2239](https://github.com/apollographql/federation/pull/2239).
- Correctly reject field names starting with `__` [PR #2237](https://github.com/apollographql/federation/pull/2237).
- Fix error when a skipped enum value had directives applied [PR #2232](https://github.com/apollographql/federation/pull/2232).
- Preserve default values of input object fields [PR #2218](https://github.com/apollographql/federation/pull/2218).

## 2.1.4

- Ensures supergraph `@defer`/`@stream` definitions of supergraph are not included in the API schema [PR #2212](https://github.com/apollographql/federation/pull/2212).
- Optimize plan for defer where only keys are fetched [PR #2182](https://github.com/apollographql/federation/pull/2182).
- Improves error message to help with misspelled source of an `@override` [PR #2181](https://github.com/apollographql/federation/pull/2181).
- Fix validation of variable on input field not taking default into account [PR #2176](https://github.com/apollographql/federation/pull/2176).

## 2.1.3

- Fix building subgraph selections using the wrong underlying schema [PR #2155](https://github.com/apollographql/federation/pull/2155).

## 2.1.2

- Allow fields with arguments in `@requires` [PR #2120](https://github.com/apollographql/federation/pull/2120).
- Fix potential inefficient planning due to `__typename` [PR #2137](https://github.com/apollographql/federation/pull/2137).
- Fix potential assertion during query planning [PR #2133](https://github.com/apollographql/federation/pull/2133).
- Fix some defer query plans having invalid result sets (with empty branches) [PR #2125](https://github.com/apollographql/federation/pull/2125).
- Fix defer information lost when cloning fetch group (resulting in non-deferred parts) [PR #2129](https://github.com/apollographql/federation/pull/2129).
- Fix directives on fragment spread being lost [PR #2126](https://github.com/apollographql/federation/pull/2126).

## 2.1.1

- Fix build-time regression caused by #1970 (removal of @types/node-fetch from runtime dependencies) [PR #2116](https://github.com/apollographql/federation/pull/2116)

## 2.1.0

- The method `RemoteGraphQLDataSource.errorFromResponse` now returns a `GraphQLError` (as defined by `graphql`) rather than an `ApolloError` (as defined by `apollo-server-errors`). [PR #2028](https://github.com/apollographql/federation/pull/2028)
  - **BREAKING**: If you call `RemoteGraphQLDataSource.errorFromResponse` manually and expect its return value to be a particular subclass of `GraphQLError`, or if you expect the error received by `didEncounterError` to be a particular subclass of `GraphQLError`, then this change may affect you. We recommend checking `error.extensions.code` instead.
- The `LocalGraphQLDataSource` class no longer supports the undocumented `__resolveObject` Apollo Server feature. [PR #2007](https://github.com/apollographql/federation/pull/2007)
  - **BREAKING**: If you relied on the undocumented `__resolveObject` feature with `LocalGraphQLDataSource`, it will no longer work. If this affects you, file an issue and we can help you find a workaround.
- Fix issue when using a type condition on an inaccessible type in `@require` [#1873](https://github.com/apollographql/federation/pull/1873).
  - **BREAKING**: this fix required passing a new argument to the `executeQueryPlan` method, which is technically
    exported by the gateway. Most users of the gateway should _not_ call this method directly (which is exported mainly
    for testing purposes in the first place) and will thus be unaffected, but if you do call this method directly, you
    will have to pass the new argument when upgrading. See the method documentation for details.
- Reject directive applications within `fields` of `@key`, `@provides` and `@requires`[PR #1975](https://github.com/apollographql/federation/pull/1975).
  - **BREAKING**: previously, directive applications within a `@key`, `@provides` or `@requires` were parsed but
    not honored in any way. As this change reject such applications (at composition time), it could theoretically
    require to remove some existing (ignored) directive applications within a `@key`, `@provides` or `@requires`.
- Fix issue where fragment expansion can erase applied directives (most notably `@defer`) [PR #2093](https://github.com/apollographql/federation/pull/2093).
- Fix abnormally high memory usage when extracting subgraphs for some fed1 supergraphs (and small other memory footprint improvements) [PR #2089](https://github.com/apollographql/federation/pull/2089).
- Fix issue with fragment reusing code something mistakenly re-expanding fragments [PR #2098](https://github.com/apollographql/federation/pull/2098).
- Fix issue when type is only reachable through a @provides [PR #2083](https://github.com/apollographql/federation/pull/2083).
- Fix case where some key field necessary to a `@require` fetch were not previously fetched [PR #2075](https://github.com/apollographql/federation/pull/2075).
- Add type definitions to schema extensions [PR #2081](https://github.com/apollographql/federation/pull/2081)
- Update peer dependency `graphql` to `^16.5.0` to use `GraphQLErrorOptions` [PR #2060](https://github.com/apollographql/federation/pull/2060)
- Upgrade underlying `@apollo/utils.fetcher` to support aborting a request. This is a type-only change, and will not impact the underlying runtime. [PR #2017](https://github.com/apollographql/federation/pull/2017).
- Some TypeScript types, such as the arguments and return value of `GraphQLDataSource.process`, are defined using types from the `@apollo/server-gateway-interface` package instead of from `apollo-server-types` and `apollo-server-core`. This is intended to be fully backwards-compatible; please file an issue if this leads to TypeScript compilation issues. [PR #2044](https://github.com/apollographql/federation/pull/2044)
- Don't require `@link` when using `@composeDirective` [PR #2046](https://github.com/apollographql/federation/pull/2046)
- Don't do debug logging by default [PR #2048](https://github.com/apollographql/federation/pull/2048)
- Add `@composeDirective` directive to specify directives that should be merged to the supergraph during composition [PR #1996](https://github.com/apollographql/federation/pull/1996).
- Fix fragment reuse in subgraph fetches [PR #1911](https://github.com/apollographql/federation/pull/1911).
- Custom `fetcher`s should now accept a `Request` object which has a `signal: AbortSignal` property https://fetch.spec.whatwg.org/#requestinit for request timeout purposes. [PR #2017](https://github.com/apollographql/federation/pull/2017)
- Expose document representation of sub-query request within GraphQLDataSourceProcessOptions so that it is available to RemoteGraphQLDataSource.process and RemoteGraphQLDataSource.willSendRequest [PR#1878](https://github.com/apollographql/federation/pull/1878)
- Cleanup error related code, adding missing error code to a few errors [PR #1914](https://github.com/apollographql/federation/pull/1914).
- Fix issue generating plan for a "diamond-shaped" dependency [PR #1900](https://github.com/apollographql/federation/pull/1900).
- Fix issue computing query plan costs that can lead to extra unnecessary fetches [PR #1937](https://github.com/apollographql/federation/pull/1937).
- Move `DEFAULT_UPLINK_ENDPOINTS` to static member of `UplinkSupergraphManager` [PR #1977](https://github.com/apollographql/federation/pull/1977).
- Add `node-fetch` as a runtime dependency [PR #1970](https://github.com/apollographql/federation/pull/1970).
- Add timeouts when making requests to Apollo Uplink [PR #1950](https://github.com/apollographql/federation/pull/1950).
- Avoid type-explosion with fed1 supergraphs using a fed2 query planner [PR #1994](https://github.com/apollographql/federation/pull/1994).
- Add callback when fetching a supergraph from Apollo Uplink fails [PR #1812](https://github.com/apollographql/federation/pull/1812).
- Expand support for Node.js v18 [PR #1884](https://github.com/apollographql/federation/pull/1884)

## 2.0.5

- Fix bug with unsatisfiable query branch when handling federation 1 supergraph [PR #1908](https://github.com/apollographql/federation/pull/1908).

## 2.0.4

- Fix issue when all root operations were defined in an `extend schema` [PR #1875](https://github.com/apollographql/federation/issues/1875).

## 2.0.3

- Fix bug with type extension of empty type definition [PR #1821](https://github.com/apollographql/federation/pull/1821)
- Fix output of `printSubgraphSchema` method, ensuring it can be read back by composition and `buildSubgraphSchema` [PR #1831](https://github.com/apollographql/federation/pull/1831).
- Fix issue with `@requires` and conditional queries (`@include`/`@skip`) [1835](https://github.com/apollographql/federation/pull/1835).
- Fix bug with field covariance when the underlying plan use type-explosion [1859](https://github.com/apollographql/federation/pull/1859).

## 2.0.2

- **BREAKING**: We no longer export a `getDefaultFetcher` function. This function returned the default `fetch` implementation used to talk to Uplink (which is distinct from the default `fetch` implementation used by `RemoteGraphQLDataSource` to talk to subgraphs). It was the fetcher from `make-fetch-happen` v8 with some preset configuration relating to caching and request headers. However, the caching configuration was not actually being used when talking to Uplink (as we talk to Uplink over POST requests, and the Uplink protocol has an application-level mechanism for avoiding unnecessary large responses), and the request headers were already being provided explicitly by the Uplink client code. Since this release is also upgrading `make-fetch-happen`, it is impossible to promise that there would be no behavior change at all to the fetcher returned from `make-fetch-happen`, and as none of the preset configuration is actually relevant to the internal use of `getDefaultFetcher` (which now just uses `make-fetch-happens` without extra configuration), we have removed the function. If you were using this function, you can replace `const fetcher = getDefaultFetcher()` with `import fetcher from 'make-fetch-happen'`. [PR #1805](https://github.com/apollographql/federation/pull/1805)
- The `fetch` implementation used by default by `UplinkFetcher` and `RemoteGraphQLDataSource` is now imported from `make-fetch-happen` v10 instead of v8. The fetcher used by `RemoteGraphQLDataSource` no longer limits the number of simultaneous requests per subgraph (or specifically, per host/port pair) to 15 by default; instead, there is no limit. (If you want to restore the previous behavior, install `make-fetch-happen`, import `fetcher` from it, and pass `new RemoteGraphQLDataSource({ fetcher: fetcher.defaults(maxSockets: 15)}))` in your `buildService` option.) Note that if you invoke the `fetcher` yourself in a `RemoteGraphQLDataSource` subclass, you should ensure that you pass "plain" objects rather than `Headers` or `Request` objects, as the newer version has slightly different logic about how to recognize `Headers` and `Request` objects. We have adjusted the TypeScript types for `fetcher` so that only these "plain" objects (which result in consistent behavior across all fetcher implementations) are permitted. [PR #1805](https://github.com/apollographql/federation/pull/1805)
- Fix `Schema.clone` when directive application happens before definition [PR #1785](https://github.com/apollographql/federation/pull/1785)
- More helpful error message for errors encountered while reading supergraphs generated pre-federation 2 [PR #1796](https://github.com/apollographql/federation/pull/1796)
- Fix handling of @require "chains" (a @require whose fields have @require themselves) [PR #1790](https://github.com/apollographql/federation/pull/1790)
- Fix bug applying an imported federation directive on another directive definition [PR #1797](https://github.com/apollographql/federation/pull/1797).
- Fix bug where planning a query with `@require` impacts the plans of followup queries [PR #1783](https://github.com/apollographql/federation/pull/1783).
- Improve fed1 schema support during composition [PR #1735](https://github.com/apollographql/federation/pull/1735)
- Add missing @apollo/federation-internals dependency to gateway [PR #1721](https://github.com/apollographql/federation/pull/1721)
- Improve merging of groups during `@require` handling in query planning [PR #1732](https://github.com/apollographql/federation/pull/1732)
- Move `__resolveReference` resolvers on to `extensions` [PR #1746](https://github.com/apollographql/federation/pull/1746)
- Add gateway version to schema extensions [PR #1751](https://github.com/apollographql/federation/pull/1751)
- Honor directive imports when directive name is spec name [PR #1720](https://github.com/apollographql/federation/pull/1720)
- Migrate to `@apollo/utils` packages for `createSHA` and `isNodeLike` [PR #1765](https://github.com/apollographql/federation/pull/1765)

## v2.0.1

- Use `for: SECURITY` in the core/link directive application in the supergraph for `@inaccessible` [PR #1715](https://github.com/apollographql/federation/pull/1715)

## v2.0.0

- Previous preview release promoted to general availability. Please see previous changelog entries for full info.

## v2.0.0-preview.14

- Implement `buildSubgraphSchema` using federation internals [PR #1697](https://github.com/apollographql/federation/pull/1697)

## v2.0.0-preview.13

- Revert previous `@apollo/core-schema` update due to incompatibilities with some existing schemas [PR #1704](https://github.com/apollographql/federation/pull/1704)

## v2.0.0-preview.12

- Generate a core schema in `buildSubgraphSchema`, incorporating the latest changes from `@apollo/core-schema` [PR #1554](https://github.com/apollographql/federation/pull/1554)

## v2.0.0-preview.11

- Fix issues validating default values [PR #1692)](https://github.com/apollographql/federation/pull/1692).
- Add a level to hints, uppercase their code and related fixes [PR #1683](https://github.com/apollographql/federation/pull/1683).
- Add support for `@inaccessible` v0.2 [PR #1678](https://github.com/apollographql/federation/pull/1678)

## v2.0.0-preview.10

- Fix merging of Input objects and enum types [PR #1672](https://github.com/apollographql/federation/pull/1672).
- Relax validation of directive redefinition for scalar [PR #1674](https://github.com/apollographql/federation/pull/1674).
- Fix regression in composition validation introduced by #1653 [PR #1673](https://github.com/apollographql/federation/pull/1673) .
- Update logging [PR #1688](https://github.com/apollographql/federation/pull/1688) and test [PR #1685](https://github.com/apollographql/federation/pull/1685/) dependencies.

## v2.0.0-preview.9

- Adds support for the `@override` directive on fields to indicate that a field should be moved from one subgraph to another. [PR #1484](https://github.com/apollographql/federation/pull/1484)
- Fix handling of core/link when definitions are provided or partially so [PR #1662](https://github.com/apollographql/federation/pull/1662).
- Optimize composition validation when many entities spans many subgraphs [PR #1653](https://github.com/apollographql/federation/pull/1653).
- Support for Node 17 [PR #1541](https://github.com/apollographql/federation/pull/1541).
- Adds support for `@tag/v0.2`, which allows the `@tag` directive to be additionally placed on arguments, scalars, enums, enum values, input objects, and input object fields. [PR #1652](https://github.com/apollographql/federation/pull/1652).
- Fix introspection query by adding missing `includeDeprecated` argument for `args` and `inputFields` when defining introspection fields [PR #1584](https://github.com/apollographql/federation/pull/1584)
- Throw a `GraphQLSchemaValidationError` for issues with the `@inaccessible` directive when calling `toApiSchema`. The error will contain a list of all validation errors pertaining to `@inaccessible` [PR #1563](https://github.com/apollographql/federation/pull/1563).

## v2.0.0-preview.8

NOTE: Be sure to update to this version of gateway _before_ upgrading composition. See below and the changelog for `@apollo/composition`.

- Adds support for `@inaccessible` in subgraphs [PR #1638](https://github.com/apollographql/federation/pull/1638).
- Fix merging of `@tag` directive when it is renamed in subgraphs [PR #1637](https://github.com/apollographql/federation/pull/1637).
- Handles supergraphs with `@link` instead of `@core`. Note that you should upgrade gateway to this version before upgrading composition [PR #1628](https://github.com/apollographql/federation/pull/1628).

## v2.0.0-preview.7

- Automatically add the `@tag` directive definition in `buildSubgraphSchema` (but still support it if the definition is present in the input document) [PR #1600](https://github.com/apollographql/federation/pull/1600).

## v2.0.0-preview.5

- Fix propagation of `@tag` to the supergraph and allows @tag to be repeated. Additionally, merged directives (only `@tag` and `@deprecated` currently) are not allowed on external fields anymore [PR #1592](https://github.com/apollographql/federation/pull/1592).

## v2.0.0-preview.4

- Make error messages more actionable when constructing subgraphs from a supergraph [PR #1586](https://github.com/apollographql/federation/pull/1586)
- Respect the `minDelaySeconds` returning from Uplink when polling and retrying to fetch the supergraph schema from Uplink [PR #1564](https://github.com/apollographql/federation/pull/1564)
- Remove the previously deprecated `experimental_pollInterval` config option and deprecate `pollIntervalInMs` in favour of `fallbackPollIntervalInMs` (for managed mode only). [PR #1564](https://github.com/apollographql/federation/pull/1564)
- Correctly detect promises wrapped by proxies in entities resolver [PR #1584](https://github.com/apollographql/federation/pull/1584)

## v2.0.0-preview.3

- Fix issue that created type extensions with descriptions, which is invalid graphQL syntax [PR #1582](https://github.com/apollographql/federation/pull/1582).

## v2.0.0-preview.2

- Re-publishing release which published to npm with stale build artifacts from `version-0.x` release.

## v2.0.0-preview.1

- No-op publish to account for publishing difficulties.

## v2.0.0-preview.0

- Fix merging of arguments by composition [PR #1567](https://github.com/apollographql/federation/pull/1567).
- Adds an optional `resolvable` argument to the `@key` directive [PR #1561](https://github.com/apollographql/federation/pull/1561).
- Generates operation names in query plans when the original query is named [PR #1550](https://github.com/apollographql/federation/pull/1550);
- Allow `@key` to be used on fields with a list type [PR #1510](https://github.com/apollographql/federation/pull/1510)
- Identifies federation 2 schema using new `@link` directive to link to the federation 2 spec. Schema not linking to federation 2 are interpreted as federation 0.x schema and automatically converted before composition [PR #1510](https://github.com/apollographql/federation/pull/1510).
- Adds `@shareable` directive to control when fields are allowed to be resolved by multiple subgraphs [PR #1510](https://github.com/apollographql/federation/pull/1510).

## v2.0.0-alpha.6

- Use specific error classes when throwing errors due Apollo Uplink being unreacheable or returning an invalid response [PR #1473](https://github.com/apollographql/federation/pull/1473)
- **FIX** Correct retry logic while fetching the supergraph schema from Uplink [PR #1503](https://github.com/apollographql/federation/pull/1503)
- Avoid incomplete subgraphs when extracting them from the supergraph. [PR #1511](https://github.com/apollographql/federation/pull/1511) (via fix to `@apollo/query-planner` and `@apollo/federation-internals`)

## v2.0.0-alpha.5

- Reject mismatching types for interface field implementation if some of those implementations are `@external`, since this can lead to invalid subgraph queries at runtime [PR #1318](https://github.com/apollographql/federation/pull/1318). This limitation should be lifted in the future once the root cause (the invalid runtime queries) is fixed by issue [#1257](https://github.com/apollographql/federation/issues/1257).
- Fix potentially inefficient query plans with multiple `@requires` [PR #1431](https://github.com/apollographql/federation/pull/1431).
- Remove `graphql@15` from peer dependencies [PR #1472](https://github.com/apollographql/federation/pull/1472).

## v2.0.0-alpha.4

- **BREAKING**: This change improves the `supergraphSdl` configuration option to provide a clean and flexible interface for updating gateway schema on load and at runtime. This PR brings a number of updates and deprecations to the gateway. Previous options for loading the gateway's supergraph (`serviceList`, `localServiceList`, `experimental_updateServiceDefinitions`, `experimental_supergraphSdl`) are all deprecated going forward. The migration paths all point to the updated `supergraphSdl` configuration option.

The most notable change here is the introduction of the concept of a `SupergraphManager` (one new possible type of `supergraphSdl`). This interface (when implemented) provides a means for userland code to update the gateway supergraph dynamically, perform subgraph healthchecks, and access subgraph datasources. All of the mentioned deprecated configurations now either use an implementation of a `SupergraphManager` internally or export one to be configured by the user (`IntrospectAndCompose` and `LocalCompose`).

For now: all of the mentioned deprecated configurations will still continue to work as expected. Their usage will come with deprecation warnings advising a switch to `supergraphSdl`.

- `serviceList` users should switch to the now-exported `IntrospectAndCompose` class.
- `localServiceList` users should switch to the similar `LocalCompose` class.
- `experimental_{updateServiceDefinitions|supergraphSdl}` users should migrate their implementation to a custom `SupergraphSdlHook` or `SupergraphManager`.

Since the gateway itself is no longer responsible for composition:

- `experimental_didUpdateComposition` has been renamed more appropriately to `experimental_didUpdateSupergraph` (no signature change)
- `experimental_compositionDidFail` hook is removed

`experimental_pollInterval` is deprecated and will issue a warning. Its renamed equivalent is `pollIntervalInMs`.

Some defensive code around gateway shutdown has been removed which was only relevant to users who are running the gateway within `ApolloServer` before v2.18. If you are still running one of these versions, server shutdown may not happen as smoothly.

[#1246](https://github.com/apollographql/federation/pull/1246)

- Upgrading graphql dependency to `16.2.0` [PR #1129](https://github.com/apollographql/federation/pull/1129).

## v2.0.0-alpha.3

- RemoteGraphQLDataSource will now use `make-fetch-happen` by default rather than `node-fetch` [PR #1284](https://github.com/apollographql/federation/pull/1284)
- **NOOP**: Fix OOB testing w.r.t. nock hygiene. Pushed error reporting endpoint responsibilities up into the gateway class, but there should be no effect on the runtime at all. [PR #1309](https://github.com/apollographql/federation/pull/1309)
- **Multi-cloud Uplink capability** [PR #1283](https://github.com/apollographql/federation/pull/1283): now, by default two separate Uplink services will be used for schema fetching, the system will round-robin and if one service fails, a retry will occur and the other service will be called.
  - The Uplink URLs are `https://uplink.api.apollographql.com/` (GCP) and `https://aws.uplink.api.apollographql.com/` (AWS).
  - To override these defaults and configure what Uplink services, there are two options:
    - Option #1: use the existing environment variable `APOLLO_SCHEMA_CONFIG_DELIVERY_ENDPOINT` which will now be treated as a comma-separated list of URLs.
    - Option #2: use the new `uplinkEndpoints`, which must be single URL or a comma-separated list of URLs for the Uplink End-points to be used, and `uplinkMaxRetries` which is how many times the Uplink URLs should be retried.
  - The old `schemaConfigDeliveryEndpoint` configuration value still work, but is deprecated and will be removed in a subsequent release.
- Continue resolving when an `@external` reference cannot be resolved [#376](https://github.com/apollographql/federation/issues/376).
- Fix issue reading some 0.x generated supergraphs [PR #1351](https://github.com/apollographql/federation/pull/1351).
- Assign and document error codes for all errors [PR #1274](https://github.com/apollographql/federation/pull/1274).
- Fix bug in handling of large number of query plan options [1316](https://github.com/apollographql/federation/pull/1316).
- Remove unused dependency on `@apollographql/apollo-tools` [1304](https://github.com/apollographql/federation/pull/1304).

## v2.0.0-alpha.2

- **BREAKING**: Bump graphql peer dependency to `^15.7.0` [PR #1200](https://github.com/apollographql/federation/pull/1200)
- **BREAKING**: Remove legacy GCS fetcher for schema updates. If you're currently opted-in to the backwards compatibility provided by setting `schemaConfigDeliveryEndpoint: null`, you may be affected by this update. Please see the PR for additional details. [PR #1226](https://github.com/apollographql/federation/pull/1226)
- Conditional schema update based on ifAfterId [PR #1152](https://github.com/apollographql/federation/pull/1152)
- Fix the handling of nested `@provides` directives [PR #1148](https://github.com/apollographql/federation/pull/1148).
- Remove outdated composition code. A concrete consequence of which is the removal of the `@apollo/federation` package. If your code was importing the `ServiceDefinition` interface from `@apollo/federation`, this can now be imported from `@apollo/gateway` [PR #1208](https://github.com/apollographql/federation/pull/1208).
- Fix query planner sending queries to a subgraph involving interfaces it doesn't know [#817](https://github.com/apollographql/federation/issues/817).

## v2.0.0-alpha.1

- :tada: Initial alpha release of Federation 2.0. For more information, see our [documentation](https://www.apollographql.com/docs/federation/v2/). We look forward to your feedback!

## ⚠️ 0.x Changelog Entries

Changelog entries for gateway 0.x are published on the [version-0.x branch](https://github.com/apollographql/federation/blob/version-0.x/gateway-js/CHANGELOG.md).<|MERGE_RESOLUTION|>--- conflicted
+++ resolved
@@ -1,7 +1,5 @@
 # CHANGELOG for `@apollo/gateway`
 
-<<<<<<< HEAD
-=======
 ## 2.11.0
 
 ### Minor Changes
@@ -19,7 +17,6 @@
   - @apollo/federation-internals@2.11.0
   - @apollo/composition@2.11.0
 
->>>>>>> 31104c6f
 ## 2.11.0-preview.2
 
 ### Patch Changes
