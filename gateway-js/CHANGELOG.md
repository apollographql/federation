--- conflicted
+++ resolved
@@ -1,6 +1,5 @@
 # CHANGELOG for `@apollo/gateway`
 
-<<<<<<< HEAD
 ## 2.12.0-preview.0
 
 ### Minor Changes
@@ -13,7 +12,7 @@
   - @apollo/query-planner@2.12.0-preview.0
   - @apollo/composition@2.12.0-preview.0
   - @apollo/federation-internals@2.12.0-preview.0
-=======
+
 ## 2.11.2
 
 ### Patch Changes
@@ -31,7 +30,6 @@
   - @apollo/federation-internals@2.11.1
   - @apollo/composition@2.11.1
   - @apollo/query-planner@2.11.1
->>>>>>> 46533200
 
 ## 2.11.0
 
