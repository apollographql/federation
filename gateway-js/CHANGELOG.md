--- conflicted
+++ resolved
@@ -2,15 +2,10 @@
 
 This CHANGELOG pertains only to Apollo Federation packages in the 2.x range. The Federation v0.x equivalent for this package can be found [here](https://github.com/apollographql/federation/blob/version-0.x/gateway-js/CHANGELOG.md) on the `version-0.x` branch of this repo.
 
-<<<<<<< HEAD
-## vNext
-
+## vNEXT
+
+- The `fetch` implementation returned by `getDefaultFetcher` no longer performs in-memory caching. This fetcher is currently only used by `@apollo/gateway` to make uncacheable `POST` requests to Uplink, so this is a no-op for Gateway's own behavior, but if you used the function returned `getDefaultFetcher` in your own code to perform `GET` requests against servers that return cache-related response headers, it will no longer cache results. You can use the underlying [`make-fetch-happen`](https://www.npmjs.com/package/make-fetch-happen) package directly to use its cache capabilities instead of using the function returned by `getDefaultFetcher`. [PR #1792](https://github.com/apollographql/federation/pull/1792)
 - Fix `Schema.clone` when directive application happens before definition [PR #1785](https://github.com/apollographql/federation/pull/1785)
-=======
-## vNEXT
-
-- The `fetch` implementation returned by `getDefaultFetcher` no longer performs in-memory caching. This fetcher is currently only used by `@apollo/gateway` to make uncacheable `POST` requests to Uplink, so this is a no-op for Gateway's own behavior, but if you used the function returned `getDefaultFetcher` in your own code to perform `GET` requests against servers that return cache-related response headers, it will no longer cache results. You can use the underlying [`make-fetch-happen`](https://www.npmjs.com/package/make-fetch-happen) package directly to use its cache capabilities instead of using the function returned by `getDefaultFetcher`. [PR #1792](https://github.com/apollographql/federation/pull/1792)
->>>>>>> d8005e5f
 
 ## v2.0.2-alpha.0
 
