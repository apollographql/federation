{
  "name": "@apollo/gateway",
  "version": "2.3.2",
  "description": "Apollo Gateway",
  "author": "Apollo <packages@apollographql.com>",
  "main": "dist/index.js",
  "types": "dist/index.d.ts",
  "repository": {
    "type": "git",
    "url": "git+https://github.com/apollographql/federation.git",
    "directory": "gateway-js/"
  },
  "keywords": [
    "graphql",
    "federation",
    "gateway",
    "server",
    "apollo"
  ],
  "engines": {
    "node": ">=14.15.0"
  },
  "license": "SEE LICENSE IN ./LICENSE",
  "publishConfig": {
    "access": "public"
  },
  "dependencies": {
    "@apollo/composition": "2.3.2",
    "@apollo/federation-internals": "2.3.2",
    "@apollo/query-planner": "2.3.2",
    "@apollo/server-gateway-interface": "^1.1.0",
    "@apollo/usage-reporting-protobuf": "^4.0.0",
    "@apollo/utils.createhash": "^1.1.0",
    "@apollo/utils.fetcher": "^1.1.0",
<<<<<<< HEAD
    "@apollo/utils.isnodelike": "^2.0.0",
    "@apollo/utils.logger": "^1.0.0",
=======
    "@apollo/utils.isnodelike": "^1.1.0",
    "@apollo/utils.logger": "^2.0.0",
>>>>>>> 7c093380
    "@josephg/resolvable": "^1.0.1",
    "@opentelemetry/api": "^1.0.1",
    "@types/node-fetch": "^2.6.2",
    "async-retry": "^1.3.3",
    "loglevel": "^1.6.1",
    "lru-cache": "^7.13.1",
    "make-fetch-happen": "^11.0.0",
    "node-abort-controller": "^3.0.1",
    "node-fetch": "^2.6.7"
  },
  "peerDependencies": {
    "graphql": "^16.5.0"
  }
}<|MERGE_RESOLUTION|>--- conflicted
+++ resolved
@@ -32,13 +32,8 @@
     "@apollo/usage-reporting-protobuf": "^4.0.0",
     "@apollo/utils.createhash": "^1.1.0",
     "@apollo/utils.fetcher": "^1.1.0",
-<<<<<<< HEAD
     "@apollo/utils.isnodelike": "^2.0.0",
-    "@apollo/utils.logger": "^1.0.0",
-=======
-    "@apollo/utils.isnodelike": "^1.1.0",
     "@apollo/utils.logger": "^2.0.0",
->>>>>>> 7c093380
     "@josephg/resolvable": "^1.0.1",
     "@opentelemetry/api": "^1.0.1",
     "@types/node-fetch": "^2.6.2",
