--- conflicted
+++ resolved
@@ -1,10 +1,6 @@
 {
   "name": "@apollo/gateway",
-<<<<<<< HEAD
-  "version": "2.10.0-alpha.4",
-=======
   "version": "2.10.0",
->>>>>>> 3566777b
   "description": "Apollo Gateway",
   "author": "Apollo <packages@apollographql.com>",
   "main": "dist/index.js",
@@ -29,15 +25,9 @@
     "access": "public"
   },
   "dependencies": {
-<<<<<<< HEAD
-    "@apollo/composition": "2.10.0-alpha.4",
-    "@apollo/federation-internals": "2.10.0-alpha.4",
-    "@apollo/query-planner": "2.10.0-alpha.4",
-=======
     "@apollo/composition": "2.10.0",
     "@apollo/federation-internals": "2.10.0",
     "@apollo/query-planner": "2.10.0",
->>>>>>> 3566777b
     "@apollo/server-gateway-interface": "^1.1.0",
     "@apollo/usage-reporting-protobuf": "^4.1.0",
     "@apollo/utils.createhash": "^2.0.0",
