--- conflicted
+++ resolved
@@ -31,15 +31,9 @@
     "@apollo/server-gateway-interface": "^1.1.0",
     "@apollo/usage-reporting-protobuf": "^4.0.0",
     "@apollo/utils.createhash": "^1.1.0",
-<<<<<<< HEAD
     "@apollo/utils.fetcher": "^2.0.0",
-    "@apollo/utils.isnodelike": "^1.1.0",
-    "@apollo/utils.logger": "^1.0.0",
-=======
-    "@apollo/utils.fetcher": "^1.1.0",
     "@apollo/utils.isnodelike": "^2.0.0",
     "@apollo/utils.logger": "^2.0.0",
->>>>>>> 51d55ab1
     "@josephg/resolvable": "^1.0.1",
     "@opentelemetry/api": "^1.0.1",
     "@types/node-fetch": "^2.6.2",
