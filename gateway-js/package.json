--- conflicted
+++ resolved
@@ -1,10 +1,6 @@
 {
   "name": "@apollo/gateway",
-<<<<<<< HEAD
-  "version": "2.12.2",
-=======
   "version": "2.13.0-preview.0",
->>>>>>> bda422b9
   "description": "Apollo Gateway",
   "author": "Apollo <packages@apollographql.com>",
   "main": "dist/index.js",
@@ -29,15 +25,9 @@
     "access": "public"
   },
   "dependencies": {
-<<<<<<< HEAD
-    "@apollo/composition": "2.12.2",
-    "@apollo/federation-internals": "2.12.2",
-    "@apollo/query-planner": "2.12.2",
-=======
     "@apollo/composition": "2.13.0-preview.0",
     "@apollo/federation-internals": "2.13.0-preview.0",
     "@apollo/query-planner": "2.13.0-preview.0",
->>>>>>> bda422b9
     "@apollo/server-gateway-interface": "^1.1.0",
     "@apollo/usage-reporting-protobuf": "^4.1.0",
     "@apollo/utils.createhash": "^2.0.0",
