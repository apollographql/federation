--- conflicted
+++ resolved
@@ -43,12 +43,8 @@
     "async-retry": "^1.3.3",
     "loglevel": "^1.6.1",
     "make-fetch-happen": "^10.1.2",
-<<<<<<< HEAD
     "node-abort-controller": "^3.0.1",
-    "pretty-format": "^28.0.0"
-=======
     "node-fetch": "^2.6.7"
->>>>>>> 0fd83f0b
   },
   "peerDependencies": {
     "graphql": "^16.0.0"
