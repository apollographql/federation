--- conflicted
+++ resolved
@@ -50,31 +50,13 @@
   fetcher: typeof fetch;
 }) {
   let result: Response;
-<<<<<<< HEAD
   const requestDetails = {
     method: 'POST',
     body: JSON.stringify({
       query: SUPERGRAPH_SDL_QUERY,
       variables: {
-        ref: `${graphId}@${graphVariant}`,
+        ref: graphRef,
         apiKey,
-=======
-  try {
-    result = await fetcher(endpoint, {
-      method: 'POST',
-      body: JSON.stringify({
-        query: SUPERGRAPH_SDL_QUERY,
-        variables: {
-          ref: graphRef,
-          apiKey,
-        },
-      }),
-      headers: {
-        'apollographql-client-name': name,
-        'apollographql-client-version': version,
-        'user-agent': `${name}/${version}`,
-        'content-type': 'application/json',
->>>>>>> d12dcd99
       },
     }),
     headers: {
