import { fetch, Response, Request } from 'apollo-server-env';
import { GraphQLError } from 'graphql';
import { SupergraphSdlUpdate } from './config';
import { submitOutOfBandReportIfConfigured } from './outOfBandReporter';
import { SupergraphSdlQuery } from './__generated__/graphqlTypes';

// Magic /* GraphQL */ comment below is for codegen, do not remove
export const SUPERGRAPH_SDL_QUERY = /* GraphQL */`#graphql
  query SupergraphSdl($apiKey: String!, $ref: String!, $ifAfterId: ID) {
    routerConfig(ref: $ref, apiKey: $apiKey, ifAfterId: $ifAfterId) {
      __typename
      ... on RouterConfigResult {
        id
        supergraphSdl: supergraphSDL
      }
      ... on FetchError {
        code
        message
      }
    }
  }
`;


type SupergraphSdlQueryResult =
  | SupergraphSdlQuerySuccess
  | SupergraphSdlQueryFailure;

interface SupergraphSdlQuerySuccess {
  data: SupergraphSdlQuery;
}

interface SupergraphSdlQueryFailure {
  data?: SupergraphSdlQuery;
  errors: GraphQLError[];
}

const { name, version } = require('../package.json');

const fetchErrorMsg = "An error occurred while fetching your schema from Apollo: ";

let fetchCounter = 0;

export async function loadSupergraphSdlFromUplinks({
  graphRef,
  apiKey,
  endpoints,
  errorReportingEndpoint,
  fetcher,
  compositionId,
  maxRetries,
}: {
  graphRef: string;
  apiKey: string;
  endpoints: string[];
  errorReportingEndpoint: string | undefined,
  fetcher: typeof fetch;
  compositionId: string | null;
  maxRetries: number
<<<<<<< HEAD
}) : Promise<SupergraphSdlUpdate | null> {
  var retries = 0;
  var lastException = null;
  var result: SupergraphSdlUpdate | null = null;
  while (retries++ <= maxRetries && result === null) {
=======
}) : Promise<SupergraphSdlResult | null> {
  let retries = 0;
  let lastException = null;
  let result: SupergraphSdlResult | null = null;
  while (retries++ <= maxRetries && result == null) {
>>>>>>> 56a0a3f9
    try {
      result = await loadSupergraphSdlFromStorage({
        graphRef,
        apiKey,
        endpoint: endpoints[fetchCounter++ % endpoints.length],
        errorReportingEndpoint,
        fetcher,
        compositionId
      });
    } catch (e) {
      lastException = e;
    }
  }
  if (result === null && lastException !== null) {
    throw lastException;
  }
  return result;
}

export async function loadSupergraphSdlFromStorage({
  graphRef,
  apiKey,
  endpoint,
  errorReportingEndpoint,
  fetcher,
  compositionId,
}: {
  graphRef: string;
  apiKey: string;
  endpoint: string;
  errorReportingEndpoint?: string;
  fetcher: typeof fetch;
  compositionId: string | null;
}) : Promise<SupergraphSdlUpdate | null> {
  let result: Response;
  const requestDetails = {
    method: 'POST',
    body: JSON.stringify({
      query: SUPERGRAPH_SDL_QUERY,
      variables: {
        ref: graphRef,
        apiKey,
        ifAfterId: compositionId,
      },
    }),
    headers: {
      'apollographql-client-name': name,
      'apollographql-client-version': version,
      'user-agent': `${name}/${version}`,
      'content-type': 'application/json',
    },
  };

  const request: Request = new Request(endpoint, requestDetails);

  const startTime = new Date();
  try {
    result = await fetcher(endpoint, requestDetails);
  } catch (e) {
    const endTime = new Date();

    await submitOutOfBandReportIfConfigured({
      error: e,
      request,
      endpoint: errorReportingEndpoint,
      startedAt: startTime,
      endedAt: endTime,
      fetcher,
    });

    throw new Error(fetchErrorMsg + (e.message ?? e));
  }

  const endTime = new Date();
  let response: SupergraphSdlQueryResult;

  if (result.ok || result.status === 400) {
    try {
      response = await result.json();
    } catch (e) {
      // Bad response
      throw new Error(fetchErrorMsg + result.status + ' ' + e.message ?? e);
    }

    if ('errors' in response) {
      throw new Error(
        [fetchErrorMsg, ...response.errors.map((error) => error.message)].join(
          '\n',
        ),
      );
    }
  } else {
    await submitOutOfBandReportIfConfigured({
      error: new Error(fetchErrorMsg + result.status + ' ' + result.statusText),
      request,
      endpoint: errorReportingEndpoint,
      response: result,
      startedAt: startTime,
      endedAt: endTime,
      fetcher,
    });
    throw new Error(fetchErrorMsg + result.status + ' ' + result.statusText);
  }

  const { routerConfig } = response.data;
  if (routerConfig.__typename === 'RouterConfigResult') {
    const {
      id,
      supergraphSdl,
      // messages,
    } = routerConfig;
    return { id, supergraphSdl: supergraphSdl! };
  } else if (routerConfig.__typename === 'FetchError') {
    // FetchError case
    const { code, message } = routerConfig;
    throw new Error(`${code}: ${message}`);
  } else if (routerConfig.__typename === 'Unchanged') {
    return null;
  } else {
    throw new Error('Programming error: unhandled response failure');
  }
}<|MERGE_RESOLUTION|>--- conflicted
+++ resolved
@@ -57,19 +57,11 @@
   fetcher: typeof fetch;
   compositionId: string | null;
   maxRetries: number
-<<<<<<< HEAD
 }) : Promise<SupergraphSdlUpdate | null> {
-  var retries = 0;
-  var lastException = null;
-  var result: SupergraphSdlUpdate | null = null;
-  while (retries++ <= maxRetries && result === null) {
-=======
-}) : Promise<SupergraphSdlResult | null> {
   let retries = 0;
   let lastException = null;
-  let result: SupergraphSdlResult | null = null;
+  let result: SupergraphSdlUpdate | null = null;
   while (retries++ <= maxRetries && result == null) {
->>>>>>> 56a0a3f9
     try {
       result = await loadSupergraphSdlFromStorage({
         graphRef,
