--- conflicted
+++ resolved
@@ -379,14 +379,8 @@
 
 async function executeFetch(
   context: ExecutionContext,
-<<<<<<< HEAD
   fetch: FetchNode | SubgraphFetchNode,
-  results: ResultMap | (ResultMap | null | undefined)[],
-  _path: ResponsePath,
-=======
-  fetch: FetchNode,
   currentCursor: ResultCursor,
->>>>>>> 66e8a96a
   traceNode: Trace.QueryPlanNode.FetchNode | null,
 ): Promise<void> {
   let requires: QueryPlanSelectionNode[] | undefined;
@@ -435,20 +429,9 @@
           }
         }
       }
-<<<<<<< HEAD
+
       if (!requires && !inputs) {
-        const dataReceivedFromService = await sendOperation(
-            context,
-            fetch.operation,
-            variables,
-            fetch.operationName,
-            operationDocumentNode
-        );
-=======
-
-      if (!fetch.requires) {
         const dataReceivedFromService = await sendOperation(variables);
->>>>>>> 66e8a96a
 
         for (const entity of entities) {
           deepMerge(entity, withFetchRewrites(dataReceivedFromService, outputRewrites));
@@ -513,17 +496,7 @@
           throw new Error(`Variables cannot contain key "representations"`);
         }
 
-<<<<<<< HEAD
-        const dataReceivedFromService = await sendOperation(
-            context,
-            fetch.operation,
-            {...variables, representations},
-            fetch.operationName,
-            operationDocumentNode,
-        );
-=======
         const dataReceivedFromService = await sendOperation({...variables, representations});
->>>>>>> 66e8a96a
 
         if (!dataReceivedFromService) {
           return;
