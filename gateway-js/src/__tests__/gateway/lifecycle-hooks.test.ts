import gql from 'graphql-tag';
import { ApolloGateway } from '../..';
import {
  DynamicGatewayConfig,
  Experimental_DidResolveQueryPlanCallback,
  Experimental_UpdateServiceDefinitions,
  ServiceDefinitionUpdate,
} from '../../config';
import {
  product,
  reviews,
  inventory,
  accounts,
  books,
  documents,
  fixtures,
  fixturesWithUpdate,
} from 'apollo-federation-integration-testsuite';
import { createHash } from '@apollo/utils.createhash';
import type { Logger } from '@apollo/utils.logger';
import resolvable from '@josephg/resolvable';
import { getTestingSupergraphSdl } from '../execution-utils';

// The order of this was specified to preserve existing test coverage. Typically
// we would just import and use the `fixtures` array.
const serviceDefinitions = [
  product,
  reviews,
  inventory,
  accounts,
  books,
  documents,
].map((s, i) => ({
  name: s.name,
  typeDefs: s.typeDefs,
  url: `http://localhost:${i}`,
}));

let logger: Logger;

beforeEach(() => {
  const warn = jest.fn();
  const debug = jest.fn();
  const error = jest.fn();
  const info = jest.fn();

  logger = {
    warn,
    debug,
    error,
    info,
  };
});

describe('lifecycle hooks', () => {
  it('uses updateServiceDefinitions override', async () => {
    const experimental_updateServiceDefinitions: Experimental_UpdateServiceDefinitions =
      jest.fn(async () => {
        return { serviceDefinitions, isNewSchema: true };
      });

    const gateway = new ApolloGateway({
      serviceList: serviceDefinitions,
      experimental_updateServiceDefinitions,
      logger,
    });

    await gateway.load();

    expect(experimental_updateServiceDefinitions).toBeCalled();
    expect(gateway.schema!.getType('Furniture')).toBeDefined();
    await gateway.stop();
  });

  it('calls experimental_didUpdateSupergraph on schema update', async () => {
    const compositionMetadata = {
      formatVersion: 1,
      id: 'abc',
      implementingServiceLocations: [],
      schemaHash: 'hash1',
    };

    const mockUpdate = jest
      .fn<Promise<ServiceDefinitionUpdate>, [config: DynamicGatewayConfig]>()
      .mockImplementationOnce(async () => {
        return {
          serviceDefinitions: fixtures,
          isNewSchema: true,
          compositionMetadata: {
            ...compositionMetadata,
            id: '123',
            schemaHash: 'hash2',
          },
        };
      })
      // We want to return a different composition across two ticks, so we mock it
      // slightly differently
      .mockImplementationOnce(async () => {
        return {
          serviceDefinitions: fixturesWithUpdate,
          isNewSchema: true,
          compositionMetadata,
        };
      });

    const mockDidUpdate = jest.fn();

    const gateway = new ApolloGateway({
      experimental_updateServiceDefinitions: mockUpdate,
      experimental_didUpdateSupergraph: mockDidUpdate,
      logger,
    });
    // for testing purposes, a short pollInterval is ideal so we'll override here
    gateway['pollIntervalInMs'] = 100;

    const schemaChangeBlocker1 = resolvable();
    const schemaChangeBlocker2 = resolvable();

    gateway.onSchemaLoadOrUpdate(
      jest
        .fn()
        .mockImplementationOnce(() => schemaChangeBlocker1.resolve())
        .mockImplementationOnce(() => schemaChangeBlocker2.resolve()),
    );

    await gateway.load();

    await schemaChangeBlocker1;

    expect(mockUpdate).toBeCalledTimes(1);
    expect(mockDidUpdate).toBeCalledTimes(1);

    await schemaChangeBlocker2;

    expect(mockUpdate).toBeCalledTimes(2);
    expect(mockDidUpdate).toBeCalledTimes(2);

    const [firstCall, secondCall] = mockDidUpdate.mock.calls;

    // Note that we've composing our usual test fixtures here
    const expectedFirstId = createHash('sha256')
      .update(getTestingSupergraphSdl())
      .digest('hex');
    expect(firstCall[0]!.compositionId).toEqual(expectedFirstId);
    // first call should have no second "previous" argument
    expect(firstCall[1]).toBeUndefined();

    // Note that this assertion is a tad fragile in that every time we modify
    // the supergraph (even just formatting differences), this ID will change
    // and this test will have to updated.
<<<<<<< HEAD
    expect(secondCall[0]!.compositionId).toEqual(
      '9600c71683ab1e029318ac780a57a86170e3b192dab542f5a2ddc0334f56a5d2',
=======
    expect(secondCall[0]!.compositionId).toMatchInlineSnapshot(
      `"208492fefbbc8f62458b3f698b047a7c119f5169d4ccaef4c24b81a1ba82f87c"`,
>>>>>>> 555d60d2
    );
    // second call should have previous info in the second arg
    expect(secondCall[1]!.compositionId).toEqual(expectedFirstId);

    await gateway.stop();
  });

  it('uses default service definition updater', async () => {
    const gateway = new ApolloGateway({
      localServiceList: serviceDefinitions,
      logger,
    });

    const { schema } = await gateway.load();

    // spying on gateway.loadServiceDefinitions wasn't working, so this also
    // should test functionality. If there's no overwriting service definition
    // updater, it has to use the default. If there's a valid schema, then
    // the loader had to have been called.
    expect(schema.getType('User')).toBeDefined();

    await gateway.stop();
  });

  it('warns when polling on the default fetcher', async () => {
    new ApolloGateway({
      serviceList: serviceDefinitions,
      pollIntervalInMs: 10,
      logger,
    });
    expect(logger.warn).toHaveBeenCalledWith(
      'Polling running services is dangerous and not recommended in production. Polling should only be used against a registry. If you are polling running services, use with caution.',
    );
  });

  it('registers schema change callbacks when pollIntervalInMs is set for unmanaged configs', async () => {
    const experimental_updateServiceDefinitions: Experimental_UpdateServiceDefinitions =
      jest.fn(async (_config) => {
        return { serviceDefinitions, isNewSchema: true };
      });

    const gateway = new ApolloGateway({
      serviceList: [{ name: 'book', url: 'http://localhost:32542' }],
      experimental_updateServiceDefinitions,
      pollIntervalInMs: 100,
      logger,
    });

    const schemaChangeBlocker = resolvable();
    const schemaChangeCallback = jest.fn(() => schemaChangeBlocker.resolve());

    gateway.onSchemaLoadOrUpdate(schemaChangeCallback);
    await gateway.load();

    await schemaChangeBlocker;

    expect(schemaChangeCallback).toBeCalledTimes(1);
    await gateway.stop();
  });

  it('calls experimental_didResolveQueryPlan when executor is called', async () => {
    const experimental_didResolveQueryPlan: Experimental_DidResolveQueryPlanCallback =
      jest.fn();

    const gateway = new ApolloGateway({
      localServiceList: [books],
      experimental_didResolveQueryPlan,
    });

    const { executor } = await gateway.load();

    const source = `#graphql
      { book(isbn: "0262510871") { year } }
    `;

    // eslint-disable-next-line @typescript-eslint/ban-ts-comment
    // @ts-ignore
    await executor({
      source,
      document: gql(source),
      request: {},
      queryHash: 'hashed',
      context: {},
    });

    expect(experimental_didResolveQueryPlan).toBeCalled();
    await gateway.stop();
  });
});<|MERGE_RESOLUTION|>--- conflicted
+++ resolved
@@ -148,13 +148,8 @@
     // Note that this assertion is a tad fragile in that every time we modify
     // the supergraph (even just formatting differences), this ID will change
     // and this test will have to updated.
-<<<<<<< HEAD
-    expect(secondCall[0]!.compositionId).toEqual(
-      '9600c71683ab1e029318ac780a57a86170e3b192dab542f5a2ddc0334f56a5d2',
-=======
     expect(secondCall[0]!.compositionId).toMatchInlineSnapshot(
       `"208492fefbbc8f62458b3f698b047a7c119f5169d4ccaef4c24b81a1ba82f87c"`,
->>>>>>> 555d60d2
     );
     // second call should have previous info in the second arg
     expect(secondCall[1]!.compositionId).toEqual(expectedFirstId);
