import { loadSupergraphSdlFromStorage } from '../loadSupergraphSdlFromStorage';
import { getDefaultFetcher } from '../..';
import {
<<<<<<< HEAD
  graphId,
  graphVariant,
=======
  mockSupergraphSdlRequestSuccess,
  graphRef,
>>>>>>> d12dcd99
  apiKey,
  mockCloudConfigUrl,
  mockSupergraphSdlRequest,
  mockOutOfBandReporterUrl,
  mockOutOfBandReportRequestSuccess,
  mockSupergraphSdlRequestSuccess,
} from './integration/nockMocks';
import mockedEnv from 'mocked-env';

describe('loadSupergraphSdlFromStorage', () => {
  let cleanUp: (() => void) | null = null;

  afterAll(async () => {
    if (cleanUp) {
      cleanUp();
      cleanUp = null;
    }
  });

  it('fetches Supergraph SDL as expected', async () => {
    mockSupergraphSdlRequestSuccess();

    const fetcher = getDefaultFetcher();
    const result = await loadSupergraphSdlFromStorage({
      graphRef,
      apiKey,
      endpoint: mockCloudConfigUrl,
      fetcher,
    });

    expect(result).toMatchInlineSnapshot(`
      Object {
        "id": "originalId-1234",
        "supergraphSdl": "schema
        @core(feature: \\"https://specs.apollo.dev/core/v0.1\\"),
        @core(feature: \\"https://specs.apollo.dev/join/v0.1\\")
      {
        query: Query
        mutation: Mutation
      }

      directive @core(feature: String!) repeatable on SCHEMA

      directive @join__field(graph: join__Graph, requires: join__FieldSet, provides: join__FieldSet) on FIELD_DEFINITION

      directive @join__type(graph: join__Graph!, key: join__FieldSet) repeatable on OBJECT | INTERFACE

      directive @join__owner(graph: join__Graph!) on OBJECT | INTERFACE

      directive @join__graph(name: String!, url: String!) on ENUM_VALUE

      directive @stream on FIELD

      directive @transform(from: String!) on FIELD

      union AccountType = PasswordAccount | SMSAccount

      type Amazon {
        referrer: String
      }

      union Body = Image | Text

      type Book implements Product
        @join__owner(graph: BOOKS)
        @join__type(graph: BOOKS, key: \\"isbn\\")
        @join__type(graph: INVENTORY, key: \\"isbn\\")
        @join__type(graph: PRODUCT, key: \\"isbn\\")
        @join__type(graph: REVIEWS, key: \\"isbn\\")
      {
        isbn: String! @join__field(graph: BOOKS)
        title: String @join__field(graph: BOOKS)
        year: Int @join__field(graph: BOOKS)
        similarBooks: [Book]! @join__field(graph: BOOKS)
        metadata: [MetadataOrError] @join__field(graph: BOOKS)
        inStock: Boolean @join__field(graph: INVENTORY)
        isCheckedOut: Boolean @join__field(graph: INVENTORY)
        upc: String! @join__field(graph: PRODUCT)
        sku: String! @join__field(graph: PRODUCT)
        name(delimeter: String = \\" \\"): String @join__field(graph: PRODUCT, requires: \\"title year\\")
        price: String @join__field(graph: PRODUCT)
        details: ProductDetailsBook @join__field(graph: PRODUCT)
        reviews: [Review] @join__field(graph: REVIEWS)
        relatedReviews: [Review!]! @join__field(graph: REVIEWS, requires: \\"similarBooks{isbn}\\")
      }

      union Brand = Ikea | Amazon

      type Car implements Vehicle
        @join__owner(graph: PRODUCT)
        @join__type(graph: PRODUCT, key: \\"id\\")
        @join__type(graph: REVIEWS, key: \\"id\\")
      {
        id: String! @join__field(graph: PRODUCT)
        description: String @join__field(graph: PRODUCT)
        price: String @join__field(graph: PRODUCT)
        retailPrice: String @join__field(graph: REVIEWS, requires: \\"price\\")
      }

      type Error {
        code: Int
        message: String
      }

      type Furniture implements Product
        @join__owner(graph: PRODUCT)
        @join__type(graph: PRODUCT, key: \\"upc\\")
        @join__type(graph: PRODUCT, key: \\"sku\\")
        @join__type(graph: INVENTORY, key: \\"sku\\")
        @join__type(graph: REVIEWS, key: \\"upc\\")
      {
        upc: String! @join__field(graph: PRODUCT)
        sku: String! @join__field(graph: PRODUCT)
        name: String @join__field(graph: PRODUCT)
        price: String @join__field(graph: PRODUCT)
        brand: Brand @join__field(graph: PRODUCT)
        metadata: [MetadataOrError] @join__field(graph: PRODUCT)
        details: ProductDetailsFurniture @join__field(graph: PRODUCT)
        inStock: Boolean @join__field(graph: INVENTORY)
        isHeavy: Boolean @join__field(graph: INVENTORY)
        reviews: [Review] @join__field(graph: REVIEWS)
      }

      type Ikea {
        asile: Int
      }

      type Image implements NamedObject {
        name: String!
        attributes: ImageAttributes!
      }

      type ImageAttributes {
        url: String!
      }

      scalar join__FieldSet

      enum join__Graph {
        ACCOUNTS @join__graph(name: \\"accounts\\" url: \\"https://accounts.api.com\\")
        BOOKS @join__graph(name: \\"books\\" url: \\"https://books.api.com\\")
        DOCUMENTS @join__graph(name: \\"documents\\" url: \\"https://documents.api.com\\")
        INVENTORY @join__graph(name: \\"inventory\\" url: \\"https://inventory.api.com\\")
        PRODUCT @join__graph(name: \\"product\\" url: \\"https://product.api.com\\")
        REVIEWS @join__graph(name: \\"reviews\\" url: \\"https://reviews.api.com\\")
      }

      type KeyValue {
        key: String!
        value: String!
      }

      type Library
        @join__owner(graph: BOOKS)
        @join__type(graph: BOOKS, key: \\"id\\")
        @join__type(graph: ACCOUNTS, key: \\"id\\")
      {
        id: ID! @join__field(graph: BOOKS)
        name: String @join__field(graph: BOOKS)
        userAccount(id: ID! = 1): User @join__field(graph: ACCOUNTS, requires: \\"name\\")
      }

      union MetadataOrError = KeyValue | Error

      type Mutation {
        login(username: String!, password: String!): User @join__field(graph: ACCOUNTS)
        reviewProduct(upc: String!, body: String!): Product @join__field(graph: REVIEWS)
        updateReview(review: UpdateReviewInput!): Review @join__field(graph: REVIEWS)
        deleteReview(id: ID!): Boolean @join__field(graph: REVIEWS)
      }

      type Name {
        first: String
        last: String
      }

      interface NamedObject {
        name: String!
      }

      type PasswordAccount
        @join__owner(graph: ACCOUNTS)
        @join__type(graph: ACCOUNTS, key: \\"email\\")
      {
        email: String! @join__field(graph: ACCOUNTS)
      }

      interface Product {
        upc: String!
        sku: String!
        name: String
        price: String
        details: ProductDetails
        inStock: Boolean
        reviews: [Review]
      }

      interface ProductDetails {
        country: String
      }

      type ProductDetailsBook implements ProductDetails {
        country: String
        pages: Int
      }

      type ProductDetailsFurniture implements ProductDetails {
        country: String
        color: String
      }

      type Query {
        user(id: ID!): User @join__field(graph: ACCOUNTS)
        me: User @join__field(graph: ACCOUNTS)
        book(isbn: String!): Book @join__field(graph: BOOKS)
        books: [Book] @join__field(graph: BOOKS)
        library(id: ID!): Library @join__field(graph: BOOKS)
        body: Body! @join__field(graph: DOCUMENTS)
        product(upc: String!): Product @join__field(graph: PRODUCT)
        vehicle(id: String!): Vehicle @join__field(graph: PRODUCT)
        topProducts(first: Int = 5): [Product] @join__field(graph: PRODUCT)
        topCars(first: Int = 5): [Car] @join__field(graph: PRODUCT)
        topReviews(first: Int = 5): [Review] @join__field(graph: REVIEWS)
      }

      type Review
        @join__owner(graph: REVIEWS)
        @join__type(graph: REVIEWS, key: \\"id\\")
      {
        id: ID! @join__field(graph: REVIEWS)
        body(format: Boolean = false): String @join__field(graph: REVIEWS)
        author: User @join__field(graph: REVIEWS, provides: \\"username\\")
        product: Product @join__field(graph: REVIEWS)
        metadata: [MetadataOrError] @join__field(graph: REVIEWS)
      }

      type SMSAccount
        @join__owner(graph: ACCOUNTS)
        @join__type(graph: ACCOUNTS, key: \\"number\\")
      {
        number: String @join__field(graph: ACCOUNTS)
      }

      type Text implements NamedObject {
        name: String!
        attributes: TextAttributes!
      }

      type TextAttributes {
        bold: Boolean
        text: String
      }

      union Thing = Car | Ikea

      input UpdateReviewInput {
        id: ID!
        body: String
      }

      type User
        @join__owner(graph: ACCOUNTS)
        @join__type(graph: ACCOUNTS, key: \\"id\\")
        @join__type(graph: ACCOUNTS, key: \\"username name{first last}\\")
        @join__type(graph: INVENTORY, key: \\"id\\")
        @join__type(graph: PRODUCT, key: \\"id\\")
        @join__type(graph: REVIEWS, key: \\"id\\")
      {
        id: ID! @join__field(graph: ACCOUNTS)
        name: Name @join__field(graph: ACCOUNTS)
        username: String @join__field(graph: ACCOUNTS)
        birthDate(locale: String): String @join__field(graph: ACCOUNTS)
        account: AccountType @join__field(graph: ACCOUNTS)
        metadata: [UserMetadata] @join__field(graph: ACCOUNTS)
        goodDescription: Boolean @join__field(graph: INVENTORY, requires: \\"metadata{description}\\")
        vehicle: Vehicle @join__field(graph: PRODUCT)
        thing: Thing @join__field(graph: PRODUCT)
        reviews: [Review] @join__field(graph: REVIEWS)
        numberOfReviews: Int! @join__field(graph: REVIEWS)
        goodAddress: Boolean @join__field(graph: REVIEWS, requires: \\"metadata{address}\\")
      }

      type UserMetadata {
        name: String
        address: String
        description: String
      }

      type Van implements Vehicle
        @join__owner(graph: PRODUCT)
        @join__type(graph: PRODUCT, key: \\"id\\")
        @join__type(graph: REVIEWS, key: \\"id\\")
      {
        id: String! @join__field(graph: PRODUCT)
        description: String @join__field(graph: PRODUCT)
        price: String @join__field(graph: PRODUCT)
        retailPrice: String @join__field(graph: REVIEWS, requires: \\"price\\")
      }

      interface Vehicle {
        id: String!
        description: String
        price: String
        retailPrice: String
      }
      ",
      }
    `);
  });

  describe('errors', () => {
    it('throws on a malformed response', async () => {
      mockSupergraphSdlRequest().reply(200, 'Invalid JSON');

      const fetcher = getDefaultFetcher();
      await expect(
        loadSupergraphSdlFromStorage({
          graphRef,
          apiKey,
          endpoint: mockCloudConfigUrl,
          fetcher,
        }),
      ).rejects.toThrowErrorMatchingInlineSnapshot(
        `"An error occurred while fetching your schema from Apollo: 200 invalid json response body at https://example.cloud-config-url.com/cloudconfig/ reason: Unexpected token I in JSON at position 0"`,
      );
    });

    it('throws errors from JSON on 400', async () => {
      const message = 'Query syntax error';
      mockSupergraphSdlRequest().reply(
        400,
        JSON.stringify({
          errors: [{ message }],
        }),
      );

      const fetcher = getDefaultFetcher();
      await expect(
        loadSupergraphSdlFromStorage({
          graphRef,
          apiKey,
          endpoint: mockCloudConfigUrl,
          fetcher,
        }),
      ).rejects.toThrowError(message);
    });

    it("throws on non-OK status codes when `errors` isn't present in a JSON response", async () => {
      mockSupergraphSdlRequest().reply(500);

      const fetcher = getDefaultFetcher();
      await expect(
        loadSupergraphSdlFromStorage({
          graphRef,
          apiKey,
          endpoint: mockCloudConfigUrl,
          fetcher,
        }),
      ).rejects.toThrowErrorMatchingInlineSnapshot(
        `"An error occurred while fetching your schema from Apollo: 500 Internal Server Error"`,
      );
    });

    // if an additional request were made by the out of band reporter, nock would throw since it's unmocked
    // and this test would fail
    it("Out of band reporting doesn't submit reports when endpoint is not configured", async () => {
      mockSupergraphSdlRequest().reply(400);

      const fetcher = getDefaultFetcher();
      await expect(
        loadSupergraphSdlFromStorage({
          graphId,
          graphVariant,
          apiKey,
          endpoint: mockCloudConfigUrl,
          fetcher,
        }),
      ).rejects.toThrowErrorMatchingInlineSnapshot(
        `"An error occurred while fetching your schema from Apollo: 400 invalid json response body at https://example.cloud-config-url.com/cloudconfig/ reason: Unexpected end of JSON input"`,
      );
    });

    it('throws on 400 status response and successfully submits an out of band error', async () => {
      cleanUp = mockedEnv({
        APOLLO_OUT_OF_BAND_REPORTER_ENDPOINT: mockOutOfBandReporterUrl,
      });

      mockSupergraphSdlRequest().reply(400);
      mockOutOfBandReportRequestSuccess();

      const fetcher = getDefaultFetcher();
      await expect(
        loadSupergraphSdlFromStorage({
          graphId,
          graphVariant,
          apiKey,
          endpoint: mockCloudConfigUrl,
          fetcher,
        }),
      ).rejects.toThrowErrorMatchingInlineSnapshot(
        `"An error occurred while fetching your schema from Apollo: 400 invalid json response body at https://example.cloud-config-url.com/cloudconfig/ reason: Unexpected end of JSON input"`,
      );
    });

    it('throws on 413 status response and successfully submits an out of band error', async () => {
      cleanUp = mockedEnv({
        APOLLO_OUT_OF_BAND_REPORTER_ENDPOINT: mockOutOfBandReporterUrl,
      });

      mockSupergraphSdlRequest().reply(413);
      mockOutOfBandReportRequestSuccess();

      const fetcher = getDefaultFetcher();
      await expect(
        loadSupergraphSdlFromStorage({
          graphId,
          graphVariant,
          apiKey,
          endpoint: mockCloudConfigUrl,
          fetcher,
        }),
      ).rejects.toThrowErrorMatchingInlineSnapshot(
        `"An error occurred while fetching your schema from Apollo: 413 Payload Too Large"`,
      );
    });

    it('throws on 422 status response and successfully submits an out of band error', async () => {
      cleanUp = mockedEnv({
        APOLLO_OUT_OF_BAND_REPORTER_ENDPOINT: mockOutOfBandReporterUrl,
      });

      mockSupergraphSdlRequest().reply(422);
      mockOutOfBandReportRequestSuccess();

      const fetcher = getDefaultFetcher();
      await expect(
        loadSupergraphSdlFromStorage({
          graphId,
          graphVariant,
          apiKey,
          endpoint: mockCloudConfigUrl,
          fetcher,
        }),
      ).rejects.toThrowErrorMatchingInlineSnapshot(
        `"An error occurred while fetching your schema from Apollo: 422 Unprocessable Entity"`,
      );
    });

    it('throws on 408 status response and successfully submits an out of band error', async () => {
      cleanUp = mockedEnv({
        APOLLO_OUT_OF_BAND_REPORTER_ENDPOINT: mockOutOfBandReporterUrl,
      });

      mockSupergraphSdlRequest().reply(408);
      mockOutOfBandReportRequestSuccess();

      const fetcher = getDefaultFetcher();
      await expect(
        loadSupergraphSdlFromStorage({
          graphId,
          graphVariant,
          apiKey,
          endpoint: mockCloudConfigUrl,
          fetcher,
        }),
      ).rejects.toThrowErrorMatchingInlineSnapshot(
        `"An error occurred while fetching your schema from Apollo: 408 Request Timeout"`,
      );
    });
  });

  it('throws on 504 status response and successfully submits an out of band error', async () => {
    cleanUp = mockedEnv({
      APOLLO_OUT_OF_BAND_REPORTER_ENDPOINT: mockOutOfBandReporterUrl,
    });

    mockSupergraphSdlRequest().reply(504);
    mockOutOfBandReportRequestSuccess();

    const fetcher = getDefaultFetcher();
    await expect(
      loadSupergraphSdlFromStorage({
        graphId,
        graphVariant,
        apiKey,
        endpoint: mockCloudConfigUrl,
        fetcher,
      }),
    ).rejects.toThrowErrorMatchingInlineSnapshot(
      `"An error occurred while fetching your schema from Apollo: 504 Gateway Timeout"`,
    );
  });

  it('throws when there is no response and successfully submits an out of band error', async () => {
    cleanUp = mockedEnv({
      APOLLO_OUT_OF_BAND_REPORTER_ENDPOINT: mockOutOfBandReporterUrl,
    });

    mockSupergraphSdlRequest().replyWithError('no response');
    mockOutOfBandReportRequestSuccess();

    const fetcher = getDefaultFetcher();
    await expect(
      loadSupergraphSdlFromStorage({
        graphId,
        graphVariant,
        apiKey,
        endpoint: mockCloudConfigUrl,
        fetcher,
      }),
    ).rejects.toThrowErrorMatchingInlineSnapshot(
      `"An error occurred while fetching your schema from Apollo: request to https://example.cloud-config-url.com/cloudconfig/ failed, reason: no response"`,
    );
  });

  it('throws on 502 status response and successfully submits an out of band error', async () => {
    cleanUp = mockedEnv({
      APOLLO_OUT_OF_BAND_REPORTER_ENDPOINT: mockOutOfBandReporterUrl,
    });

    mockSupergraphSdlRequest().reply(502);
    mockOutOfBandReportRequestSuccess();

    const fetcher = getDefaultFetcher();
    await expect(
      loadSupergraphSdlFromStorage({
        graphId,
        graphVariant,
        apiKey,
        endpoint: mockCloudConfigUrl,
        fetcher,
      }),
    ).rejects.toThrowErrorMatchingInlineSnapshot(
      `"An error occurred while fetching your schema from Apollo: 502 Bad Gateway"`,
    );
  });

  it('throws on 503 status response and successfully submits an out of band error', async () => {
    cleanUp = mockedEnv({
      APOLLO_OUT_OF_BAND_REPORTER_ENDPOINT: mockOutOfBandReporterUrl,
    });

    mockSupergraphSdlRequest().reply(503);
    mockOutOfBandReportRequestSuccess();

    const fetcher = getDefaultFetcher();
    await expect(
      loadSupergraphSdlFromStorage({
        graphId,
        graphVariant,
        apiKey,
        endpoint: mockCloudConfigUrl,
        fetcher,
      }),
    ).rejects.toThrowErrorMatchingInlineSnapshot(
      `"An error occurred while fetching your schema from Apollo: 503 Service Unavailable"`,
    );
  });
});<|MERGE_RESOLUTION|>--- conflicted
+++ resolved
@@ -1,13 +1,7 @@
 import { loadSupergraphSdlFromStorage } from '../loadSupergraphSdlFromStorage';
 import { getDefaultFetcher } from '../..';
 import {
-<<<<<<< HEAD
-  graphId,
-  graphVariant,
-=======
-  mockSupergraphSdlRequestSuccess,
   graphRef,
->>>>>>> d12dcd99
   apiKey,
   mockCloudConfigUrl,
   mockSupergraphSdlRequest,
