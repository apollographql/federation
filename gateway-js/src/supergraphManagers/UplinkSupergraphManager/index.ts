--- conflicted
+++ resolved
@@ -46,12 +46,9 @@
   | { phase: 'stopped' };
 
 export class UplinkSupergraphManager implements SupergraphManager {
-<<<<<<< HEAD
   public static readonly DEFAULT_REQUEST_TIMEOUT_MS = 30_000;
   public static readonly MIN_POLL_INTERVAL_MS = 10_000;
-  public readonly uplinkEndpoints: string[] = getUplinkEndpoints();
-
-=======
+
   public static readonly DEFAULT_UPLINK_ENDPOINTS = [
     'https://uplink.api.apollographql.com/',
     'https://aws.uplink.api.apollographql.com/',
@@ -59,7 +56,6 @@
 
   public readonly uplinkEndpoints: string[] =
     UplinkSupergraphManager.getUplinkEndpoints();
->>>>>>> 8c4ecd60
   private apiKey: string;
   private graphRef: string;
   private fetcher: AbortableFetcher = makeFetchHappen.defaults();
@@ -187,11 +183,6 @@
     return this.state.nextFetchPromise;
   }
 
-<<<<<<< HEAD
-  private async updateSupergraphSdl(
-    maxRetries: number,
-  ): Promise<string | null> {
-=======
   /**
    * Configuration priority order:
    * 1. APOLLO_SCHEMA_CONFIG_DELIVERY_ENDPOINT environment variable
@@ -203,11 +194,9 @@
     return envEndpoints ?? UplinkSupergraphManager.DEFAULT_UPLINK_ENDPOINTS;
   }
 
-  private async updateSupergraphSdl(maxRetries: number): Promise<{
-    supergraphSdl: string;
-    minDelaySeconds: number;
-  } | null> {
->>>>>>> 8c4ecd60
+  private async updateSupergraphSdl(
+    maxRetries: number,
+  ): Promise<string | null> {
     let supergraphSdl;
 
     try {
