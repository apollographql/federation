import {
  GraphQLService,
  SchemaChangeCallback,
  Unsubscriber,
  GraphQLServiceEngineConfig,
} from 'apollo-server-core';
import {
  GraphQLExecutionResult,
  Logger,
  GraphQLRequestContextExecutionDidStart,
  ApolloConfig,
} from 'apollo-server-types';
import { InMemoryLRUCache } from 'apollo-server-caching';
import {
  isObjectType,
  isIntrospectionType,
  GraphQLSchema,
  GraphQLError,
  VariableDefinitionNode,
  parse,
  visit,
  DocumentNode,
} from 'graphql';
import { GraphQLSchemaValidationError } from 'apollo-graphql';
<<<<<<< HEAD
import { composeAndValidate, compositionHasErrors, ServiceDefinition } from '@apollo/federation';
=======
import {
  composeAndValidate,
  compositionHasErrors,
  ServiceDefinition,
  findDirectivesOnNode,
  isStringValueNode,
} from '@apollo/federation';
>>>>>>> 611457dd
import loglevel from 'loglevel';

import { buildQueryPlan, buildOperationContext } from './buildQueryPlan';
import {
  executeQueryPlan,
  ServiceMap,
  defaultFieldResolverWithAliasSupport,
} from './executeQueryPlan';

import { getServiceDefinitionsFromRemoteEndpoint } from './loadServicesFromRemoteEndpoint';
import {
  getServiceDefinitionsFromStorage,
  CompositionMetadata,
} from './loadServicesFromStorage';

import { serializeQueryPlan, QueryPlan, OperationContext, WasmPointer } from './QueryPlan';
import { GraphQLDataSource } from './datasources/types';
import { RemoteGraphQLDataSource } from './datasources/RemoteGraphQLDataSource';
import { HeadersInit } from 'node-fetch';
import { getVariableValues } from 'graphql/execution/values';
import fetcher from 'make-fetch-happen';
import { HttpRequestCache } from './cache';
import { fetch } from 'apollo-server-env';
import { getQueryPlanner } from '@apollo/query-planner-wasm';
import { csdlToSchema } from './csdlToSchema';
<<<<<<< HEAD
import { findDirectivesOnTypeOrField, isStringValueNode } from '@apollo/federation/dist/composition/utils';
=======
>>>>>>> 611457dd

export type ServiceEndpointDefinition = Pick<ServiceDefinition, 'name' | 'url'>;

interface GatewayConfigBase {
  debug?: boolean;
  logger?: Logger;
  // TODO: expose the query plan in a more flexible JSON format in the future
  // and remove this config option in favor of `exposeQueryPlan`. Playground
  // should cutover to use the new option when it's built.
  __exposeQueryPlanExperimental?: boolean;
  buildService?: (definition: ServiceEndpointDefinition) => GraphQLDataSource;

  // experimental observability callbacks
  experimental_didResolveQueryPlan?: Experimental_DidResolveQueryPlanCallback;
  experimental_didFailComposition?: Experimental_DidFailCompositionCallback;
  experimental_updateServiceDefinitions?: Experimental_UpdateServiceDefinitions;
  experimental_didUpdateComposition?: Experimental_DidUpdateCompositionCallback;
  experimental_pollInterval?: number;
  experimental_approximateQueryPlanStoreMiB?: number;
  experimental_autoFragmentization?: boolean;
  fetcher?: typeof fetch;
  serviceHealthCheck?: boolean;
}

interface RemoteGatewayConfig extends GatewayConfigBase {
  serviceList: ServiceEndpointDefinition[];
  introspectionHeaders?: HeadersInit;
}

interface ManagedGatewayConfig extends GatewayConfigBase {
  federationVersion?: number;
}
interface LocalGatewayConfig extends GatewayConfigBase {
  localServiceList: ServiceDefinition[];
}

interface CsdlGatewayConfig extends GatewayConfigBase {
  csdl: string;
}

export type GatewayConfig =
  | RemoteGatewayConfig
  | LocalGatewayConfig
  | ManagedGatewayConfig
  | CsdlGatewayConfig;

type DataSourceMap = {
  [serviceName: string]: { url?: string; dataSource: GraphQLDataSource };
};

function isLocalConfig(config: GatewayConfig): config is LocalGatewayConfig {
  return 'localServiceList' in config;
}

function isRemoteConfig(config: GatewayConfig): config is RemoteGatewayConfig {
  return 'serviceList' in config;
}

function isCsdlConfig(config: GatewayConfig): config is CsdlGatewayConfig {
  return 'csdl' in config;
}

function isManagedConfig(
  config: GatewayConfig,
): config is ManagedGatewayConfig {
  return (
    !isRemoteConfig(config) && !isLocalConfig(config) && !isCsdlConfig(config)
  );
}

export type Experimental_DidResolveQueryPlanCallback = ({
  queryPlan,
  serviceMap,
  operationContext,
  requestContext,
}: {
  readonly queryPlan: QueryPlan;
  readonly serviceMap: ServiceMap;
  readonly operationContext: OperationContext;
  readonly requestContext: GraphQLRequestContextExecutionDidStart<Record<string, any>>;
}) => void;

export type Experimental_DidFailCompositionCallback = ({
  errors,
  serviceList,
  compositionMetadata,
}: {
  readonly errors: GraphQLError[];
  readonly serviceList: ServiceDefinition[];
  readonly compositionMetadata?: CompositionMetadata;
}) => void;

export interface Experimental_CompositionInfo {
  serviceDefinitions: ServiceDefinition[];
  schema: GraphQLSchema;
  compositionMetadata?: CompositionMetadata;
}

export type Experimental_DidUpdateCompositionCallback = (
  currentConfig: Experimental_CompositionInfo,
  previousConfig?: Experimental_CompositionInfo,
) => void;

/**
 * **Note:** It's possible for a schema to be the same (`isNewSchema: false`) when
 * `serviceDefinitions` have changed. For example, during type migration, the
 * composed schema may be identical but the `serviceDefinitions` would differ
 * since a type has moved from one service to another.
 */
export type Experimental_UpdateServiceDefinitions = (
  config: GatewayConfig,
) => Promise<{
  serviceDefinitions?: ServiceDefinition[];
  compositionMetadata?: CompositionMetadata;
  isNewSchema: boolean;
}>;

type Await<T> = T extends Promise<infer U> ? U : T;

// Local state to track whether particular UX-improving warning messages have
// already been emitted.  This is particularly useful to prevent recurring
// warnings of the same type in, e.g. repeating timers, which don't provide
// additional value when they are repeated over and over during the life-time
// of a server.
type WarnedStates = {
  remoteWithLocalConfig?: boolean;
};

export const GCS_RETRY_COUNT = 5;

export function getDefaultGcsFetcher() {
  return fetcher.defaults({
    cacheManager: new HttpRequestCache(),
    // All headers should be lower-cased here, as `make-fetch-happen`
    // treats differently cased headers as unique (unlike the `Headers` object).
    // @see: https://git.io/JvRUa
    headers: {
      'user-agent': `apollo-gateway/${require('../package.json').version}`,
    },
    retry: {
      retries: GCS_RETRY_COUNT,
      // The default factor: expected attempts at 0, 1, 3, 7, 15, and 31 seconds elapsed
      factor: 2,
      // 1 second
      minTimeout: 1000,
      randomize: true,
    },
  });
}

export const HEALTH_CHECK_QUERY =
  'query __ApolloServiceHealthCheck__ { __typename }';
export const SERVICE_DEFINITION_QUERY =
  'query __ApolloGetServiceDefinition__ { _service { sdl } }';

export class ApolloGateway implements GraphQLService {
  public schema?: GraphQLSchema;
  protected serviceMap: DataSourceMap = Object.create(null);
  protected config: GatewayConfig;
  private logger: Logger;
  protected queryPlanStore?: InMemoryLRUCache<QueryPlan>;
  private apolloConfig?: ApolloConfig;
  private pollingTimer?: NodeJS.Timer;
  private onSchemaChangeListeners = new Set<SchemaChangeCallback>();
  private serviceDefinitions: ServiceDefinition[] = [];
  private compositionMetadata?: CompositionMetadata;
  private serviceSdlCache = new Map<string, string>();
  private warnedStates: WarnedStates = Object.create(null);
  private queryPlannerPointer?: WasmPointer;
  private parsedCsdl?: DocumentNode;

  private fetcher: typeof fetch = getDefaultGcsFetcher();

  // Observe query plan, service info, and operation info prior to execution.
  // The information made available here will give insight into the resulting
  // query plan and the inputs that generated it.
  protected experimental_didResolveQueryPlan?: Experimental_DidResolveQueryPlanCallback;
  // Observe composition failures and the ServiceList that caused them. This
  // enables reporting any issues that occur during composition. Implementors
  // will be interested in addressing these immediately.
  protected experimental_didFailComposition?: Experimental_DidFailCompositionCallback;
  // Used to communicated composition changes, and what definitions caused
  // those updates
  protected experimental_didUpdateComposition?: Experimental_DidUpdateCompositionCallback;
  // Used for overriding the default service list fetcher. This should return
  // an array of ServiceDefinition. *This function must be awaited.*
  protected updateServiceDefinitions: Experimental_UpdateServiceDefinitions;
  // how often service defs should be loaded/updated (in ms)
  protected experimental_pollInterval?: number;

  private experimental_approximateQueryPlanStoreMiB?: number;

  constructor(config?: GatewayConfig) {
    this.config = {
      // TODO: expose the query plan in a more flexible JSON format in the future
      // and remove this config option in favor of `exposeQueryPlan`. Playground
      // should cutover to use the new option when it's built.
      __exposeQueryPlanExperimental: process.env.NODE_ENV !== 'production',
      ...config,
    };

    // Setup logging facilities
    if (this.config.logger) {
      this.logger = this.config.logger;
    } else {
      // If the user didn't provide their own logger, we'll initialize one.
      const loglevelLogger = loglevel.getLogger(`apollo-gateway`);

      // And also support the `debug` option, if it's truthy.
      if (this.config.debug === true) {
        loglevelLogger.setLevel(loglevelLogger.levels.DEBUG);
      } else {
        loglevelLogger.setLevel(loglevelLogger.levels.WARN);
      }

      this.logger = loglevelLogger;
    }

    if (isLocalConfig(this.config)) {
      const { schema, composedSdl } = this.createSchema({
        serviceList: this.config.localServiceList,
      });
      this.schema = schema;

      if (!composedSdl) {
        this.logger.error("A valid schema couldn't be composed.")
      } else {
       this.queryPlannerPointer = getQueryPlanner(composedSdl);
      }
    }

    if (isCsdlConfig(this.config)) {
      const { schema } = this.createSchema({ csdl: this.config.csdl });
      this.schema = schema;
      this.queryPlannerPointer = getQueryPlanner(this.config.csdl);
    }

    this.initializeQueryPlanStore();

    // this will be overwritten if the config provides experimental_updateServiceDefinitions
    this.updateServiceDefinitions = this.loadServiceDefinitions;

    if (config) {
      this.updateServiceDefinitions =
        config.experimental_updateServiceDefinitions ||
        this.updateServiceDefinitions;
      // set up experimental observability callbacks
      this.experimental_didResolveQueryPlan =
        config.experimental_didResolveQueryPlan;
      this.experimental_didFailComposition =
        config.experimental_didFailComposition;
      this.experimental_didUpdateComposition =
        config.experimental_didUpdateComposition;

      this.experimental_approximateQueryPlanStoreMiB =
        config.experimental_approximateQueryPlanStoreMiB;

      if (
        isManagedConfig(config) &&
        config.experimental_pollInterval &&
        config.experimental_pollInterval < 10000
      ) {
        this.experimental_pollInterval = 10000;
        this.logger.warn(
          'Polling Apollo services at a frequency of less than once per 10 seconds (10000) is disallowed. Instead, the minimum allowed pollInterval of 10000 will be used. Please reconfigure your experimental_pollInterval accordingly. If this is problematic for your team, please contact support.',
        );
      } else {
        this.experimental_pollInterval = config.experimental_pollInterval;
      }

      // Warn against using the pollInterval and a serviceList simultaneously
      if (config.experimental_pollInterval && isRemoteConfig(config)) {
        this.logger.warn(
          'Polling running services is dangerous and not recommended in production. ' +
            'Polling should only be used against a registry. ' +
            'If you are polling running services, use with caution.',
        );
      }

      if (config.fetcher) {
        this.fetcher = config.fetcher;
      }
    }
  }

  public async load(options?: { apollo?: ApolloConfig; engine?: GraphQLServiceEngineConfig }) {
    if (options?.apollo) {
      this.apolloConfig = options.apollo;
    } else if (options?.engine) {
      // Older version of apollo-server-core that isn't passing 'apollo' yet.
      this.apolloConfig = {
        keyHash: options.engine.apiKeyHash,
        graphId: options.engine.graphId,
        graphVariant: options.engine.graphVariant || 'current',
      }
    }

    await this.updateComposition();
    if (
      (isManagedConfig(this.config) || this.experimental_pollInterval) &&
      !this.pollingTimer
    ) {
      this.pollServices();
    }

    const mode = isManagedConfig(this.config) ? 'managed' : 'unmanaged';

    this.logger.info(
      `Gateway successfully loaded schema.\n\t* Mode: ${mode}${
        (this.apolloConfig && this.apolloConfig.graphId)
          ? `\n\t* Service: ${this.apolloConfig.graphId}@${this.apolloConfig.graphVariant}`
          : ''
      }`,
    );

    return {
      // we know this will be here since we're awaiting this.updateComposition
      // before here which sets this.schema
      schema: this.schema!,
      executor: this.executor,
    };
  }

  protected async updateComposition(): Promise<void> {
    let result: Await<ReturnType<Experimental_UpdateServiceDefinitions>>;
    this.logger.debug('Checking service definitions...');
    try {
      result = await this.updateServiceDefinitions(this.config);
    } catch (e) {
      this.logger.error(
        "Error checking for changes to service definitions: " +
         (e && e.message || e)
      );
      throw e;
    }

    if (
      !result.serviceDefinitions ||
      JSON.stringify(this.serviceDefinitions) ===
        JSON.stringify(result.serviceDefinitions)
    ) {
      this.logger.debug('No change in service definitions since last check.');
      return;
    }

    const previousSchema = this.schema;
    const previousServiceDefinitions = this.serviceDefinitions;
    const previousCompositionMetadata = this.compositionMetadata;

    if (previousSchema) {
      this.logger.info("New service definitions were found.");
    }

    // Run service health checks before we commit and update the new schema.
    // This is the last chance to bail out of a schema update.
    if (this.config.serviceHealthCheck) {
      // Here we need to construct new datasources based on the new schema info
      // so we can check the health of the services we're _updating to_.
      const serviceMap = result.serviceDefinitions.reduce(
        (serviceMap, serviceDef) => {
          serviceMap[serviceDef.name] = {
            url: serviceDef.url,
            dataSource: this.createDataSource(serviceDef),
          };
          return serviceMap;
        },
        Object.create(null) as DataSourceMap,
      );

      try {
        await this.serviceHealthCheck(serviceMap);
      } catch (e) {
        this.logger.error(
          'The gateway did not update its schema due to failed service health checks.  ' +
          'The gateway will continue to operate with the previous schema and reattempt updates.' + e
        );
        throw e;
      }
    }

    this.compositionMetadata = result.compositionMetadata;
    this.serviceDefinitions = result.serviceDefinitions;

    if (this.queryPlanStore) this.queryPlanStore.flush();

    const { schema, composedSdl } = this.createSchema({
      serviceList: result.serviceDefinitions,
    });

    if (!composedSdl) {
      this.logger.error(
        "A valid schema couldn't be composed. Falling back to previous schema."
      )
    } else {
      this.schema = schema;
      this.queryPlannerPointer = getQueryPlanner(composedSdl);

      // Notify the schema listeners of the updated schema
      try {
        this.onSchemaChangeListeners.forEach(listener => listener(this.schema!));
      } catch (e) {
        this.logger.error(
          "An error was thrown from an 'onSchemaChange' listener. " +
          "The schema will still update: " + (e && e.message || e));
      }

      if (this.experimental_didUpdateComposition) {
        this.experimental_didUpdateComposition(
          {
            serviceDefinitions: result.serviceDefinitions,
            schema: this.schema,
            ...(this.compositionMetadata && {
              compositionMetadata: this.compositionMetadata,
            }),
          },
          previousServiceDefinitions &&
            previousSchema && {
              serviceDefinitions: previousServiceDefinitions,
              schema: previousSchema,
              ...(previousCompositionMetadata && {
                compositionMetadata: previousCompositionMetadata,
              }),
            },
        );
      }
    }
  }

  /**
   * This can be used without an argument in order to perform an ad-hoc health check
   * of the downstream services like so:
   *
   * @example
   * ```
   * try {
   *   await gateway.serviceHealthCheck();
   * } catch(e) {
   *   /* your error handling here *\/
   * }
   * ```
   * @throws
   * @param serviceMap {DataSourceMap}
   */
  public serviceHealthCheck(serviceMap: DataSourceMap = this.serviceMap) {
    return Promise.all(
      Object.entries(serviceMap).map(([name, { dataSource }]) =>
        dataSource
          .process({ request: { query: HEALTH_CHECK_QUERY }, context: {} })
          .then(response => ({ name, response })),
      ),
    );
  }

  protected createSchema(
    input: { serviceList: ServiceDefinition[] } | { csdl: string },
  ) {
    if ('serviceList' in input) {
      return this.createSchemaFromServiceList(input.serviceList)
    } else {
      return this.createSchemaFromCsdl(input.csdl);
    }
  }

  protected createSchemaFromServiceList(serviceList: ServiceDefinition[]) {
    this.logger.debug(
      `Composing schema from service list: \n${serviceList
        .map(({ name, url }) => `  ${url || 'local'}: ${name}`)
        .join('\n')}`,
    );

    const compositionResult = composeAndValidate(serviceList);

    if (compositionHasErrors(compositionResult)) {
      const { errors } = compositionResult;
      if (this.experimental_didFailComposition) {
        this.experimental_didFailComposition({
          errors,
          serviceList,
          ...(this.compositionMetadata && {
            compositionMetadata: this.compositionMetadata,
          }),
        });
      }
      throw new GraphQLSchemaValidationError(errors);
    } else {
      const { composedSdl } = compositionResult;
      this.createServices(serviceList);

      this.logger.debug('Schema loaded and ready for execution');

      // This is a workaround for automatic wrapping of all fields, which Apollo
      // Server does in the case of implementing resolver wrapping for plugins.
      // Here we wrap all fields with support for resolving aliases as part of the
      // root value which happens because aliases are resolved by sub services and
      // the shape of the root value already contains the aliased fields as
      // responseNames
      return {
        schema: wrapSchemaWithAliasResolver(csdlToSchema(composedSdl)),
        composedSdl,
      };
    }
  }

  protected serviceListFromCsdl() {
    const serviceList: Omit<ServiceDefinition, 'typeDefs'>[] = [];

    visit(this.parsedCsdl!, {
      SchemaDefinition(node) {
<<<<<<< HEAD
        findDirectivesOnTypeOrField(node, 'graph').forEach((directive) => {
=======
        findDirectivesOnNode(node, 'graph').forEach((directive) => {
>>>>>>> 611457dd
          const name = directive.arguments?.find(
            (arg) => arg.name.value === 'name',
          );
          const url = directive.arguments?.find(
            (arg) => arg.name.value === 'url',
          );
<<<<<<< HEAD

          if (
            name &&
            isStringValueNode(name.value) &&
            url &&
            isStringValueNode(url.value)
          ) {
            serviceList.push({
              name: name.value.value,
              url: url.value.value,
            });
          }
        });
      },
    });

    return serviceList;
  }

  protected createSchemaFromCsdl(csdl: string) {
    this.parsedCsdl = parse(csdl);
    const serviceList = this.serviceListFromCsdl();

=======

          if (
            name &&
            isStringValueNode(name.value) &&
            url &&
            isStringValueNode(url.value)
          ) {
            serviceList.push({
              name: name.value.value,
              url: url.value.value,
            });
          }
        });
      },
    });

    return serviceList;
  }

  protected createSchemaFromCsdl(csdl: string) {
    this.parsedCsdl = parse(csdl);
    const serviceList = this.serviceListFromCsdl();

>>>>>>> 611457dd
    this.createServices(serviceList);

    return {
      schema: wrapSchemaWithAliasResolver(csdlToSchema(csdl)),
      composedSdl: csdl,
    };
  }

  public onSchemaChange(callback: SchemaChangeCallback): Unsubscriber {
    this.onSchemaChangeListeners.add(callback);

    return () => {
      this.onSchemaChangeListeners.delete(callback);
    };
  }

  private async pollServices() {
    if (this.pollingTimer) clearTimeout(this.pollingTimer);

    // Sleep for the specified pollInterval before kicking off another round of polling
    await new Promise(res => {
      this.pollingTimer = setTimeout(
        () => res(void 0),
        this.experimental_pollInterval || 10000,
      );
      // Prevent the Node.js event loop from remaining active (and preventing,
      // e.g. process shutdown) by calling `unref` on the `Timeout`.  For more
      // information, see https://nodejs.org/api/timers.html#timers_timeout_unref.
      this.pollingTimer?.unref();
    });

    try {
      await this.updateComposition();
    } catch (err) {
      this.logger.error(err && err.message || err);
    }

    this.pollServices();
  }

  private createAndCacheDataSource(
    serviceDef: ServiceEndpointDefinition,
  ): GraphQLDataSource {
    // If the DataSource has already been created, early return
    if (
      this.serviceMap[serviceDef.name] &&
      serviceDef.url === this.serviceMap[serviceDef.name].url
    )
      return this.serviceMap[serviceDef.name].dataSource;

    const dataSource = this.createDataSource(serviceDef);

    // Cache the created DataSource
    this.serviceMap[serviceDef.name] = { url: serviceDef.url, dataSource };

    return dataSource;
  }

  private createDataSource(
    serviceDef: ServiceEndpointDefinition,
  ): GraphQLDataSource {
    if (!serviceDef.url && !isLocalConfig(this.config)) {
      this.logger.error(
        `Service definition for service ${serviceDef.name} is missing a url`,
      );
    }

    return this.config.buildService
      ? this.config.buildService(serviceDef)
      : new RemoteGraphQLDataSource({
          url: serviceDef.url,
        });
  }

  protected createServices(services: ServiceEndpointDefinition[]) {
    for (const serviceDef of services) {
      this.createAndCacheDataSource(serviceDef);
    }
  }

  protected async loadServiceDefinitions(
    config: GatewayConfig,
  ): ReturnType<Experimental_UpdateServiceDefinitions> {
    const canUseManagedConfig =
      this.apolloConfig?.graphId && this.apolloConfig?.keyHash;
    // This helper avoids the repetition of options in the two cases this method
    // is invoked below. Only call it if canUseManagedConfig is true
    // (which makes its uses of ! safe)
    const getManagedConfig = () => {
      return getServiceDefinitionsFromStorage({
        graphId: this.apolloConfig!.graphId!,
        apiKeyHash: this.apolloConfig!.keyHash!,
        graphVariant: this.apolloConfig!.graphVariant,
        federationVersion:
          (config as ManagedGatewayConfig).federationVersion || 1,
        fetcher: this.fetcher,
      });
    };

    if (isLocalConfig(config) || isRemoteConfig(config) || isCsdlConfig(config)) {
      if (canUseManagedConfig && !this.warnedStates.remoteWithLocalConfig) {
        // Only display this warning once per start-up.
        this.warnedStates.remoteWithLocalConfig = true;
        // This error helps avoid common misconfiguration.
        // We don't await this because a local configuration should assume
        // remote is unavailable for one reason or another.
        getManagedConfig().then(() => {
          this.logger.warn(
            "A local gateway configuration is overriding a managed federation " +
            "configuration.  To use the managed " +
            "configuration, do not specify a service list or csdl locally.",
          );
        }).catch(() => {}); // Don't mind errors if managed config is missing.
      }
    }

    if (isLocalConfig(config) || isCsdlConfig(config)) {
      return { isNewSchema: false };
    }

    if (isRemoteConfig(config)) {
      const serviceList = config.serviceList.map(serviceDefinition => ({
        ...serviceDefinition,
        dataSource: this.createAndCacheDataSource(serviceDefinition),
      }));

      return getServiceDefinitionsFromRemoteEndpoint({
        serviceList,
        ...(config.introspectionHeaders
          ? { headers: config.introspectionHeaders }
          : {}),
        serviceSdlCache: this.serviceSdlCache,
      });
    }

    if (!canUseManagedConfig) {
      throw new Error(
        'When `serviceList` is not set, an Apollo configuration must be provided. See https://www.apollographql.com/docs/apollo-server/federation/managed-federation/ for more information.',
      );
    }

    return getManagedConfig();
  }

  // XXX Nothing guarantees that the only errors thrown or returned in
  // result.errors are GraphQLErrors, even though other code (eg
  // ApolloServerPluginUsageReporting) assumes that. In fact, errors talking to backends
  // are unlikely to show up as GraphQLErrors. Do we need to use
  // formatApolloErrors or something?
  public executor = async <TContext>(
    requestContext: GraphQLRequestContextExecutionDidStart<TContext>,
  ): Promise<GraphQLExecutionResult> => {
    const { request, document, queryHash, source } = requestContext;
    const queryPlanStoreKey = queryHash + (request.operationName || '');
    const operationContext = buildOperationContext({
      schema: this.schema!,
      operationDocument: document,
      operationString: source,
      queryPlannerPointer: this.queryPlannerPointer!,
      operationName: request.operationName,
    });

    // No need to build a query plan if we know the request is invalid beforehand
    // In the future, this should be controlled by the requestPipeline
    const validationErrors = this.validateIncomingRequest(
      requestContext,
      operationContext,
    );

    if (validationErrors.length > 0) {
      return { errors: validationErrors };
    }

    let queryPlan: QueryPlan | undefined;
    if (this.queryPlanStore) {
      queryPlan = await this.queryPlanStore.get(queryPlanStoreKey);
    }

    if (!queryPlan) {
      queryPlan = buildQueryPlan(operationContext, {
        autoFragmentization: Boolean(
          this.config.experimental_autoFragmentization,
        ),
      });
      if (this.queryPlanStore) {
        // The underlying cache store behind the `documentStore` returns a
        // `Promise` which is resolved (or rejected), eventually, based on the
        // success or failure (respectively) of the cache save attempt.  While
        // it's certainly possible to `await` this `Promise`, we don't care about
        // whether or not it's successful at this point.  We'll instead proceed
        // to serve the rest of the request and just hope that this works out.
        // If it doesn't work, the next request will have another opportunity to
        // try again.  Errors will surface as warnings, as appropriate.
        //
        // While it shouldn't normally be necessary to wrap this `Promise` in a
        // `Promise.resolve` invocation, it seems that the underlying cache store
        // is returning a non-native `Promise` (e.g. Bluebird, etc.).
        Promise.resolve(
          this.queryPlanStore.set(queryPlanStoreKey, queryPlan),
        ).catch(err =>
          this.logger.warn(
            'Could not store queryPlan' + ((err && err.message) || err),
          ),
        );
      }
    }

    const serviceMap: ServiceMap = Object.entries(this.serviceMap).reduce(
      (serviceDataSources, [serviceName, { dataSource }]) => {
        serviceDataSources[serviceName] = dataSource;
        return serviceDataSources;
      },
      Object.create(null) as ServiceMap,
    );

    if (this.experimental_didResolveQueryPlan) {
      this.experimental_didResolveQueryPlan({
        queryPlan,
        serviceMap,
        requestContext,
        operationContext,
      });
    }

    const response = await executeQueryPlan<TContext>(
      queryPlan,
      serviceMap,
      requestContext,
      operationContext,
    );

    const shouldShowQueryPlan =
      this.config.__exposeQueryPlanExperimental &&
      request.http &&
      request.http.headers &&
      request.http.headers.get('Apollo-Query-Plan-Experimental');

    // We only want to serialize the query plan if we're going to use it, which is
    // in two cases:
    // 1) non-empty query plan and config.debug === true
    // 2) non-empty query plan and shouldShowQueryPlan === true
    const serializedQueryPlan =
      queryPlan.node && (this.config.debug || shouldShowQueryPlan)
        ? serializeQueryPlan(queryPlan)
        : null;

    if (this.config.debug && serializedQueryPlan) {
      this.logger.debug(serializedQueryPlan);
    }

    if (shouldShowQueryPlan) {
      // TODO: expose the query plan in a more flexible JSON format in the future
      // and rename this to `queryPlan`. Playground should cutover to use the new
      // option once we've built a way to print that representation.

      // In the case that `serializedQueryPlan` is null (on introspection), we
      // still want to respond to Playground with something truthy since it depends
      // on this to decide that query plans are supported by this gateway.
      response.extensions = {
        __queryPlanExperimental: serializedQueryPlan || true,
      };
    }
    return response;
  };

  protected validateIncomingRequest<TContext>(
    requestContext: GraphQLRequestContextExecutionDidStart<TContext>,
    operationContext: OperationContext,
  ) {
    // casting out of `readonly`
    const variableDefinitions = operationContext.operation
      .variableDefinitions as VariableDefinitionNode[] | undefined;

    if (!variableDefinitions) return [];

    const { errors } = getVariableValues(
      operationContext.schema,
      variableDefinitions,
      requestContext.request.variables || {},
    );

    return errors || [];
  }

  private initializeQueryPlanStore(): void {
    this.queryPlanStore = new InMemoryLRUCache<QueryPlan>({
      // Create ~about~ a 30MiB InMemoryLRUCache.  This is less than precise
      // since the technique to calculate the size of a DocumentNode is
      // only using JSON.stringify on the DocumentNode (and thus doesn't account
      // for unicode characters, etc.), but it should do a reasonable job at
      // providing a caching document store for most operations.
      maxSize:
        Math.pow(2, 20) *
        (this.experimental_approximateQueryPlanStoreMiB || 30),
      sizeCalculator: approximateObjectSize,
    });
  }

  public async stop() {
    if (this.pollingTimer) {
      clearTimeout(this.pollingTimer);
      this.pollingTimer = undefined;
    }
  }
}

function approximateObjectSize<T>(obj: T): number {
  return Buffer.byteLength(JSON.stringify(obj), 'utf8');
}

// We can't use transformSchema here because the extension data for query
// planning would be lost. Instead we set a resolver for each field
// in order to counteract GraphQLExtensions preventing a defaultFieldResolver
// from doing the same job
function wrapSchemaWithAliasResolver(
  schema: GraphQLSchema,
): GraphQLSchema {
  const typeMap = schema.getTypeMap();
  Object.keys(typeMap).forEach(typeName => {
    const type = typeMap[typeName];

    if (isObjectType(type) && !isIntrospectionType(type)) {
      const fields = type.getFields();
      Object.keys(fields).forEach(fieldName => {
        const field = fields[fieldName];
        field.resolve = defaultFieldResolverWithAliasSupport;
      });
    }
  });
  return schema;
}

export {
  buildQueryPlan,
  executeQueryPlan,
  serializeQueryPlan,
  buildOperationContext,
  QueryPlan,
  ServiceMap,
};
export * from './datasources';<|MERGE_RESOLUTION|>--- conflicted
+++ resolved
@@ -22,9 +22,6 @@
   DocumentNode,
 } from 'graphql';
 import { GraphQLSchemaValidationError } from 'apollo-graphql';
-<<<<<<< HEAD
-import { composeAndValidate, compositionHasErrors, ServiceDefinition } from '@apollo/federation';
-=======
 import {
   composeAndValidate,
   compositionHasErrors,
@@ -32,7 +29,6 @@
   findDirectivesOnNode,
   isStringValueNode,
 } from '@apollo/federation';
->>>>>>> 611457dd
 import loglevel from 'loglevel';
 
 import { buildQueryPlan, buildOperationContext } from './buildQueryPlan';
@@ -58,10 +54,6 @@
 import { fetch } from 'apollo-server-env';
 import { getQueryPlanner } from '@apollo/query-planner-wasm';
 import { csdlToSchema } from './csdlToSchema';
-<<<<<<< HEAD
-import { findDirectivesOnTypeOrField, isStringValueNode } from '@apollo/federation/dist/composition/utils';
-=======
->>>>>>> 611457dd
 
 export type ServiceEndpointDefinition = Pick<ServiceDefinition, 'name' | 'url'>;
 
@@ -570,18 +562,13 @@
 
     visit(this.parsedCsdl!, {
       SchemaDefinition(node) {
-<<<<<<< HEAD
-        findDirectivesOnTypeOrField(node, 'graph').forEach((directive) => {
-=======
         findDirectivesOnNode(node, 'graph').forEach((directive) => {
->>>>>>> 611457dd
           const name = directive.arguments?.find(
             (arg) => arg.name.value === 'name',
           );
           const url = directive.arguments?.find(
             (arg) => arg.name.value === 'url',
           );
-<<<<<<< HEAD
 
           if (
             name &&
@@ -605,31 +592,6 @@
     this.parsedCsdl = parse(csdl);
     const serviceList = this.serviceListFromCsdl();
 
-=======
-
-          if (
-            name &&
-            isStringValueNode(name.value) &&
-            url &&
-            isStringValueNode(url.value)
-          ) {
-            serviceList.push({
-              name: name.value.value,
-              url: url.value.value,
-            });
-          }
-        });
-      },
-    });
-
-    return serviceList;
-  }
-
-  protected createSchemaFromCsdl(csdl: string) {
-    this.parsedCsdl = parse(csdl);
-    const serviceList = this.serviceListFromCsdl();
-
->>>>>>> 611457dd
     this.createServices(serviceList);
 
     return {
@@ -652,7 +614,7 @@
     // Sleep for the specified pollInterval before kicking off another round of polling
     await new Promise(res => {
       this.pollingTimer = setTimeout(
-        () => res(void 0),
+        () => res(),
         this.experimental_pollInterval || 10000,
       );
       // Prevent the Node.js event loop from remaining active (and preventing,
