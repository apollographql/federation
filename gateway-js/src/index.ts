import { deprecate } from 'util';
import { GraphQLService, Unsubscriber } from 'apollo-server-core';
import {
  GraphQLExecutionResult,
  Logger,
  GraphQLRequestContextExecutionDidStart,
} from 'apollo-server-types';
import { InMemoryLRUCache } from 'apollo-server-caching';
import {
  isObjectType,
  isIntrospectionType,
  GraphQLSchema,
  VariableDefinitionNode,
} from 'graphql';
import loglevel from 'loglevel';

import { buildOperationContext, OperationContext } from './operationContext';
import {
  executeQueryPlan,
  ServiceMap,
  defaultFieldResolverWithAliasSupport,
} from './executeQueryPlan';

import { getServiceDefinitionsFromRemoteEndpoint } from './loadServicesFromRemoteEndpoint';
import { GraphQLDataSource, GraphQLDataSourceRequestKind } from './datasources/types';
import { RemoteGraphQLDataSource } from './datasources/RemoteGraphQLDataSource';
import { getVariableValues } from 'graphql/execution/values';
import fetcher from 'make-fetch-happen';
import { HttpRequestCache } from './cache';
import { fetch } from 'apollo-server-env';
import {
  QueryPlanner,
  QueryPlan,
  prettyFormatQueryPlan,
} from '@apollo/query-planner';
import {
  ServiceEndpointDefinition,
  Experimental_DidFailCompositionCallback,
  Experimental_DidResolveQueryPlanCallback,
  Experimental_DidUpdateCompositionCallback,
  Experimental_UpdateComposition,
  CompositionInfo,
  GatewayConfig,
  StaticGatewayConfig,
  RemoteGatewayConfig,
  ManagedGatewayConfig,
  isManuallyManagedConfig,
  isLocalConfig,
  isRemoteConfig,
  isManagedConfig,
  isDynamicConfig,
  isStaticConfig,
  CompositionMetadata,
  isSupergraphSdlUpdate,
  isServiceDefinitionUpdate,
  ServiceDefinitionUpdate,
  SupergraphSdlUpdate,
  CompositionUpdate,
} from './config';
import {loadSupergraphSdlFromUplinks} from './loadSupergraphSdlFromStorage';
import { SpanStatusCode } from '@opentelemetry/api';
import { OpenTelemetrySpanNames, tracer } from './utilities/opentelemetry';

import {
  buildSupergraphSchema,
  operationFromDocument,
  Schema,
  ServiceDefinition,
} from '@apollo/federation-internals';
import { composeServices } from '@apollo/composition'

type DataSourceMap = {
  [serviceName: string]: { url?: string; dataSource: GraphQLDataSource };
};

// Local state to track whether particular UX-improving warning messages have
// already been emitted.  This is particularly useful to prevent recurring
// warnings of the same type in, e.g. repeating timers, which don't provide
// additional value when they are repeated over and over during the life-time
// of a server.
type WarnedStates = {
  remoteWithLocalConfig?: boolean;
};

export { ServiceDefinition } from '@apollo/federation-internals';

export function getDefaultFetcher() {
  const { name, version } = require('../package.json');
  return fetcher.defaults({
    cacheManager: new HttpRequestCache(),
    // All headers should be lower-cased here, as `make-fetch-happen`
    // treats differently cased headers as unique (unlike the `Headers` object).
    // @see: https://git.io/JvRUa
    headers: {
      'apollographql-client-name': name,
      'apollographql-client-version': version,
      'user-agent': `${name}/${version}`,
      'content-type': 'application/json',
    },
    retry: {
      retries: 5,
      // The default factor: expected attempts at 0, 1, 3, 7, 15, and 31 seconds elapsed
      factor: 2,
      // 1 second
      minTimeout: 1000,
      randomize: true,
    },
  });
}

export const HEALTH_CHECK_QUERY =
  'query __ApolloServiceHealthCheck__ { __typename }';
export const SERVICE_DEFINITION_QUERY =
  'query __ApolloGetServiceDefinition__ { _service { sdl } }';

type GatewayState =
  | { phase: 'initialized' }
  | { phase: 'failed to load' }
  | { phase: 'loaded' }
  | { phase: 'stopping'; stoppingDonePromise: Promise<void> }
  | { phase: 'stopped' }
  | {
      phase: 'waiting to poll';
      pollWaitTimer: NodeJS.Timer;
      doneWaiting: () => void;
    }
  | { phase: 'polling'; pollingDonePromise: Promise<void> };

// We want to be compatible with `load()` as called by both AS2 and AS3, so we
// define its argument types ourselves instead of relying on imports.

// This is what AS3's ApolloConfig looks like; it's what we'll save internally.
interface ApolloConfigFromAS3 {
  key?: string;
  keyHash?: string;
  graphRef?: string;
}

// This interface matches what we may receive from either version. We convert it
// to ApolloConfigFromAS3.
interface ApolloConfigFromAS2Or3 {
  key?: string;
  keyHash?: string;
  graphRef?: string;
  graphId?: string;
  graphVariant?: string;
}

// This interface was the only way this data was provided prior to AS 2.18; it
// is being removed in AS 3, so we define our own version.
interface GraphQLServiceEngineConfig {
  apiKeyHash: string;
  graphId: string;
  graphVariant?: string;
}

export class ApolloGateway implements GraphQLService {
  public schema?: GraphQLSchema;
  // Same as a `schema` but as a `Schema` to avoid reconverting when we need it.
  // TODO(sylvain): if we add caching in `Schema.toGraphQLJSSchema`, we could maybe only keep `apiSchema`
  // and make `schema` a getter (though `schema` does rely on `wrapSchemaWithAliasResolver` so this should
  // be accounted for and this may look ugly). Unsure if moving from a member to a getter could break anyone externally however
  // (also unclear why we expose a mutable member public in the first place; don't everything break if the
  // use manually assigns `schema`?).
  private apiSchema?: Schema;
  private serviceMap: DataSourceMap = Object.create(null);
  private config: GatewayConfig;
  private logger: Logger;
  private queryPlanStore: InMemoryLRUCache<QueryPlan>;
  private apolloConfig?: ApolloConfigFromAS3;
  private onSchemaChangeListeners = new Set<(schema: GraphQLSchema) => void>();
  private onSchemaLoadOrUpdateListeners = new Set<
    (schemaContext: {
      apiSchema: GraphQLSchema;
      coreSupergraphSdl: string;
    }) => void
  >();
  private serviceDefinitions: ServiceDefinition[] = [];
  private compositionMetadata?: CompositionMetadata;
  private serviceSdlCache = new Map<string, string>();
  private warnedStates: WarnedStates = Object.create(null);
  private queryPlanner?: QueryPlanner;
  private supergraphSdl?: string;
  private fetcher: typeof fetch;
  private compositionId?: string;
  private state: GatewayState;
  private errorReportingEndpoint: string | undefined =
    process.env.APOLLO_OUT_OF_BAND_REPORTER_ENDPOINT ?? undefined;

  // Observe query plan, service info, and operation info prior to execution.
  // The information made available here will give insight into the resulting
  // query plan and the inputs that generated it.
  private experimental_didResolveQueryPlan?: Experimental_DidResolveQueryPlanCallback;
  // Observe composition failures and the ServiceList that caused them. This
  // enables reporting any issues that occur during composition. Implementors
  // will be interested in addressing these immediately.
  private experimental_didFailComposition?: Experimental_DidFailCompositionCallback;
  // Used to communicated composition changes, and what definitions caused
  // those updates
  private experimental_didUpdateComposition?: Experimental_DidUpdateCompositionCallback;
  // Used for overriding the default service list fetcher. This should return
  // an array of ServiceDefinition. *This function must be awaited.*
  private updateServiceDefinitions: Experimental_UpdateComposition;
  // how often service defs should be loaded/updated (in ms)
  private experimental_pollInterval?: number;
  // Configure the endpoints by which gateway will access its precomposed schema.
  // * An array of URLs means use these endpoints to obtain schema, if one is unavailable then try the next.
  // * `undefined` means the gateway is not using managed federation
  private uplinkEndpoints?: string[];
  private uplinkMaxRetries?: number;

  constructor(config?: GatewayConfig) {
    this.config = {
      // TODO: expose the query plan in a more flexible JSON format in the future
      // and remove this config option in favor of `exposeQueryPlan`. Playground
      // should cutover to use the new option when it's built.
      __exposeQueryPlanExperimental: process.env.NODE_ENV !== 'production',
      ...config,
    };

    this.logger = this.initLogger();
    this.queryPlanStore = this.initQueryPlanStore(
      config?.experimental_approximateQueryPlanStoreMiB,
    );
    this.fetcher = config?.fetcher || getDefaultFetcher();

    // set up experimental observability callbacks and config settings
    this.experimental_didResolveQueryPlan =
      config?.experimental_didResolveQueryPlan;
    this.experimental_didFailComposition =
      config?.experimental_didFailComposition;
    this.experimental_didUpdateComposition =
      config?.experimental_didUpdateComposition;

    this.experimental_pollInterval = config?.experimental_pollInterval;

    // 1. If config is set to a `string`, use it
    // 2. If the env var is set, use that
    // 3. If config is `undefined`, use the default uplink URL
    if (isManagedConfig(this.config)) {
      const rawEndpointsString = process.env.APOLLO_SCHEMA_CONFIG_DELIVERY_ENDPOINT;
      const envEndpoints = rawEndpointsString?.split(",") ?? null;

      if (this.config.schemaConfigDeliveryEndpoint && !this.config.uplinkEndpoints) {
        this.uplinkEndpoints = [this.config.schemaConfigDeliveryEndpoint];
      } else {
        this.uplinkEndpoints = this.config.uplinkEndpoints ??
          envEndpoints ?? [
              'https://uplink.api.apollographql.com/',
              'https://aws.uplink.api.apollographql.com/'
            ];
      }

<<<<<<< HEAD
      if (this.config.uplinkMaxRetries != null) {
        this.uplinkMaxRetries = this.config.uplinkMaxRetries;
      } else {
        this.uplinkMaxRetries = this.uplinkEndpoints?.length * 3;
      }
=======
      this.schemaConfigDeliveryEndpoints =
        this.config.uplinkEndpoints ??
          endPoints ?? [
            'https://uplink.api.apollographql.com/',
            'https://aws.uplink.api.apollographql.com/'
          ];

      this.uplinkDeliveryMaxRetries = this.config.uplinkMaxRetries ?? this.schemaConfigDeliveryEndpoints.length * 3;
>>>>>>> 56a0a3f9
    }

    if (isManuallyManagedConfig(this.config)) {
      // Use the provided updater function if provided by the user, else default
      if ('experimental_updateSupergraphSdl' in this.config) {
        this.updateServiceDefinitions =
          this.config.experimental_updateSupergraphSdl;
      } else if ('experimental_updateServiceDefinitions' in this.config) {
        this.updateServiceDefinitions =
          this.config.experimental_updateServiceDefinitions;
      } else {
        throw Error(
          'Programming error: unexpected manual configuration provided',
        );
      }
    } else {
      this.updateServiceDefinitions = this.loadServiceDefinitions;
    }

    if (isDynamicConfig(this.config)) {
      this.issueDynamicWarningsIfApplicable();
    }

    this.state = { phase: 'initialized' };
  }

  private initLogger() {
    // Setup logging facilities
    if (this.config.logger) {
      return this.config.logger;
    }

    // If the user didn't provide their own logger, we'll initialize one.
    const loglevelLogger = loglevel.getLogger(`apollo-gateway`);

    // And also support the `debug` option, if it's truthy.
    if (this.config.debug === true) {
      loglevelLogger.setLevel(loglevelLogger.levels.DEBUG);
    } else {
      loglevelLogger.setLevel(loglevelLogger.levels.WARN);
    }

    return loglevelLogger;
  }

  private initQueryPlanStore(approximateQueryPlanStoreMiB?: number) {
    return new InMemoryLRUCache<QueryPlan>({
      // Create ~about~ a 30MiB InMemoryLRUCache.  This is less than precise
      // since the technique to calculate the size of a DocumentNode is
      // only using JSON.stringify on the DocumentNode (and thus doesn't account
      // for unicode characters, etc.), but it should do a reasonable job at
      // providing a caching document store for most operations.
      maxSize: Math.pow(2, 20) * (approximateQueryPlanStoreMiB || 30),
      sizeCalculator: approximateObjectSize,
    });
  }

  private issueDynamicWarningsIfApplicable() {
    // Warn against a pollInterval of < 10s in managed mode and reset it to 10s
    if (
      isManagedConfig(this.config) &&
      this.config.experimental_pollInterval &&
      this.config.experimental_pollInterval < 10000
    ) {
      this.experimental_pollInterval = 10000;
      this.logger.warn(
        'Polling Apollo services at a frequency of less than once per 10 ' +
          'seconds (10000) is disallowed. Instead, the minimum allowed ' +
          'pollInterval of 10000 will be used. Please reconfigure your ' +
          'experimental_pollInterval accordingly. If this is problematic for ' +
          'your team, please contact support.',
      );
    }

    // Warn against using the pollInterval and a serviceList simultaneously
    if (this.config.experimental_pollInterval && isRemoteConfig(this.config)) {
      this.logger.warn(
        'Polling running services is dangerous and not recommended in production. ' +
          'Polling should only be used against a registry. ' +
          'If you are polling running services, use with caution.',
      );
    }

    if (
      isManuallyManagedConfig(this.config) &&
      'experimental_updateSupergraphSdl' in this.config &&
      'experimental_updateServiceDefinitions' in this.config
    ) {
      this.logger.warn(
        'Gateway found two manual update configurations when only one should be ' +
          'provided. Gateway will default to using the provided `experimental_updateSupergraphSdl` ' +
          'function when both `experimental_updateSupergraphSdl` and experimental_updateServiceDefinitions` ' +
          'are provided.',
      );
    }
  }

  public async load(options?: {
    apollo?: ApolloConfigFromAS2Or3;
    engine?: GraphQLServiceEngineConfig;
  }) {
    if (this.state.phase !== 'initialized') {
      throw Error(
        `ApolloGateway.load called in surprising state ${this.state.phase}`,
      );
    }
    if (options?.apollo) {
      const { key, keyHash, graphRef, graphId, graphVariant } = options.apollo;
      this.apolloConfig = {
        key,
        keyHash,
        graphRef:
          graphRef ??
          (graphId ? `${graphId}@${graphVariant ?? 'current'}` : undefined),
      };
    } else if (options?.engine) {
      // Older version of apollo-server-core that isn't passing 'apollo' yet.
      const { apiKeyHash, graphId, graphVariant } = options.engine;
      this.apolloConfig = {
        keyHash: apiKeyHash,
        graphRef: graphId
          ? `${graphId}@${graphVariant ?? 'current'}`
          : undefined,
      };
    }

    // Before @apollo/gateway v0.23, ApolloGateway didn't expect stop() to be
    // called after it started. The only thing that stop() did at that point was
    // cancel the poll timer, and so to prevent that timer from keeping an
    // otherwise-finished Node process alive, ApolloGateway unconditionally
    // called unref() on that timeout. As part of making the ApolloGateway
    // lifecycle more predictable and concrete (and to allow for a future where
    // there are other reasons to make sure to explicitly stop your gateway),
    // v0.23 tries to avoid calling unref().
    //
    // Apollo Server v2.20 and newer calls gateway.stop() from its stop()
    // method, so as long as you're using v2.20, ApolloGateway won't keep
    // running after you stop your server, and your Node process can shut down.
    // To make this change a bit less backwards-incompatible, we detect if it
    // looks like you're using an older version of Apollo Server; if so, we
    // still call unref(). Specifically: Apollo Server has always passed an
    // options object to load(), and before v2.18 it did not pass the `apollo`
    // key on it. So if we detect that particular pattern, we assume we're with
    // pre-v2.18 Apollo Server and we still call unref(). So this will be a
    // behavior change only for:
    // - non-Apollo-Server uses of ApolloGateway (where you can add your own
    //   call to gateway.stop())
    // - Apollo Server v2.18 and v2.19 (where you can either do the small
    //   compatible upgrade or add your own call to gateway.stop())
    // - if you don't call stop() on your ApolloServer (but in that case other
    //   things like usage reporting will also stop shutdown, so you should fix
    //   that)
    const unrefTimer = !!options && !options.apollo;

    this.maybeWarnOnConflictingConfig();

    // Handles initial assignment of `this.schema`, `this.queryPlanner`
    isStaticConfig(this.config)
      ? this.loadStatic(this.config)
      : await this.loadDynamic(unrefTimer);

    const mode = isManagedConfig(this.config) ? 'managed' : 'unmanaged';
    this.logger.info(
      `Gateway successfully loaded schema.\n\t* Mode: ${mode}${
        this.apolloConfig && this.apolloConfig.graphRef
          ? `\n\t* Service: ${this.apolloConfig.graphRef}`
          : ''
      }`,
    );

    return {
      schema: this.schema!,
      executor: this.executor,
    };
  }

  // Synchronously load a statically configured schema, update class instance's
  // schema and query planner.
  private loadStatic(config: StaticGatewayConfig) {
    let schema: Schema;
    let supergraphSdl: string;
    try {
      ({ schema, supergraphSdl } = isLocalConfig(config)
        ? this.createSchemaFromServiceList(config.localServiceList)
        : this.createSchemaFromSupergraphSdl(config.supergraphSdl));
      this.supergraphSdl = supergraphSdl;
      this.updateWithSchemaAndNotify(schema, supergraphSdl, true);
    } catch (e) {
      this.state = { phase: 'failed to load' };
      throw e;
    }
    this.state = { phase: 'loaded' };
  }

  // Asynchronously load a dynamically configured schema. `this.updateSchema`
  // is responsible for updating the class instance's schema and query planner.
  private async loadDynamic(unrefTimer: boolean) {
    try {
      await this.updateSchema();
    } catch (e) {
      this.state = { phase: 'failed to load' };
      throw e;
    }

    this.state = { phase: 'loaded' };
    if (this.shouldBeginPolling()) {
      this.pollServices(unrefTimer);
    }
  }

  private shouldBeginPolling() {
    return isManagedConfig(this.config) || this.experimental_pollInterval;
  }

  private async updateSchema(): Promise<void> {
    this.logger.debug('Checking for composition updates...');

    // This may throw, but an error here is caught and logged upstream
    const result = await this.updateServiceDefinitions(this.config);

    if (isSupergraphSdlUpdate(result)) {
      await this.updateWithSupergraphSdl(result);
    } else if (isServiceDefinitionUpdate(result)) {
      await this.updateByComposition(result);
    } else {
      throw new Error(
        'Programming error: unexpected result type from `updateServiceDefinitions`',
      );
    }
  }

  private async updateByComposition(
    result: ServiceDefinitionUpdate,
  ): Promise<void> {
    if (
      !result.serviceDefinitions ||
      JSON.stringify(this.serviceDefinitions) ===
        JSON.stringify(result.serviceDefinitions)
    ) {
      this.logger.debug('No change in service definitions since last check.');
      return;
    }

    const previousSchema = this.schema;
    const previousServiceDefinitions = this.serviceDefinitions;
    const previousCompositionMetadata = this.compositionMetadata;

    if (previousSchema) {
      this.logger.info('New service definitions were found.');
    }

    await this.maybePerformServiceHealthCheck(result);

    this.compositionMetadata = result.compositionMetadata;
    this.serviceDefinitions = result.serviceDefinitions;

    const { schema, supergraphSdl } = this.createSchemaFromServiceList(
      result.serviceDefinitions,
    );

    if (!supergraphSdl) {
      this.logger.error(
        "A valid schema couldn't be composed. Falling back to previous schema.",
      );
    } else {
      this.updateWithSchemaAndNotify(schema, supergraphSdl);

      if (this.experimental_didUpdateComposition) {
        this.experimental_didUpdateComposition(
          {
            serviceDefinitions: result.serviceDefinitions,
            schema: schema.toGraphQLJSSchema(),
            ...(this.compositionMetadata && {
              compositionMetadata: this.compositionMetadata,
            }),
          },
          previousServiceDefinitions &&
            previousSchema && {
              serviceDefinitions: previousServiceDefinitions,
              schema: previousSchema,
              ...(previousCompositionMetadata && {
                compositionMetadata: previousCompositionMetadata,
              }),
            },
        );
      }
    }
  }

  private async updateWithSupergraphSdl(
    result: SupergraphSdlUpdate,
  ): Promise<void> {
    if (result.id === this.compositionId) {
      this.logger.debug('No change in composition since last check.');
      return;
    }

    // This may throw, so we'll calculate early (specifically before making any updates)
    // In the case that it throws, the gateway will:
    //   * on initial load, throw the error
    //   * on update, log the error and don't update
    const { schema, supergraphSdl } = this.createSchemaFromSupergraphSdl(result.supergraphSdl);

    const previousSchema = this.schema;
    const previousSupergraphSdl = this.supergraphSdl;
    const previousCompositionId = this.compositionId;

    if (previousSchema) {
      this.logger.info('Updated Supergraph SDL was found.');
    }

    await this.maybePerformServiceHealthCheck(result);

    this.compositionId = result.id;
    this.supergraphSdl = result.supergraphSdl;


    if (!supergraphSdl) {
      this.logger.error(
        "A valid schema couldn't be composed. Falling back to previous schema.",
      );
    } else {
      this.updateWithSchemaAndNotify(schema, supergraphSdl);

      if (this.experimental_didUpdateComposition) {
        this.experimental_didUpdateComposition(
          {
            compositionId: result.id,
            supergraphSdl: result.supergraphSdl,
            schema: schema.toGraphQLJSSchema(),
          },
          previousCompositionId && previousSupergraphSdl && previousSchema
            ? {
                compositionId: previousCompositionId,
                supergraphSdl: previousSupergraphSdl,
                schema: previousSchema,
              }
            : undefined,
        );
      }
    }
  }

  // TODO: We should consolidate "schema derived data" state as we've done in Apollo Server to
  //       ensure we do not forget to update some of that state, and to avoid scenarios where
  //       concurrently executing code sees partially-updated state.
  private updateWithSchemaAndNotify(
    coreSchema: Schema,
    coreSupergraphSdl: string,
    // Once we remove the deprecated onSchemaChange() method, we can remove this.
    legacyDontNotifyOnSchemaChangeListeners: boolean = false,
  ): void {
    if (this.queryPlanStore) this.queryPlanStore.flush();
    this.apiSchema = coreSchema.toAPISchema();
    this.schema = wrapSchemaWithAliasResolver(this.apiSchema.toGraphQLJSSchema());
    this.queryPlanner = new QueryPlanner(coreSchema);

    // Notify onSchemaChange listeners of the updated schema
    if (!legacyDontNotifyOnSchemaChangeListeners) {
      this.onSchemaChangeListeners.forEach((listener) => {
        try {
          listener(this.schema!);
        } catch (e) {
          this.logger.error(
            "An error was thrown from an 'onSchemaChange' listener. " +
              'The schema will still update: ' +
              ((e && e.message) || e),
          );
        }
      });
    }

    // Notify onSchemaLoadOrUpdate listeners of the updated schema
    this.onSchemaLoadOrUpdateListeners.forEach((listener) => {
      try {
        listener({
          apiSchema: this.schema!,
          coreSupergraphSdl,
        });
      } catch (e) {
        this.logger.error(
          "An error was thrown from an 'onSchemaLoadOrUpdate' listener. " +
            'The schema will still update: ' +
            ((e && e.message) || e),
        );
      }
    });
  }

  private async maybePerformServiceHealthCheck(update: CompositionUpdate) {
    // Run service health checks before we commit and update the new schema.
    // This is the last chance to bail out of a schema update.
    if (this.config.serviceHealthCheck) {
      const serviceList = isSupergraphSdlUpdate(update)
        ? // Parsing of the supergraph SDL could technically fail and throw here, but parseability has
          // already been confirmed slightly earlier in the code path
          this.serviceListFromSupergraphSdl(update.supergraphSdl)
        : // Existence of this is determined in advance with an early return otherwise
          update.serviceDefinitions!;
      // Here we need to construct new datasources based on the new schema info
      // so we can check the health of the services we're _updating to_.
      const serviceMap = serviceList.reduce((serviceMap, serviceDef) => {
        serviceMap[serviceDef.name] = {
          url: serviceDef.url,
          dataSource: this.createDataSource(serviceDef),
        };
        return serviceMap;
      }, Object.create(null) as DataSourceMap);

      try {
        await this.serviceHealthCheck(serviceMap);
      } catch (e) {
        throw new Error(
          'The gateway did not update its schema due to failed service health checks. ' +
            'The gateway will continue to operate with the previous schema and reattempt updates. ' +
            'The following error occurred during the health check:\n' +
            e.message,
        );
      }
    }
  }

  /**
   * This can be used without an argument in order to perform an ad-hoc health check
   * of the downstream services like so:
   *
   * @example
   * ```
   * try {
   *   await gateway.serviceHealthCheck();
   * } catch(e) {
   *   /* your error handling here *\/
   * }
   * ```
   * @throws
   * @param serviceMap {DataSourceMap}
   */
  public serviceHealthCheck(serviceMap: DataSourceMap = this.serviceMap) {
    return Promise.all(
      Object.entries(serviceMap).map(([name, { dataSource }]) =>
        dataSource
          .process({
            kind: GraphQLDataSourceRequestKind.HEALTH_CHECK,
            request: { query: HEALTH_CHECK_QUERY },
            context: {},
          })
          .then((response) => ({ name, response }))
          .catch((e) => {
            throw new Error(`[${name}]: ${e.message}`);
          }),
      ),
    );
  }

  private createSchemaFromServiceList(serviceList: ServiceDefinition[]) {
    this.logger.debug(
      `Composing schema from service list: \n${serviceList
        .map(({ name, url }) => `  ${url || 'local'}: ${name}`)
        .join('\n')}`,
    );

    const compositionResult = composeServices(serviceList);
    const errors = compositionResult.errors;
    if (errors) {
      if (this.experimental_didFailComposition) {
        this.experimental_didFailComposition({
          errors,
          serviceList,
          ...(this.compositionMetadata && {
            compositionMetadata: this.compositionMetadata,
          }),
        });
      }
      throw Error(
        "A valid schema couldn't be composed. The following composition errors were found:\n" +
          errors.map((e) => '\t' + e.message).join('\n'),
      );
    } else {
      this.createServices(serviceList);
      this.logger.debug('Schema loaded and ready for execution');
      return {
        schema: compositionResult.schema,
        supergraphSdl: compositionResult.supergraphSdl,
      };
    }
  }

  private serviceListFromSupergraphSdl(supergraphSdl: string): Omit<ServiceDefinition, 'typeDefs'>[] {
    return buildSupergraphSchema(supergraphSdl)[1];
  }

  private createSchemaFromSupergraphSdl(supergraphSdl: string) {
    const [schema, serviceList] = buildSupergraphSchema(supergraphSdl);
    this.createServices(serviceList);

    return {
      schema,
      supergraphSdl,
    };
  }

  /**
   * @deprecated Please use `onSchemaLoadOrUpdate` instead.
   */
  public onSchemaChange(
    callback: (schema: GraphQLSchema) => void,
  ): Unsubscriber {
    this.onSchemaChangeListeners.add(callback);

    return () => {
      this.onSchemaChangeListeners.delete(callback);
    };
  }

  public onSchemaLoadOrUpdate(
    callback: (schemaContext: {
      apiSchema: GraphQLSchema;
      coreSupergraphSdl: string;
    }) => void,
  ): Unsubscriber {
    this.onSchemaLoadOrUpdateListeners.add(callback);

    return () => {
      this.onSchemaLoadOrUpdateListeners.delete(callback);
    };
  }

  // This function waits an appropriate amount, updates composition, and calls itself
  // again. Note that it is an async function whose Promise is not actually awaited;
  // it should never throw itself other than due to a bug in its state machine.
  private async pollServices(unrefTimer: boolean) {
    switch (this.state.phase) {
      case 'stopping':
      case 'stopped':
      case 'failed to load':
        return;
      case 'initialized':
        throw Error('pollServices should not be called before load!');
      case 'polling':
        throw Error(
          'pollServices should not be called while in the middle of polling!',
        );
      case 'waiting to poll':
        throw Error(
          'pollServices should not be called while already waiting to poll!',
        );
      case 'loaded':
        // This is the normal case.
        break;
      default:
        throw new UnreachableCaseError(this.state);
    }

    // Transition into 'waiting to poll' and set a timer. The timer resolves the
    // Promise we're awaiting here; note that calling stop() also can resolve
    // that Promise.
    await new Promise<void>((doneWaiting) => {
      this.state = {
        phase: 'waiting to poll',
        doneWaiting,
        pollWaitTimer: setTimeout(() => {
          // Note that we might be in 'stopped', in which case we just do
          // nothing.
          if (this.state.phase == 'waiting to poll') {
            this.state.doneWaiting();
          }
        }, this.experimental_pollInterval || 10000),
      };
      if (unrefTimer) {
        this.state.pollWaitTimer.unref();
      }
    });

    // If we've been stopped, then we're done. The cast here is because TS
    // doesn't understand that this.state can change during the await
    // (https://github.com/microsoft/TypeScript/issues/9998).
    if ((this.state as GatewayState).phase !== 'waiting to poll') {
      return;
    }

    let pollingDone: () => void;
    this.state = {
      phase: 'polling',
      pollingDonePromise: new Promise<void>((res) => {
        pollingDone = res;
      }),
    };

    try {
      await this.updateSchema();
    } catch (err) {
      this.logger.error((err && err.message) || err);
    }

    if (this.state.phase === 'polling') {
      // If we weren't stopped, we should transition back to the initial 'loading' state and trigger
      // another call to itself. (Do that in a setImmediate to avoid unbounded stack sizes.)
      this.state = { phase: 'loaded' };
      setImmediate(() => this.pollServices(unrefTimer));
    }

    // Whether we were stopped or not, let any concurrent stop() call finish.
    pollingDone!();
  }

  private createAndCacheDataSource(
    serviceDef: ServiceEndpointDefinition,
  ): GraphQLDataSource {
    // If the DataSource has already been created, early return
    if (
      this.serviceMap[serviceDef.name] &&
      serviceDef.url === this.serviceMap[serviceDef.name].url
    )
      return this.serviceMap[serviceDef.name].dataSource;

    const dataSource = this.createDataSource(serviceDef);

    // Cache the created DataSource
    this.serviceMap[serviceDef.name] = { url: serviceDef.url, dataSource };

    return dataSource;
  }

  private createDataSource(
    serviceDef: ServiceEndpointDefinition,
  ): GraphQLDataSource {
    if (!serviceDef.url && !isLocalConfig(this.config)) {
      this.logger.error(
        `Service definition for service ${serviceDef.name} is missing a url`,
      );
    }

    return this.config.buildService
      ? this.config.buildService(serviceDef)
      : new RemoteGraphQLDataSource({
          url: serviceDef.url,
        });
  }

  private createServices(services: ServiceEndpointDefinition[]) {
    for (const serviceDef of services) {
      this.createAndCacheDataSource(serviceDef);
    }
  }

  protected async loadServiceDefinitions(
    config: RemoteGatewayConfig | ManagedGatewayConfig,
  ): Promise<CompositionUpdate> {
    if (isRemoteConfig(config)) {
      const serviceList = config.serviceList.map((serviceDefinition) => ({
        ...serviceDefinition,
        dataSource: this.createAndCacheDataSource(serviceDefinition),
      }));

      return getServiceDefinitionsFromRemoteEndpoint({
        serviceList,
        async getServiceIntrospectionHeaders(service) {
          return typeof config.introspectionHeaders === 'function'
            ? await config.introspectionHeaders(service)
            : config.introspectionHeaders;
        },
        serviceSdlCache: this.serviceSdlCache,
      });
    }

    const canUseManagedConfig =
      this.apolloConfig?.graphRef && this.apolloConfig?.keyHash;
    if (!canUseManagedConfig) {
      throw new Error(
        'When a manual configuration is not provided, gateway requires an Apollo ' +
          'configuration. See https://www.apollographql.com/docs/apollo-server/federation/managed-federation/ ' +
          'for more information. Manual configuration options include: ' +
          '`serviceList`, `supergraphSdl`, and `experimental_updateServiceDefinitions`.',
      );
    }

    const result = await loadSupergraphSdlFromUplinks({
      graphRef: this.apolloConfig!.graphRef!,
      apiKey: this.apolloConfig!.key!,
      endpoints: this.uplinkEndpoints!,
      errorReportingEndpoint: this.errorReportingEndpoint,
      fetcher: this.fetcher,
      compositionId: this.compositionId ?? null,
      maxRetries: this.uplinkMaxRetries!,
    });

    return (
      result ?? {
        id: this.compositionId!,
        supergraphSdl: this.supergraphSdl!,
      }
    );
  }

  private maybeWarnOnConflictingConfig() {
    const canUseManagedConfig =
      this.apolloConfig?.graphRef && this.apolloConfig?.keyHash;

    // This might be a bit confusing just by reading, but `!isManagedConfig` just
    // means it's any of the other types of config. If it's any other config _and_
    // we have a studio config available (`canUseManagedConfig`) then we have a
    // conflict.
    if (
      !isManagedConfig(this.config) &&
      canUseManagedConfig &&
      !this.warnedStates.remoteWithLocalConfig
    ) {
      // Only display this warning once per start-up.
      this.warnedStates.remoteWithLocalConfig = true;
      // This error helps avoid common misconfiguration.
      // We don't await this because a local configuration should assume
      // remote is unavailable for one reason or another.
      this.logger.warn(
        'A local gateway configuration is overriding a managed federation ' +
          'configuration.  To use the managed ' +
          'configuration, do not specify a service list or supergraphSdl locally.',
      );
    }
  }

  // XXX Nothing guarantees that the only errors thrown or returned in
  // result.errors are GraphQLErrors, even though other code (eg
  // ApolloServerPluginUsageReporting) assumes that. In fact, errors talking to backends
  // are unlikely to show up as GraphQLErrors. Do we need to use
  // formatApolloErrors or something?
  public executor = async <TContext>(
    requestContext: GraphQLRequestContextExecutionDidStart<TContext>,
  ): Promise<GraphQLExecutionResult> => {
    const spanAttributes = requestContext.operationName
      ? { operationName: requestContext.operationName }
      : {};

    return tracer.startActiveSpan(
      OpenTelemetrySpanNames.REQUEST,
      { attributes: spanAttributes },
      async (span) => {
        try {
          const { request, document, queryHash } = requestContext;
          const queryPlanStoreKey = queryHash + (request.operationName || '');
          const operationContext = buildOperationContext({
            schema: this.schema!,
            operationDocument: document,
            operationName: request.operationName,
          });

          // No need to build a query plan if we know the request is invalid beforehand
          // In the future, this should be controlled by the requestPipeline
          const validationErrors = this.validateIncomingRequest(
            requestContext,
            operationContext,
          );

          if (validationErrors.length > 0) {
            span.setStatus({ code: SpanStatusCode.ERROR });
            return { errors: validationErrors };
          }
          let queryPlan: QueryPlan | undefined;
          if (this.queryPlanStore) {
            queryPlan = await this.queryPlanStore.get(queryPlanStoreKey);
          }

          if (!queryPlan) {
            queryPlan = tracer.startActiveSpan(
              OpenTelemetrySpanNames.PLAN,
              (span) => {
                try {
                  const operation = operationFromDocument(this.apiSchema!, document, request.operationName);
                  // TODO(#631): Can we be sure the query planner has been initialized here?
                  return this.queryPlanner!.buildQueryPlan(operation);
                } catch (err) {
                  span.setStatus({ code: SpanStatusCode.ERROR });
                  throw err;
                } finally {
                  span.end();
                }
              },
            );

            if (this.queryPlanStore) {
              // The underlying cache store behind the `documentStore` returns a
              // `Promise` which is resolved (or rejected), eventually, based on the
              // success or failure (respectively) of the cache save attempt.  While
              // it's certainly possible to `await` this `Promise`, we don't care about
              // whether or not it's successful at this point.  We'll instead proceed
              // to serve the rest of the request and just hope that this works out.
              // If it doesn't work, the next request will have another opportunity to
              // try again.  Errors will surface as warnings, as appropriate.
              //
              // While it shouldn't normally be necessary to wrap this `Promise` in a
              // `Promise.resolve` invocation, it seems that the underlying cache store
              // is returning a non-native `Promise` (e.g. Bluebird, etc.).
              Promise.resolve(
                this.queryPlanStore.set(queryPlanStoreKey, queryPlan),
              ).catch((err) =>
                this.logger.warn(
                  'Could not store queryPlan' + ((err && err.message) || err),
                ),
              );
            }
          }

          const serviceMap: ServiceMap = Object.entries(this.serviceMap).reduce(
            (serviceDataSources, [serviceName, { dataSource }]) => {
              serviceDataSources[serviceName] = dataSource;
              return serviceDataSources;
            },
            Object.create(null) as ServiceMap,
          );

          if (this.experimental_didResolveQueryPlan) {
            this.experimental_didResolveQueryPlan({
              queryPlan,
              serviceMap,
              requestContext,
              operationContext,
            });
          }

          const response = await executeQueryPlan<TContext>(
            queryPlan,
            serviceMap,
            requestContext,
            operationContext,
          );

          const shouldShowQueryPlan =
            this.config.__exposeQueryPlanExperimental &&
            request.http &&
            request.http.headers &&
            request.http.headers.get('Apollo-Query-Plan-Experimental');

          // We only want to serialize the query plan if we're going to use it, which is
          // in two cases:
          // 1) non-empty query plan and config.debug === true
          // 2) non-empty query plan and shouldShowQueryPlan === true
          const serializedQueryPlan =
            queryPlan.node && (this.config.debug || shouldShowQueryPlan)
              ? // FIXME: I disabled printing the query plan because this lead to a
                // circular dependency between the `@apollo/gateway` and
                // `apollo-federation-integration-testsuite` packages.
                // We should either solve that or switch Playground to
                // the JSON serialization format.
                prettyFormatQueryPlan(queryPlan)
              : null;

          if (this.config.debug && serializedQueryPlan) {
            this.logger.debug(serializedQueryPlan);
          }

          if (shouldShowQueryPlan) {
            // TODO: expose the query plan in a more flexible JSON format in the future
            // and rename this to `queryPlan`. Playground should cutover to use the new
            // option once we've built a way to print that representation.

            // In the case that `serializedQueryPlan` is null (on introspection), we
            // still want to respond to Playground with something truthy since it depends
            // on this to decide that query plans are supported by this gateway.
            response.extensions = {
              __queryPlanExperimental: serializedQueryPlan || true,
            };
          }
          if (response.errors) {
            span.setStatus({ code: SpanStatusCode.ERROR });
          }
          return response;
        } catch (err) {
          span.setStatus({ code: SpanStatusCode.ERROR });
          throw err;
        } finally {
          span.end();
        }
      },
    );
  };

  private validateIncomingRequest<TContext>(
    requestContext: GraphQLRequestContextExecutionDidStart<TContext>,
    operationContext: OperationContext,
  ) {
    return tracer.startActiveSpan(OpenTelemetrySpanNames.VALIDATE, (span) => {
      try {
        // casting out of `readonly`
        const variableDefinitions = operationContext.operation
          .variableDefinitions as VariableDefinitionNode[] | undefined;

        if (!variableDefinitions) return [];

        const { errors } = getVariableValues(
          operationContext.schema,
          variableDefinitions,
          requestContext.request.variables || {},
        );

        if (errors) {
          span.setStatus({ code: SpanStatusCode.ERROR });
        }
        return errors || [];
      } catch (err) {
        span.setStatus({ code: SpanStatusCode.ERROR });
        throw err;
      } finally {
        span.end();
      }
    });
  }

  // Stops all processes involved with the gateway (for now, just background
  // schema polling). Can be called multiple times safely. Once it (async)
  // returns, all gateway background activity will be finished.
  public async stop() {
    switch (this.state.phase) {
      case 'initialized':
      case 'failed to load':
        throw Error(
          'ApolloGateway.stop does not need to be called before ApolloGateway.load is called successfully',
        );
      case 'stopped':
        // Calls to stop() are idempotent.
        return;
      case 'stopping':
        await this.state.stoppingDonePromise;
        // The cast here is because TS doesn't understand that this.state can
        // change during the await
        // (https://github.com/microsoft/TypeScript/issues/9998).
        if ((this.state as GatewayState).phase !== 'stopped') {
          throw Error(
            `Expected to be stopped when done stopping, but instead ${this.state.phase}`,
          );
        }
        return;
      case 'loaded':
        this.state = { phase: 'stopped' }; // nothing to do (we're not polling)
        return;
      case 'waiting to poll': {
        // If we're waiting to poll, we can synchronously transition to fully stopped.
        // We will terminate the current pollServices call and it will succeed quickly.
        const doneWaiting = this.state.doneWaiting;
        clearTimeout(this.state.pollWaitTimer);
        this.state = { phase: 'stopped' };
        doneWaiting();
        return;
      }
      case 'polling': {
        // We're in the middle of running updateSchema. We need to go into 'stopping'
        // mode and let this run complete. First we set things up so that any concurrent
        // calls to stop() will wait until we let them finish. (Those concurrent calls shouldn't
        // just wait on pollingDonePromise themselves because we want to make sure we fully
        // transition to state='stopped' before the other call returns.)
        const pollingDonePromise = this.state.pollingDonePromise;
        let stoppingDone: () => void;
        this.state = {
          phase: 'stopping',
          stoppingDonePromise: new Promise<void>((res) => {
            stoppingDone = res;
          }),
        };
        await pollingDonePromise;
        this.state = { phase: 'stopped' };
        stoppingDone!();
        return;
      }
      default:
        throw new UnreachableCaseError(this.state);
    }
  }
}

ApolloGateway.prototype.onSchemaChange = deprecate(
  ApolloGateway.prototype.onSchemaChange,
  `'ApolloGateway.prototype.onSchemaChange' is deprecated. Use 'ApolloGateway.prototype.onSchemaLoadOrUpdate' instead.`,
);

function approximateObjectSize<T>(obj: T): number {
  return Buffer.byteLength(JSON.stringify(obj), 'utf8');
}

// We can't use transformSchema here because the extension data for query
// planning would be lost. Instead we set a resolver for each field
// in order to counteract GraphQLExtensions preventing a defaultFieldResolver
// from doing the same job
function wrapSchemaWithAliasResolver(schema: GraphQLSchema): GraphQLSchema {
  const typeMap = schema.getTypeMap();
  Object.keys(typeMap).forEach((typeName) => {
    const type = typeMap[typeName];

    if (isObjectType(type) && !isIntrospectionType(type)) {
      const fields = type.getFields();
      Object.keys(fields).forEach((fieldName) => {
        const field = fields[fieldName];
        field.resolve = defaultFieldResolverWithAliasSupport;
      });
    }
  });
  return schema;
}

// Throw this in places that should be unreachable (because all other cases have
// been handled, reducing the type of the argument to `never`). TypeScript will
// complain if in fact there is a valid type for the argument.
class UnreachableCaseError extends Error {
  constructor(val: never) {
    super(`Unreachable case: ${val}`);
  }
}

export {
  executeQueryPlan,
  buildOperationContext,
  ServiceMap,
  Experimental_DidFailCompositionCallback,
  Experimental_DidResolveQueryPlanCallback,
  Experimental_DidUpdateCompositionCallback,
  Experimental_UpdateComposition,
  GatewayConfig,
  ServiceEndpointDefinition,
  CompositionInfo,
};

export * from './datasources';<|MERGE_RESOLUTION|>--- conflicted
+++ resolved
@@ -236,7 +236,7 @@
 
     // 1. If config is set to a `string`, use it
     // 2. If the env var is set, use that
-    // 3. If config is `undefined`, use the default uplink URL
+    // 3. If config is `undefined`, use the default uplink URLs
     if (isManagedConfig(this.config)) {
       const rawEndpointsString = process.env.APOLLO_SCHEMA_CONFIG_DELIVERY_ENDPOINT;
       const envEndpoints = rawEndpointsString?.split(",") ?? null;
@@ -251,22 +251,7 @@
             ];
       }
 
-<<<<<<< HEAD
-      if (this.config.uplinkMaxRetries != null) {
-        this.uplinkMaxRetries = this.config.uplinkMaxRetries;
-      } else {
-        this.uplinkMaxRetries = this.uplinkEndpoints?.length * 3;
-      }
-=======
-      this.schemaConfigDeliveryEndpoints =
-        this.config.uplinkEndpoints ??
-          endPoints ?? [
-            'https://uplink.api.apollographql.com/',
-            'https://aws.uplink.api.apollographql.com/'
-          ];
-
-      this.uplinkDeliveryMaxRetries = this.config.uplinkMaxRetries ?? this.schemaConfigDeliveryEndpoints.length * 3;
->>>>>>> 56a0a3f9
+      this.uplinkMaxRetries = this.config.uplinkMaxRetries ?? this.uplinkEndpoints.length * 3;
     }
 
     if (isManuallyManagedConfig(this.config)) {
