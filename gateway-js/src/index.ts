--- conflicted
+++ resolved
@@ -935,12 +935,8 @@
     const result = await loadSupergraphSdlFromUplinks({
       graphRef: this.apolloConfig!.graphRef!,
       apiKey: this.apolloConfig!.key!,
-<<<<<<< HEAD
       endpoints: this.schemaConfigDeliveryEndpoints!,
-=======
-      endpoint: this.schemaConfigDeliveryEndpoint!,
       errorReportingEndpoint: this.errorReportingEndpoint,
->>>>>>> e88ce2a8
       fetcher: this.fetcher,
       compositionId: this.compositionId ?? null,
       maxRetries: this.schemaDeliveryMaxRetries!,
