--- conflicted
+++ resolved
@@ -1,10 +1,6 @@
 {
   "name": "@apollo/composition",
-<<<<<<< HEAD
-  "version": "2.10.0-alpha.1",
-=======
   "version": "2.9.1",
->>>>>>> 4b3bcbbb
   "description": "Apollo Federation composition utilities",
   "main": "dist/index.js",
   "types": "dist/index.d.ts",
@@ -31,13 +27,8 @@
     "access": "public"
   },
   "dependencies": {
-<<<<<<< HEAD
-    "@apollo/federation-internals": "2.10.0-alpha.1",
-    "@apollo/query-graphs": "2.10.0-alpha.1"
-=======
     "@apollo/federation-internals": "2.9.1",
     "@apollo/query-graphs": "2.9.1"
->>>>>>> 4b3bcbbb
   },
   "peerDependencies": {
     "graphql": "^16.5.0"
