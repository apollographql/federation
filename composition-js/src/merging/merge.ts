--- conflicted
+++ resolved
@@ -531,157 +531,6 @@
     );
   }
 
-<<<<<<< HEAD
-=======
-  private reportMismatchError<TMismatched extends { sourceAST?: ASTNode }>(
-    code: ErrorCodeDefinition,
-    message: string,
-    mismatchedElement:TMismatched,
-    subgraphElements: (TMismatched | undefined)[],
-    mismatchAccessor: (elt: TMismatched, isSupergraph: boolean) => string | undefined
-  ) {
-    this.reportMismatch(
-      mismatchedElement,
-      subgraphElements,
-      mismatchAccessor,
-      (elt, names) => `${elt} in ${names}`,
-      (elt, names) => `${elt} in ${names}`,
-      (distribution, nodes) => {
-        this.errors.push(code.err(
-          message + joinStrings(distribution, ' and ', ' but '),
-          { nodes }
-        ));
-      },
-      elt => !elt
-    );
-  }
-
-  private reportMismatchErrorWithSpecifics<TMismatched extends { sourceAST?: ASTNode }>({
-    code,
-    message,
-    mismatchedElement,
-    subgraphElements,
-    mismatchAccessor,
-    supergraphElementPrinter,
-    otherElementsPrinter,
-    ignorePredicate,
-    includeMissingSources = false,
-    extraNodes,
-  }: {
-    code: ErrorCodeDefinition,
-    message: string,
-    mismatchedElement: TMismatched,
-    subgraphElements: (TMismatched | undefined)[],
-    mismatchAccessor: (elt: TMismatched | undefined, isSupergraph: boolean) => string | undefined,
-    supergraphElementPrinter: (elt: string, subgraphs: string | undefined) => string,
-    otherElementsPrinter: (elt: string | undefined, subgraphs: string) => string,
-    ignorePredicate?: (elt: TMismatched | undefined) => boolean,
-    includeMissingSources?: boolean,
-    extraNodes?: SubgraphASTNode[],
-  }) {
-    this.reportMismatch(
-      mismatchedElement,
-      subgraphElements,
-      mismatchAccessor,
-      supergraphElementPrinter,
-      otherElementsPrinter,
-      (distribution, nodes) => {
-        this.errors.push(code.err(
-          message + distribution[0] + joinStrings(distribution.slice(1), ' and '),
-          { nodes: nodes.concat(extraNodes ?? []) }
-        ));
-      },
-      ignorePredicate,
-      includeMissingSources
-    );
-  }
-
-  private reportMismatchHint<TMismatched extends { sourceAST?: ASTNode }>({
-    code,
-    message,
-    supergraphElement,
-    subgraphElements,
-    elementToString,
-    supergraphElementPrinter,
-    otherElementsPrinter,
-    ignorePredicate,
-    includeMissingSources = false,
-    noEndOfMessageDot = false,
-  }: {
-    code: HintCodeDefinition,
-    message: string,
-    supergraphElement: TMismatched,
-    subgraphElements: (TMismatched | undefined)[],
-    elementToString: (elt: TMismatched, isSupergraph: boolean) => string | undefined,
-    supergraphElementPrinter: (elt: string, subgraphs: string | undefined) => string,
-    otherElementsPrinter: (elt: string, subgraphs: string) => string,
-    ignorePredicate?: (elt: TMismatched | undefined) => boolean,
-    includeMissingSources?: boolean,
-    noEndOfMessageDot?: boolean
-  }) {
-    this.reportMismatch(
-      supergraphElement,
-      subgraphElements,
-      elementToString,
-      supergraphElementPrinter,
-      otherElementsPrinter,
-      (distribution, astNodes) => {
-        this.hints.push(new CompositionHint(
-          code,
-          message + distribution[0] + joinStrings(distribution.slice(1), ' and ') + (noEndOfMessageDot ? '' : '.'),
-          astNodes
-        ));
-      },
-      ignorePredicate,
-      includeMissingSources
-    );
-  }
-
-  // Not meant to be used directly: use `reportMismatchError` or `reportMismatchHint` instead.
-  private reportMismatch<TMismatched extends { sourceAST?: ASTNode }>(
-    supergraphElement:TMismatched,
-    subgraphElements: (TMismatched | undefined)[],
-    mismatchAccessor: (element: TMismatched, isSupergraph: boolean) => string | undefined,
-    supergraphElementPrinter: (elt: string, subgraphs: string | undefined) => string,
-    otherElementsPrinter: (elt: string, subgraphs: string) => string,
-    reporter: (distribution: string[], astNode: SubgraphASTNode[]) => void,
-    ignorePredicate?: (elt: TMismatched | undefined) => boolean,
-    includeMissingSources: boolean = false
-  ) {
-    const distributionMap = new MultiMap<string, string>();
-    const astNodes: SubgraphASTNode[] = [];
-    for (const [i, subgraphElt] of subgraphElements.entries()) {
-      if (!subgraphElt) {
-        if (includeMissingSources) {
-          distributionMap.add('', this.names[i]);
-        }
-        continue;
-      }
-      if (ignorePredicate && ignorePredicate(subgraphElt)) {
-        continue;
-      }
-      const elt = mismatchAccessor(subgraphElt, false);
-      distributionMap.add(elt ?? '', this.names[i]);
-      if (subgraphElt.sourceAST) {
-        astNodes.push(addSubgraphToASTNode(subgraphElt.sourceAST, this.names[i]));
-      }
-    }
-    const supergraphMismatch = mismatchAccessor(supergraphElement, true) ?? '';
-    assert(distributionMap.size > 1, () => `Should not have been called for ${supergraphElement}`);
-    const distribution = [];
-    // We always add the "supergraph" first (proper formatting of hints rely on this in particular).
-    const subgraphsLikeSupergraph = distributionMap.get(supergraphMismatch);
-    distribution.push(supergraphElementPrinter(supergraphMismatch, subgraphsLikeSupergraph ? printSubgraphNames(subgraphsLikeSupergraph) : undefined));
-    for (const [v, names] of distributionMap.entries()) {
-      if (v === supergraphMismatch) {
-        continue;
-      }
-      distribution.push(otherElementsPrinter(v, printSubgraphNames(names)));
-    }
-    reporter(distribution, astNodes);
-  }
-
->>>>>>> 5f7f2aad
   private subgraphsTypes<T extends NamedType>(supergraphType: T): (T | undefined)[] {
     return this.subgraphsSchema.map((subgraph) => {
       const type = subgraph.type(supergraphType.name);
