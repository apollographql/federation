import {
  ArgumentDefinition,
  assert,
  arrayEquals,
  DirectiveDefinition,
  EnumType,
  FieldDefinition,
  InputObjectType,
  InterfaceType,
  NamedType,
  newNamedType,
  ObjectType,
  Schema,
  SchemaDefinition,
  SchemaElement,
  UnionType,
  sameType,
  isStrictSubtype,
  ListType,
  NonNullType,
  Type,
  NullableType,
  NamedSchemaElementWithType,
  valueEquals,
  valueToString,
  InputFieldDefinition,
  allSchemaRootKinds,
  Directive,
  isFederationField,
  SchemaRootKind,
  CompositeType,
  Subgraphs,
  JOIN_VERSIONS,
  NamedSchemaElement,
  errorCauses,
  isObjectType,
  SubgraphASTNode,
  addSubgraphToASTNode,
  firstOf,
  Extension,
  isInterfaceType,
  sourceASTs,
  ERRORS,
  FederationMetadata,
  printSubgraphNames,
  federationIdentity,
  linkIdentity,
  coreIdentity,
  FEDERATION_OPERATION_TYPES,
  LINK_VERSIONS,
  federationMetadata,
  errorCode,
  withModifiedErrorNodes,
  didYouMean,
  suggestionList,
  EnumValue,
  baseType,
  isEnumType,
  isNonNullType,
  isExecutableDirectiveLocation,
  parseFieldSetArgument,
  isCompositeType,
  isDefined,
  addSubgraphToError,
  printHumanReadableList,
  ArgumentMerger,
  JoinSpecDefinition,
  CoreSpecDefinition,
  FeatureVersion,
  FEDERATION_VERSIONS,
  LinkDirectiveArgs,
  connectIdentity,
  FeatureUrl,
  isFederationDirectiveDefinedInSchema,
  parseContext,
  CoreFeature,
  Subgraph,
  StaticArgumentsTransform,
  isNullableType,
  isFieldDefinition,
  Post20FederationDirectiveDefinition,
<<<<<<< HEAD
  coreFeatureDefinitionIfKnown,
  FeatureDefinition,
=======
  DirectiveCompositionSpecification,
  FeatureDefinition,
  CoreImport,
  inaccessibleIdentity,
>>>>>>> 4b3bcbbb
} from "@apollo/federation-internals";
import { ASTNode, GraphQLError, DirectiveLocation } from "graphql";
import {
  CompositionHint,
  HintCodeDefinition,
  HINTS,
} from "../hints";
import { ComposeDirectiveManager } from '../composeDirectiveManager';
import { MismatchReporter } from './reporter';
import { inspect } from "util";
import { collectCoreDirectivesToCompose, CoreDirectiveInSubgraphs } from "./coreDirectiveCollector";
import { CompositionOptions } from "../compose";

// A Sources<T> map represents the contributions from each subgraph of the given
// element type T. The numeric keys correspond to the indexes of the subgraphs
// in the original Subgraphs/names/subgraphsSchema arrays. When merging a
// specific type or field, this Map will ideally contain far fewer entries than
// the total number of subgraphs, though it will sometimes need to contain
// explicitly undefined entries (hence T | undefined).
export type Sources<T> = Map<number, T | undefined>;

// Like Array.prototype.map, but for Sources<T> maps.
function mapSources<T, R>(
  sources: Sources<T>,
  mapper: (source: T | undefined, index: number) => R,
): Sources<R> {
  const result: Sources<R> = new Map;
  sources.forEach((source, idx) => {
    result.set(idx, mapper(source, idx));
  });
  return result;
}

// Removes all undefined sources from a given Sources<T> map. In other words,
// this is not the same as Array.prototype.filter, which takes an arbitrary
// boolean predicate.
function filterSources<T>(sources: Sources<T>): Sources<T> {
  const result: Sources<T> = new Map;
  sources.forEach((source, idx) => {
    if (typeof source !== 'undefined') {
      result.set(idx, source);
    }
  });
  return result;
}

// Like Array.prototype.some, but for Sources<T> maps.
function someSources<T>(sources: Sources<T>, predicate: (source: T | undefined, index: number) => boolean | undefined): boolean {
  for (const [idx, source] of sources.entries()) {
    if (predicate(source, idx)) {
      return true;
    }
  }
  return false;
}

// Converts an array of T | undefined into a dense Sources<T> map.
export function sourcesFromArray<T>(array: (T | undefined)[]): Sources<T> {
  const sources: Sources<T> = new Map;
  array.forEach((source, idx) => {
    sources.set(idx, source);
  });
  return sources;
}

export type MergeResult = MergeSuccess | MergeFailure;

type FieldMergeContextProperties = {
  usedOverridden: boolean,
  unusedOverridden: boolean,
  overrideWithUnknownTarget: boolean,
  overrideLabel: string | undefined,
}

// for each source, specify additional properties that validate functions can set
class FieldMergeContext {
  _props: Map<number, FieldMergeContextProperties>;

  constructor(sources: Sources<FieldDefinition<any> | InputFieldDefinition>) {
    this._props = new Map;
    sources.forEach((_, i) => {
      this._props.set(i, {
        usedOverridden: false,
        unusedOverridden: false,
        overrideWithUnknownTarget: false,
        overrideLabel: undefined,
      });
    });
  }

  isUsedOverridden(idx: number) {
    return !!this._props.get(idx)?.usedOverridden;
  }

  isUnusedOverridden(idx: number) {
    return !!this._props.get(idx)?.unusedOverridden;
  }

  hasOverrideWithUnknownTarget(idx: number) {
    return !!this._props.get(idx)?.overrideWithUnknownTarget;
  }

  overrideLabel(idx: number) {
    return this._props.get(idx)?.overrideLabel;
  }

  setUsedOverridden(idx: number) {
    this._props.get(idx)!.usedOverridden = true;
  }

  setUnusedOverridden(idx: number) {
    this._props.get(idx)!.unusedOverridden = true;
  }

  setOverrideWithUnknownTarget(idx: number) {
    this._props.get(idx)!.overrideWithUnknownTarget = true;
  }

  setOverrideLabel(idx: number, label: string) {
    this._props.get(idx)!.overrideLabel = label;
  }

  some(predicate: (props: FieldMergeContextProperties, index: number) => boolean) {
    for (const [i, props] of this._props.entries()) {
      if (predicate(props, i)) {
        return true;
      }
    }
    return false;
  }
}

export interface MergeSuccess {
  supergraph: Schema;
  hints: CompositionHint[];
  errors?: undefined;
}

export interface MergeFailure {
  errors: GraphQLError[];
  supergraph?: undefined;
  hints?: undefined;
}

export function isMergeSuccessful(mergeResult: MergeResult): mergeResult is MergeSuccess {
  return !isMergeFailure(mergeResult);
}

export function isMergeFailure(mergeResult: MergeResult): mergeResult is MergeFailure {
  return !!mergeResult.errors;
}

export function mergeSubgraphs(subgraphs: Subgraphs, options: CompositionOptions = {}): MergeResult {
  assert(subgraphs.values().every((s) => s.isFed2Subgraph()), 'Merging should only be applied to federation 2 subgraphs');
  return new Merger(subgraphs, options).merge();
}

function copyTypeReference(source: Type, dest: Schema): Type {
  switch (source.kind) {
    case 'ListType':
      return new ListType(copyTypeReference(source.ofType, dest));
    case 'NonNullType':
      return new NonNullType(copyTypeReference(source.ofType, dest) as NullableType);
    default:
      const type = dest.type(source.name);
      assert(type, () => `Cannot find type ${source} in destination schema (with types: ${dest.types().join(', ')})`);
      return type;
  }
}

const NON_MERGED_CORE_FEATURES = [ federationIdentity, linkIdentity, coreIdentity, connectIdentity ];

function isMergedType(type: NamedType): boolean {
  if (type.isIntrospectionType() || FEDERATION_OPERATION_TYPES.map((s) => s.name).includes(type.name)) {
    return false;
  }

  const coreFeatures = type.schema().coreFeatures;
  const typeFeature = coreFeatures?.sourceFeature(type)?.feature.url.identity;
  return !(typeFeature && NON_MERGED_CORE_FEATURES.includes(typeFeature));
}

function isMergedField(field: InputFieldDefinition | FieldDefinition<CompositeType>): boolean {
  return field.kind !== 'FieldDefinition' || !isFederationField(field);
}

function isGraphQLBuiltInDirective(def: DirectiveDefinition): boolean {
  // `def.isBuiltIn` is not entirely reliable here because if it will be `false`
  // if the user has manually redefined the built-in directive (if they do,
  // we validate the definition is "compabitle" with the built-in version, but
  // otherwise return the use one). But when merging, we want to essentially
  // ignore redefinitions, so we instead just check if the "name" is that of
  // built-in directive.
  return !!def.schema().builtInDirective(def.name);
}

function printTypes<T extends NamedType>(types: T[]): string {
  return printHumanReadableList(
    types.map((t) => `"${t.coordinate}"`),
    {
      prefix: 'type',
      prefixPlural: 'types',
    }
  );
}

// Access the type set as a particular root in the provided `SchemaDefinition`, but ignoring "query" type
// that only exists due to federation operations. In other words, if a subgraph don't have a query type,
// but one was automatically added for _entities and _services, this method returns 'undefined'.
// This mainly avoid us trying to set the supergraph root in the rare case where the supergraph has
// no actual queries (knowing that subgraphs will _always_ have a queries since they have at least
// the federation ones).
function filteredRoot(def: SchemaDefinition, rootKind: SchemaRootKind): ObjectType | undefined {
  const type = def.root(rootKind)?.type;
  return type && hasMergedFields(type) ? type : undefined;
}

function hasMergedFields(type: ObjectType): boolean {
  for (const field of type.fields()) {
    if (isMergedField(field)) {
      return true;
    }
  }
  return false;
}

function indexOfMax(arr: number[]): number {
  if (arr.length === 0) {
    return -1;
  }
  let indexOfMax = 0;
  for (let i = 1; i < arr.length; i++) {
    if (arr[i] > arr[indexOfMax]) {
      indexOfMax = i;
    }
  }
  return indexOfMax;
}

function descriptionString(toIndent: string, indentation: string): string {
  return indentation + '"""\n' + indentation + toIndent.replace('\n', '\n' + indentation) + '\n' + indentation + '"""';
}

function locationString(locations: DirectiveLocation[]): string {
  if (locations.length === 0) {
    return "";
  }
  return (locations.length === 1 ? 'location ' : 'locations ') + '"' + locations.join(', ') + '"';
}

type EnumTypeUsagePosition = 'Input' | 'Output' | 'Both';
type EnumTypeUsage = {
  position: EnumTypeUsagePosition,
  examples: {
    Input?: {coordinate: string, sourceAST?: SubgraphASTNode},
    Output?: {coordinate: string, sourceAST?: SubgraphASTNode},
  },
}

interface OverrideArgs {
  from: string;
  label?: string;
}

interface MergedDirectiveInfo {
  definition: DirectiveDefinition;
  argumentsMerger?: ArgumentMerger;
  staticArgumentTransform?: StaticArgumentsTransform;
}

class Merger {
  readonly names: readonly string[];
  readonly subgraphsSchema: readonly Schema[];
  readonly errors: GraphQLError[] = [];
  readonly hints: CompositionHint[] = [];
  readonly merged: Schema = new Schema();
  readonly subgraphNamesToJoinSpecName: Map<string, string>;
  readonly mergedFederationDirectiveNames = new Set<string>();
  readonly mergedFederationDirectiveInSupergraphByDirectiveName =
    new Map<string, MergedDirectiveInfo>();
  readonly enumUsages = new Map<string, EnumTypeUsage>();
  private composeDirectiveManager: ComposeDirectiveManager;
  private mismatchReporter: MismatchReporter;
  private appliedDirectivesToMerge: {
    names: Set<string>,
    sources: Sources<SchemaElement<any, any>>,
    dest: SchemaElement<any, any>,
  }[];
  private joinSpec: JoinSpecDefinition;
  private linkSpec: CoreSpecDefinition;
  private inaccessibleDirectiveInSupergraph?: DirectiveDefinition;
  private latestFedVersionUsed: FeatureVersion;
  private joinDirectiveIdentityURLs = new Set<string>();
  private schemaToImportNameToFeatureUrl = new Map<Schema, Map<string, FeatureUrl>>();
  private fieldsWithFromContext: Set<string>;
  private fieldsWithOverride: Set<string>;

  constructor(readonly subgraphs: Subgraphs, readonly options: CompositionOptions) {
    this.latestFedVersionUsed = this.getLatestFederationVersionUsed();
    this.joinSpec = JOIN_VERSIONS.getMinimumRequiredVersion(this.latestFedVersionUsed);
    this.linkSpec = LINK_VERSIONS.getMinimumRequiredVersion(this.latestFedVersionUsed);
    this.fieldsWithFromContext = this.getFieldsWithFromContextDirective();
    this.fieldsWithOverride = this.getFieldsWithOverrideDirective();

    this.names = subgraphs.names();
    this.composeDirectiveManager = new ComposeDirectiveManager(
      this.subgraphs,
      (error: GraphQLError) => { this.errors.push(error) },
      (hint: CompositionHint) => { this.hints.push(hint) },
    );
    this.mismatchReporter = new MismatchReporter(
      this.names,
      (error: GraphQLError) => { this.errors.push(error); },
      (hint: CompositionHint) => { this.hints.push(hint); },
    );

    this.subgraphsSchema = subgraphs.values().map(({ schema }) => {
      if (!this.schemaToImportNameToFeatureUrl.has(schema)) {
        this.schemaToImportNameToFeatureUrl.set(
          schema,
          this.computeMapFromImportNameToIdentityUrl(schema),
        );
      }
      return schema;
    });

    this.subgraphNamesToJoinSpecName = this.prepareSupergraph();
    this.appliedDirectivesToMerge = [];

    [ // Represent any applications of directives imported from these spec URLs
      // using @join__directive in the merged supergraph.
      connectIdentity,
    ].forEach(url => this.joinDirectiveIdentityURLs.add(url));
  }

  private getLatestFederationVersionUsed(): FeatureVersion {
    const versions = this.subgraphs.values()
                        .map((s) => this.getLatestFederationVersionUsedInSubgraph(s))
                        .filter(isDefined);

    return FeatureVersion.max(versions) ?? FEDERATION_VERSIONS.latest().version;
  }

  private getLatestFederationVersionUsedInSubgraph(subgraph: Subgraph): FeatureVersion | undefined {
    const linkedFederationVersion = subgraph.metadata()?.federationFeature()?.url.version;
    if (!linkedFederationVersion) {
      return undefined;
    }

    // Check if any of the directives imply a newer version of federation than is explicitly linked
    const versionsFromFeatures: FeatureVersion[] = [];
    for (const feature of subgraph.schema.coreFeatures?.allFeatures() ?? []) {
      const version = feature.minimumFederationVersion();
      if (version) {
        versionsFromFeatures.push(version);
      }
    }
    const impliedFederationVersion = FeatureVersion.max(versionsFromFeatures);
    if (!impliedFederationVersion?.satisfies(linkedFederationVersion) || linkedFederationVersion.gte(impliedFederationVersion)) {
      return linkedFederationVersion;
    }

    // If some of the directives are causing an implicit upgrade, put one in the hint
    let featureCausingUpgrade: CoreFeature | undefined;
    for (const feature of subgraph.schema.coreFeatures?.allFeatures() ?? []) {
      if (feature.minimumFederationVersion() == impliedFederationVersion) {
        featureCausingUpgrade = feature;
        break;
      }
    }

    if (featureCausingUpgrade) {
      this.hints.push(new CompositionHint(
        HINTS.IMPLICITLY_UPGRADED_FEDERATION_VERSION,
        `Subgraph ${subgraph.name} has been implicitly upgraded from federation ${linkedFederationVersion} to ${impliedFederationVersion}`,
        featureCausingUpgrade.directive.definition,
        featureCausingUpgrade.directive.sourceAST ?
          addSubgraphToASTNode(featureCausingUpgrade.directive.sourceAST, subgraph.name) :
          undefined
      ));
    }

    return impliedFederationVersion;
  }


  private prepareSupergraph(): Map<string, string> {
    // TODO: we will soon need to look for name conflicts for @core and @join with potentially user-defined directives and
    // pass a `as` to the methods below if necessary. However, as we currently don't propagate any subgraph directives to
    // the supergraph outside of a few well-known ones, we don't bother yet.
    this.linkSpec.addToSchema(this.merged);
    const errors = this.linkSpec.applyFeatureToSchema(this.merged, this.joinSpec, undefined, this.joinSpec.defaultCorePurpose);
    assert(errors.length === 0, "We shouldn't have errors adding the join spec to the (still empty) supergraph schema");

    const directivesMergeInfo = collectCoreDirectivesToCompose(this.subgraphs);
    this.validateAndMaybeAddSpecs(directivesMergeInfo);
    return this.joinSpec.populateGraphEnum(this.merged, this.subgraphs);
  }

  private validateAndMaybeAddSpecs(directivesMergeInfo: CoreDirectiveInSubgraphs[]) {
    const supergraphInfoByIdentity = new Map<
      string,
      {
        specInSupergraph: FeatureDefinition;
        directives: {
          nameInFeature: string;
          nameInSupergraph: string;
          compositionSpec: DirectiveCompositionSpecification;
        }[];
      }
    >;

    for (const {url, name, definitionsPerSubgraph, compositionSpec} of directivesMergeInfo) {
      // No composition specification means that it shouldn't be composed.
      if (!compositionSpec) {
        return;
      }

      let nameInSupergraph: string | undefined;
      for (const subgraph of this.subgraphs) {
        const directive = definitionsPerSubgraph.get(subgraph.name);
        if (!directive) {
          continue;
        }

        if (!nameInSupergraph) {
          nameInSupergraph = directive.name;
        } else if (nameInSupergraph !== directive.name) {
          this.mismatchReporter.reportMismatchError(
            ERRORS.LINK_IMPORT_NAME_MISMATCH,
            `The "@${name}" directive (from ${url}) is imported with mismatched name between subgraphs: it is imported as `,
            directive,
            sourcesFromArray(this.subgraphs.values().map((s) => definitionsPerSubgraph.get(s.name))),
            (def) => `"@${def.name}"`,
          );
          return;
        }
      }

      // If we get here with `nameInSupergraph` unset, it means there is no usage for the directive at all and we
      // don't bother adding the spec to the supergraph.
      if (nameInSupergraph) {
        const specInSupergraph = compositionSpec.supergraphSpecification(this.latestFedVersionUsed);
        let supergraphInfo = supergraphInfoByIdentity.get(specInSupergraph.url.identity);
        if (supergraphInfo) {
          assert(
            specInSupergraph.url.equals(supergraphInfo.specInSupergraph.url),
            `Spec ${specInSupergraph.url} directives disagree on version for supergraph`,
          );
        } else {
          supergraphInfo = {
            specInSupergraph,
            directives: [],
          };
          supergraphInfoByIdentity.set(specInSupergraph.url.identity, supergraphInfo);
        }
        supergraphInfo.directives.push({
          nameInFeature: name,
          nameInSupergraph,
          compositionSpec,
        });
      }
    }

    for (const { specInSupergraph, directives } of supergraphInfoByIdentity.values()) {
      const imports: CoreImport[] = [];
      for (const { nameInFeature, nameInSupergraph } of directives) {
        const defaultNameInSupergraph = CoreFeature.directiveNameInSchemaForCoreArguments(
          specInSupergraph.url,
          specInSupergraph.url.name,
          [],
          nameInFeature,
        );
        if (nameInSupergraph !== defaultNameInSupergraph) {
          imports.push(nameInFeature === nameInSupergraph
            ? { name: `@${nameInFeature}` }
            : { name: `@${nameInFeature}`, as: `@${nameInSupergraph}` }
          );
        }
      }
      const errors = this.linkSpec.applyFeatureToSchema(
        this.merged,
        specInSupergraph,
        undefined,
        specInSupergraph.defaultCorePurpose,
        imports,
      );
      assert(
        errors.length === 0,
        "We shouldn't have errors adding the join spec to the (still empty) supergraph schema"
      );
      const feature = this.merged.coreFeatures?.getByIdentity(specInSupergraph.url.identity);
      assert(feature, 'Should have found the feature we just added');
      for (const { nameInFeature, nameInSupergraph, compositionSpec } of directives) {
        const argumentsMerger = compositionSpec.argumentsMerger?.call(null, this.merged, feature);
        if (argumentsMerger instanceof GraphQLError) {
          // That would mean we made a mistake in the declaration of a hard-coded directive,
          // so we just throw right away so this can be caught and corrected.
          throw argumentsMerger;
        }
        this.mergedFederationDirectiveNames.add(nameInSupergraph);
        this.mergedFederationDirectiveInSupergraphByDirectiveName.set(nameInSupergraph, {
          definition: this.merged.directive(nameInSupergraph)!,
          argumentsMerger,
          staticArgumentTransform: compositionSpec.staticArgumentTransform,
        });
        // If we encounter the @inaccessible directive, we need to record its
        // definition so certain merge validations that care about @inaccessible
        // can act accordingly.
        if (
          specInSupergraph.identity === inaccessibleIdentity
            && nameInFeature === specInSupergraph.url.name
        ) {
          this.inaccessibleDirectiveInSupergraph = this.merged.directive(nameInSupergraph)!;
        }
      }
    }
  }

  private joinSpecName(subgraphIndex: number): string {
    return this.subgraphNamesToJoinSpecName.get(this.names[subgraphIndex])!;
  }

  private metadata(idx: number): FederationMetadata {
    return this.subgraphs.values()[idx].metadata();
  }

  private isMergedDirective(subgraphName: string, definition: DirectiveDefinition | Directive): boolean {
    // If it's a directive application, then we skip it unless it's a graphQL built-in
    // (even if the definition itself allows executable locations, this particular
    // application is an type-system element and we don't want to merge it).
    if (this.composeDirectiveManager.shouldComposeDirective({ subgraphName, directiveName: definition.name })) {
      return true;
    }
    if (definition instanceof Directive) {
      // We have special code in `Merger.prepareSupergraph` to include the _definition_ of merged federation
      // directives in the supergraph, so we don't have to merge those _definition_, but we *do* need to merge
      // the applications.
      // Note that this is a temporary solution: a more principled way to have directive propagated
      // is coming and will remove the hard-coding.
      return this.mergedFederationDirectiveNames.has(definition.name) || isGraphQLBuiltInDirective(definition.definition!);
    } else if (isGraphQLBuiltInDirective(definition)) {
      // We never "merge" graphQL built-in definitions, since they are built-in and
      // don't need to be defined.
      return false;
    }
    return definition.hasExecutableLocations();
  }

  merge(): MergeResult {

    this.composeDirectiveManager.validate();
    this.addCoreFeatures();
    // We first create empty objects for all the types and directives definitions that will exists in the
    // supergraph. This allow to be able to reference those from that point on.
    this.addTypesShallow();
    this.addDirectivesShallow();

    const objectTypes: ObjectType[] = [];
    const interfaceTypes: InterfaceType[] = [];
    const unionTypes: UnionType[] = [];
    const enumTypes: EnumType[] = [];
    const nonUnionEnumTypes: NamedType[] = [];

    this.merged.types().forEach(type => {
      if (
        this.linkSpec.isSpecType(type) ||
        this.joinSpec.isSpecType(type)
      ) {
        return;
      }

      switch (type.kind) {
        case 'UnionType':
          unionTypes.push(type);
          return;
        case 'EnumType':
          enumTypes.push(type);
          return;
        case 'ObjectType':
          objectTypes.push(type);
          break;
        case 'InterfaceType':
          interfaceTypes.push(type);
          break;
      }

      nonUnionEnumTypes.push(type);
    });

    // Then, for object and interface types, we merge the 'implements' relationship, and we merge the unions.
    // We do this first because being able to know if a type is a subtype of another one (which relies on those
    // 2 things) is used when merging fields.
    for (const objectType of objectTypes) {
      this.mergeImplements(this.subgraphsTypes(objectType), objectType);
    }
    for (const interfaceType of interfaceTypes) {
      this.mergeImplements(this.subgraphsTypes(interfaceType), interfaceType);
    }
    for (const unionType of unionTypes) {
      this.mergeType(this.subgraphsTypes(unionType), unionType);
    }

    // We merge the roots first as it only depend on the type existing, not being fully merged, and when
    // we merge types next, we actually rely on this having been called to detect "root types"
    // (in order to skip the _entities and _service fields on that particular type, and to avoid
    // calling root type a "value type" when hinting).
    this.mergeSchemaDefinition(
      sourcesFromArray(this.subgraphsSchema.map(s => s.schemaDefinition)),
      this.merged.schemaDefinition,
    );

    // We've already merged unions above and we've going to merge enums last
    for (const type of nonUnionEnumTypes) {
      this.mergeType(this.subgraphsTypes(type), type);
    }

    for (const definition of this.merged.directives()) {
      // we should skip the supergraph specific directives, that is the @core and @join directives.
      if (this.linkSpec.isSpecDirective(definition) || this.joinSpec.isSpecDirective(definition)) {
        continue;
      }
      this.mergeDirectiveDefinition(
        sourcesFromArray(this.subgraphsSchema.map(s => s.directive(definition.name))),
        definition,
      );
    }

    // We merge enum dead last because enums can be used as both input and output types and the merging behavior
    // depends on their usage and it's easier to check said usage if everything else has been merge (at least
    // anything that may use an enum type, so all fields and arguments).
    for (const enumType of enumTypes) {
      this.mergeType(this.subgraphsTypes(enumType), enumType);
    }

    if (!this.merged.schemaDefinition.rootType('query')) {
      this.errors.push(ERRORS.NO_QUERIES.err("No queries found in any subgraph: a supergraph must have a query root type."));
    }

    this.mergeAllAppliedDirectives();

    // When @interfaceObject is used in a subgraph, then that subgraph essentially provides fields both
    // to the interface but also to all its implementations. But so far, we only merged the type definition
    // itself, so we now need to potentially add the field to the implementations if missing.
    // Note that we do this after everything else have been merged because this method will essentially
    // copy things from interface in the merged schema into their implementation in that same schema so
    // we want to make sure everything is ready.
    this.addMissingInterfaceObjectFieldsToImplementations();

    // If we already encountered errors, `this.merged` is probably incomplete. Let's not risk adding errors that
    // are only an artifact of that incompleteness as it's confusing.
    if (this.errors.length === 0) {
      this.postMergeValidations();

      if (this.errors.length === 0) {
        try {
          // TODO: Errors thrown by the `validate` below are likely to be confusing for users, because they
          // refer to a document they don't know about (the merged-but-not-returned supergraph) and don't
          // point back to the subgraphs in any way.
          // Given the subgraphs are valid and given how merging works (it takes the union of what is in the
          // subgraphs), there is only so much things that can be invalid in the supergraph at this point. We
          // should make sure we add all such validation to `postMergeValidations` with good error messages (that points
          // to subgraphs appropriately). and then simply _assert_ that `Schema.validate()` doesn't throw as a sanity
          // check.
          this.merged.validate();
          // Lastly, we validate that the API schema of the supergraph can be successfully compute, which currently will surface issues around
          // misuses of `@inaccessible` (there should be other errors in theory, but if there is, better find it now rather than later).
          this.merged.toAPISchema();
        } catch (e) {
          const causes = errorCauses(e);
          if (causes) {
            this.errors.push(...this.updateInaccessibleErrorsWithLinkToSubgraphs(causes));
          } else {
            // Not a GraphQLError, so probably a programming error. Let's re-throw so it can be more easily tracked down.
            throw e;
          }
        }
      }
    }

    if (this.errors.length > 0) {
      return { errors: this.errors };
    } else {
      return {
        supergraph: this.merged,
        hints: this.hints
      }
    }
  }

  // Amongst other thing, this will ensure all the definitions of a given name are of the same kind
  // and report errors otherwise.
  private addTypesShallow() {
    const mismatchedTypes = new Set<string>();
    const typesWithInterfaceObject = new Set<string>();
    for (const subgraph of this.subgraphs) {
      const metadata = subgraph.metadata();

      // We include the built-ins in general (even if we skip some federation specific ones): if a subgraph built-in
      // is not a supergraph built-in, we should add it as a normal type.
      for (const type of subgraph.schema.allTypes()) {
        if (!isMergedType(type)) {
          continue;
        }

        let expectedKind = type.kind;
        if (metadata.isInterfaceObjectType(type)) {
          expectedKind = 'InterfaceType';
          typesWithInterfaceObject.add(type.name);
        }
        const previous = this.merged.type(type.name);
        if (!previous) {
          this.merged.addType(newNamedType(expectedKind, type.name));
        } else if (previous.kind !== expectedKind) {
          mismatchedTypes.add(type.name);
        }
      }
    }
    mismatchedTypes.forEach(t => this.reportMismatchedTypeDefinitions(t));

    // Most invalid use of @interfaceObject are reported as a mismatch above, but one exception is the
    // case where a type is used only with @interfaceObject, but there is no corresponding interface
    // definition in any subgraph.
    for (const itfObjectType of typesWithInterfaceObject) {
      if (mismatchedTypes.has(itfObjectType)) {
        continue;
      }

      if (!this.subgraphsSchema.some((s) => s.type(itfObjectType)?.kind === 'InterfaceType')) {
        const subgraphsWithType = this.subgraphs.values().filter((s) => s.schema.type(itfObjectType) !== undefined);
        // Note that there is meaningful way in which the supergraph could work in this situation, expect maybe if
        // the type is unused, because validation composition would complain it cannot find the `__typename` in path
        // leading to that type. But the error here is a bit more "direct"/user friendly than what post-merging
        // validation would return, so we make this a hard error, not just a warning.
        this.errors.push(ERRORS.INTERFACE_OBJECT_USAGE_ERROR.err(
          `Type "${itfObjectType}" is declared with @interfaceObject in all the subgraphs in which is is defined (it is defined in ${printSubgraphNames(subgraphsWithType.map((s) => s.name))} but should be defined as an interface in at least one subgraph)`,
          { nodes: sourceASTs(...subgraphsWithType.map((s) => s.schema.type(itfObjectType))) },
        ));
      }
    }
  }

  private addCoreFeatures() {
    const features = this.composeDirectiveManager.allComposedCoreFeatures();
    for (const [feature, directives] of features) {
      const imports = directives.map(([asName, origName]) => {
        if (asName === origName) {
          return `@${asName}`;
        } else {
          return {
            name: `@${origName}`,
            as: `@${asName}`,
          };
        }
      });
      this.merged.schemaDefinition.applyDirective('link', {
        url: feature.url.toString(),
        import: imports,
      });
    }
  }

  private addDirectivesShallow() {
    // Like for types, we initially add all the directives that are defined in any subgraph.
    // However, in practice and for "execution" directives, we will only keep the the ones
    // that are in _all_ subgraphs. But we're do the remove later, and while this is all a
    // bit round-about, it's a tad simpler code-wise to do this way.
    this.subgraphsSchema.forEach((subgraph, idx) => {
      for (const directive of subgraph.allDirectives()) {
        if (!this.isMergedDirective(this.names[idx], directive)) {
          continue;
        }
        if (!this.merged.directive(directive.name)) {
          this.merged.addDirectiveDefinition(new DirectiveDefinition(directive.name));
        }
      }
    });
  }

  private reportMismatchedTypeDefinitions(mismatchedType: string) {
    const supergraphType = this.merged.type(mismatchedType)!;
    const typeKindToString = (t: NamedType) => {
      const metadata = federationMetadata(t.schema());
      if (metadata?.isInterfaceObjectType(t)) {
        return 'Interface Object Type (Object Type with @interfaceObject)';
      } else {
        return t.kind.replace("Type", " Type");
      }
    };
    this.mismatchReporter.reportMismatchError(
      ERRORS.TYPE_KIND_MISMATCH,
      `Type "${mismatchedType}" has mismatched kind: it is defined as `,
      supergraphType,
      sourcesFromArray(this.subgraphsSchema.map(s => s.type(mismatchedType))),
      typeKindToString
    );
  }

  private subgraphsTypes<T extends NamedType>(supergraphType: T): Sources<T> {
    return sourcesFromArray(this.subgraphs.values().map(subgraph => {
      const type = subgraph.schema.type(supergraphType.name);
      if (!type) {
        return;
      }

      // At this point, we have already reported errors for type mismatches (and so composition
      // will fail, we just try to gather more errors), so simply ignore versions of the type
      // that don't have the "proper" kind.
      const kind = subgraph.metadata().isInterfaceObjectType(type) ? 'InterfaceType' : type.kind;
      if (kind !== supergraphType.kind) {
        return;
      }

      return type as T;
    }));
  }

  private mergeImplements<T extends ObjectType | InterfaceType>(sources: Sources<T>, dest: T) {
    const implemented = new Set<string>();
    const joinImplementsDirective = this.joinSpec.implementsDirective(this.merged)!;
    for (const [idx, source] of sources.entries()) {
      if (source) {
        const name = this.joinSpecName(idx);
        for (const itf of source.interfaces()) {
          implemented.add(itf.name);
          dest.applyDirective(joinImplementsDirective, { graph: name, interface: itf.name });
        }
      }
    }
    implemented.forEach(itf => dest.addImplementedInterface(itf));
  }

  private mergeDescription<T extends SchemaElement<any, any>>(sources: Sources<T>, dest: T) {
    const descriptions: string[] = [];
    const counts: number[] = [];
    for (const source of sources.values()) {
      if (!source || source.description === undefined) {
        continue;
      }

      const idx = descriptions.indexOf(source.description);
      if (idx < 0) {
        descriptions.push(source.description);
        // Very much a hack but simple enough: while we do merge 'empty-string' description if that's all we have (debatable behavior in the first place,
        // but graphQL-js does print such description and fed 1 has historically merged them so ...), we really don't want to favor those if we
        // have any non-empty description, even if we have more empty ones across subgraphs. So we use a super-negative base count if the description
        // is empty so that our `indexOfMax` below never pick them if there is a choice.
        counts.push(source.description === '' ? Number.MIN_SAFE_INTEGER : 1);
      } else {
        counts[idx]++;
      }
    }

    if (descriptions.length > 0) {
      // we don't want to raise a hint if a description is ""
      const nonEmptyDescriptions = descriptions.filter(desc => desc !== '');
      if (descriptions.length === 1) {
        dest.description = descriptions[0];
      } else if (nonEmptyDescriptions.length === 1) {
        dest.description = nonEmptyDescriptions[0];
      } else {
        const idx = indexOfMax(counts);
        dest.description = descriptions[idx];
        // TODO: Currently showing full descriptions in the hint messages, which is probably fine in some cases. However
        // this might get less helpful if the description appears to differ by a very small amount (a space, a single character typo)
        // and even more so the bigger the description is, and we could improve the experience here. For instance, we could
        // print the supergraph description but then show other descriptions as diffs from that (using, say, https://www.npmjs.com/package/diff).
        // And we could even switch between diff/non-diff modes based on the levenshtein distances between the description we found.
        // That said, we should decide if we want to bother here: maybe we can leave it to studio so handle a better experience (as
        // it can more UX wise).
        const name = dest instanceof NamedSchemaElement ? `Element "${dest.coordinate}"` : 'The schema definition';
        this.mismatchReporter.reportMismatchHint({
          code: HINTS.INCONSISTENT_DESCRIPTION,
          message: `${name} has inconsistent descriptions across subgraphs. `,
          supergraphElement: dest,
          subgraphElements: sources,
          elementToString: elt => elt.description,
          supergraphElementPrinter: (desc, subgraphs) => `The supergraph will use description (from ${subgraphs}):\n${descriptionString(desc, '  ')}`,
          otherElementsPrinter: (desc: string, subgraphs) => `\nIn ${subgraphs}, the description is:\n${descriptionString(desc, '  ')}`,
          ignorePredicate: elt => elt?.description === undefined,
          noEndOfMessageDot: true,  // Skip the end-of-message '.' since it would look ugly in that specific case
        });
      }
    }
  }

  // Note that we know when we call this method that all the types in sources and dest have the same kind.
  // We could express this through a generic argument, but typescript is not smart enough to save us
  // type-casting even if we do, and in fact, using a generic forces a case on `dest` for some reason.
  // So we don't bother.
  private mergeType(sources: Sources<NamedType>, dest: NamedType) {
    this.checkForExtensionWithNoBase(sources, dest);
    this.mergeDescription(sources, dest);
    this.addJoinType(sources, dest);
    this.recordAppliedDirectivesToMerge(sources, dest);
    this.addJoinDirectiveDirectives(sources, dest);
    switch (dest.kind) {
      case 'ScalarType':
        // Since we don't handle applied directives yet, we have nothing specific to do for scalars.
        break;
      case 'ObjectType':
        this.mergeObject(sources as Sources<ObjectType>, dest);
        break;
      case 'InterfaceType':
        // Note that due to @interfaceObject, we can have some ObjectType in the sources, not just interfaces.
        this.mergeInterface(sources as Sources<InterfaceType | ObjectType>, dest);
        break;
      case 'UnionType':
        this.mergeUnion(sources as Sources<UnionType>, dest);
        break;
      case 'EnumType':
        this.mergeEnum(sources as Sources<EnumType>, dest);
        break;
      case 'InputObjectType':
        this.mergeInput(sources as Sources<InputObjectType>, dest);
        break;
    }
  }

  private checkForExtensionWithNoBase(sources: Sources<NamedType>, dest: NamedType) {
    if (isObjectType(dest) && dest.isRootType()) {
      return;
    }

    const defSubgraphs: string[] = [];
    const extensionSubgraphs: string[] = [];
    const extensionASTs: (ASTNode|undefined)[] = [];

    for (const [i, source] of sources.entries()) {
      if (!source) {
        continue;
      }
      if (source.hasNonExtensionElements()) {
        defSubgraphs.push(this.names[i]);
      }
      if (source.hasExtensionElements()) {
        extensionSubgraphs.push(this.names[i]);
        extensionASTs.push(firstOf<Extension<any>>(source.extensions().values())!.sourceAST);
      }
    }
    if (extensionSubgraphs.length > 0 && defSubgraphs.length === 0) {
      for (const [i, subgraph] of extensionSubgraphs.entries()) {
        this.errors.push(ERRORS.EXTENSION_WITH_NO_BASE.err(
          `[${subgraph}] Type "${dest}" is an extension type, but there is no type definition for "${dest}" in any subgraph.`,
          { nodes: extensionASTs[i] },
        ));
      }
    }
  }

  private addJoinType(sources: Sources<NamedType>, dest: NamedType) {
    const joinTypeDirective = this.joinSpec.typeDirective(this.merged);
    for (const [idx, source] of sources.entries()) {
      if (!source) {
        continue;
      }

      // There is either 1 join__type per-key, or if there is no key, just one for the type.
      const sourceMetadata = this.subgraphs.values()[idx].metadata();
      // Note that mechanically we don't need to substitute `undefined` for `false` below (`false` is the
      // default value), but doing so 1) yield smaller supergraph (because the parameter isn't included)
      // and 2) this avoid needless discrepancies compared to supergraphs generated before @interfaceObject was added.
      const isInterfaceObject = sourceMetadata.isInterfaceObjectType(source) ? true : undefined;
      const keys = source.appliedDirectivesOf(sourceMetadata.keyDirective());
      const name = this.joinSpecName(idx);

      if (!keys.length) {
        dest.applyDirective(joinTypeDirective, { graph: name, isInterfaceObject });
      } else {
        for (const key of keys) {
          const extension = key.ofExtension() || source.hasAppliedDirective(sourceMetadata.extendsDirective()) ? true : undefined;
          const { resolvable } = key.arguments();
          dest.applyDirective(joinTypeDirective, { graph: name, key: key.arguments().fields, extension, resolvable, isInterfaceObject });
        }
      }
    }
  }

  private mergeObject(sources: Sources<ObjectType>, dest: ObjectType) {
    const isEntity = this.hintOnInconsistentEntity(sources, dest);
    const isValueType = !isEntity && !dest.isRootType();
    const isSubscription = dest.isSubscriptionRootType();

    const added = this.addFieldsShallow(sources, dest);
    if (!added.size) {
      // This can happen for a type that existing in the subgraphs but had only non-merged fields
      // (currently, this can only be the 'Query' type, in the rare case where the federated schema
      // exposes no queries) .
      dest.remove();
    } else {
      added.forEach((subgraphFields, destField) => {
        if (isValueType) {
          this.hintOnInconsistentValueTypeField(sources, dest, destField);
        }
        const mergeContext = this.validateOverride(subgraphFields, destField);

        if (isSubscription) {
          this.validateSubscriptionField(subgraphFields);
        }

        this.mergeField({
          sources: subgraphFields,
          dest: destField,
          mergeContext,
        });
        this.validateFieldSharing(subgraphFields, destField, mergeContext);
      });
    }
  }

  // Return whether the type is an entity in at least one subgraph.
  private hintOnInconsistentEntity(sources: Sources<ObjectType>, dest: ObjectType): boolean {
    const sourceAsEntity: ObjectType[] = [];
    const sourceAsNonEntity: ObjectType[] = [];
    for (const source of sources.values()) {
      if (!source) {
        continue;
      }
      if (source.hasAppliedDirective('key')) {
        sourceAsEntity.push(source);
      } else {
        sourceAsNonEntity.push(source);
      }
    }
    if (sourceAsEntity.length > 0 && sourceAsNonEntity.length > 0) {
      this.mismatchReporter.reportMismatchHint({
        code: HINTS.INCONSISTENT_ENTITY,
        message: `Type "${dest}" is declared as an entity (has a @key applied) in some but not all defining subgraphs: `,
        supergraphElement: dest,
        subgraphElements: sources,
        // All we use the string of the next line for is to categorize source with a @key of the others.
        elementToString: type => type.hasAppliedDirective('key') ? 'yes' : 'no',
        // Note that the first callback is for element that are "like the supergraph". As the supergraph has no @key ...
        supergraphElementPrinter: (_, subgraphs) => `it has no @key in ${subgraphs}`,
        otherElementsPrinter: (_, subgraphs) => ` but has some @key in ${subgraphs}`,
      });
    }
    return sourceAsEntity.length > 0;
  }

  // Assume it is called on a field of a value type
  private hintOnInconsistentValueTypeField(
    sources: Sources<ObjectType | InterfaceType>,
    dest: ObjectType | InterfaceType,
    field: FieldDefinition<any>,
  ) {
    let hintId: HintCodeDefinition;
    let typeDescription: string;
    switch (dest.kind) {
      case 'ObjectType':
        hintId = HINTS.INCONSISTENT_OBJECT_VALUE_TYPE_FIELD;
        typeDescription = 'non-entity object'
        break;
      case 'InterfaceType':
        hintId = HINTS.INCONSISTENT_INTERFACE_VALUE_TYPE_FIELD;
        typeDescription = 'interface'
        break;
    }
    for (const [index, source] of sources.entries()) {
      // As soon as we find a subgraph that has the type but not the field, we hint.
      if (source && !source.field(field.name) && !this.areAllFieldsExternal(index, source)) {
        this.mismatchReporter.reportMismatchHint({
          code: hintId,
          message: `Field "${field.coordinate}" of ${typeDescription} type "${dest}" is defined in some but not all subgraphs that define "${dest}": `,
          supergraphElement: dest,
          subgraphElements: sources,
          elementToString: type => type.field(field.name) ? 'yes' : 'no',
          supergraphElementPrinter: (_, subgraphs) => `"${field.coordinate}" is defined in ${subgraphs}`,
          otherElementsPrinter: (_, subgraphs) => ` but not in ${subgraphs}`,
        });
        break;
      }
    }
  }

  private addMissingInterfaceObjectFieldsToImplementations() {
    // For each merged object types, we check if we're missing a field from one of the implemented interface.
    // If we do, then we look if one of the subgraph provides that field as a (non-external) interface object
    // type, and if that's the case, we add the field to the object.
    for (const type of this.merged.objectTypes()) {
      for (const implementedItf of type.interfaces()) {
        for (const itfField of implementedItf.fields()) {
          if (type.field(itfField.name)) {
            continue;
          }

          // Note that we don't blindly add the field yet, that would be incorrect in many cases (and we
          // have a specific validation that return a user-friendly error in such incorrect cases, see
          // `postMergeValidations`). We must first check that there is some subgraph that implement
          // that field as an "interface object", since in that case the field will genuinely be provided
          // by that subgraph at runtime.
          if (this.isFieldProvidedByAnInterfaceObject(itfField.name, implementedItf.name)) {
            // Note it's possible that interface is abstracted away (as an interface object) in multiple
            // subgraphs, so we don't bother with the field definition in those subgraphs, but rather
            // just copy the merged definition from the interface.
            const implemField = type.addField(itfField.name, itfField.type);
            // Cases could probably be made for both either copying or not copying the description
            // and applied directives from the interface field, but we copy both here as it feels
            // more likely to be what user expects (assume they care either way). It's unlikely
            // this will be an issue to anyone, but we can always make this behaviour tunable
            // "somehow" later if the need arise. Feels highly overkill at this point though.
            implemField.description = itfField.description;
            this.copyNonJoinAppliedDirectives(itfField, implemField);
            for (const itfArg of itfField.arguments()) {
              const implemArg = implemField.addArgument(itfArg.name, itfArg.type, itfArg.defaultValue);
              implemArg.description = itfArg.description;
              this.copyNonJoinAppliedDirectives(itfArg, implemArg);
            }

            // We add a special @join__field for those added field with no `graph` target. This
            // clarify to the later extraction process that this particular field doesn't come
            // from any particular subgraph (it comes indirectly from an @interfaceObject type,
            // but it's very much indirect so ...).
            implemField.applyDirective(this.joinSpec.fieldDirective(this.merged), { graph: undefined });


            // If we had to add a field here, it means that, for this particular implementation, the
            // field is only provided through the @interfaceObject. But because the field wasn't
            // merged, it also mean we haven't validated field sharing for that field, and we could
            // have field sharing concerns if the field is provided by multiple @interfaceObject.
            // So we validate field sharing now (it's convenient to wait until now as now that
            // the field is part of the supergraph, we can just call `validateFieldSharing` with
            // all sources `undefined` and it wil still find and check the `@interfaceObject`).
            const sources: Sources<FieldDefinition<ObjectType>> = new Map;
            for (let i = 0; i < this.names.length; ++i) {
              // We don't usually want undefined sources in our Sources maps,
              // but both validateFieldSharing and FieldMergeContext need the
              // undefined sources to be registered in order to do their work.
              sources.set(i, undefined);
            }
            this.validateFieldSharing(sources, implemField, new FieldMergeContext(sources));
          }
        }
      }
    }
  }

  private copyNonJoinAppliedDirectives(source: SchemaElement<any, any>, dest: SchemaElement<any, any>) {
    // This method is used to copy "user provided" applied directives from interface fields to some
    // implementation type when @interfaceObject is used. But we shouldn't copy the `join` spec directive
    // as those are for the interface field but are invalid for the implementation field.
    source.appliedDirectives.forEach((d) => {
      if (!this.joinSpec.isSpecDirective(d.definition!)) {
        dest.applyDirective(d.name, {...d.arguments()})
      }
    });
  }

  private isFieldProvidedByAnInterfaceObject(fieldName: string, interfaceName: string): boolean {
    return this.subgraphs.values().some((s) => {
      const meta = s.metadata();
      const type = s.schema.type(interfaceName);
      const field = type && meta.isInterfaceObjectType(type) ? type.field(fieldName) : undefined;
      return field && !meta.isFieldExternal(field);
    });
  }

  private addFieldsShallow<T extends ObjectType | InterfaceType | InputObjectType>(
    sources: Sources<T>,
    dest: T,
  ) {
    type FieldDef = FieldDefinition<ObjectType | InterfaceType> | InputFieldDefinition;
    const added = new Map<FieldDef, Sources<FieldDef>>();
    const fieldsToAdd = new Map<number, Set<FieldDef | undefined>>();
    function fieldSet(sourceIndex: number): Set<FieldDef | undefined> {
      let set = fieldsToAdd.get(sourceIndex);
      if (!set) fieldsToAdd.set(sourceIndex, set = new Set);
      return set;
    }

    const extraSources: Sources<FieldDef> = new Map;

    sources.forEach((source, sourceIndex) => {
      const schema = this.subgraphsSchema[sourceIndex];
      const fields = fieldSet(sourceIndex);

      // If a source is undefined, it may still have an @interfaceObject object
      // for one of the interfaces implemented by the object in question.
      if (isObjectType(dest) || isInterfaceType(dest)) {
        for (const itf of dest.interfaces()) {
          const itfType = schema.type(itf.name);
          const subgraph = this.subgraphs.get(this.names[sourceIndex]);
          if (
            itfType &&
            isObjectType(itfType) &&
            subgraph?.metadata().isInterfaceObjectType(itfType)
          ) {
            // This marks the subgraph as having a relevant @interfaceObject,
            // even though we do not actively add the itfType.fields().
            extraSources.set(sourceIndex, undefined);
          }
        }
      }

      if (source) {
        for (const field of source.fields()) {
          fields.add(field);
        }
      }

      if (schema.type(dest.name)) {
        // Our needsJoinField logic adds @join__field if any subgraphs define
        // the parent type containing the field but not the field itself. In
        // those cases, for each field we add, we need to add undefined entries
        // for each subgraph that defines the parent object/interface/input
        // type. We do this by populating extraSources with undefined entries
        // here, then create each new Sources map from that starting set (see
        // `new Map(extraSources)` below).
        extraSources.set(sourceIndex, undefined);
      }
    });

    fieldsToAdd.forEach((fieldSet, sourceIndex) => {
      fieldSet.forEach(field => {
        if (field && isMergedField(field)) {
          const destField = dest.field(field.name) || dest.addField(field.name);
          let sources = added.get(destField)!;
          if (!sources) {
            sources = new Map(extraSources);
            added.set(destField, sources);
          }
          sources.set(sourceIndex, field);
        }
      });
    });

    // Although Map<FieldDef, Sources<FieldDef>> makes the work of this method
    // easier, we return a more specific type that depends conditionally on T,
    // so (for example) callers receive a Map<FieldDefinition<ObjectType>,
    // Sources<FieldDefinition<ObjectType>> when T extends ObjectType, rather
    // than the more generic Map<FieldDef, Source<FieldDef>>.
    type FieldDefExact = T extends ObjectType | InterfaceType
      ? FieldDefinition<T>
      : T extends InputObjectType ? InputFieldDefinition : never;
    return added as Map<FieldDefExact, Sources<FieldDefExact>>;
  }

  private isExternal(sourceIdx: number, field: FieldDefinition<any> | InputFieldDefinition) {
    return this.metadata(sourceIdx).isFieldExternal(field);
  }

  private isFullyExternal(sourceIdx: number, field: FieldDefinition<any> | InputFieldDefinition) {
    return this.metadata(sourceIdx).isFieldFullyExternal(field);
  }

  private areAllFieldsExternal(sourceIdx: number, type: ObjectType | InterfaceType): boolean {
    return type.fields().every(f => this.isExternal(sourceIdx, f));
  }

  private validateAndFilterExternal(sources: Sources<FieldDefinition<any>>): Sources<FieldDefinition<any>> {
    const filtered: Sources<FieldDefinition<any>> = new Map;
    for (const [i, source] of sources.entries()) {
      // If the source doesn't have the field or it is not external, we mirror the input
      if (!source || !this.isExternal(i, source)) {
        filtered.set(i, source);
      } else {
        // Otherwise, we filter out the source, but also "validate" it.
        filtered.set(i, undefined);

        // We don't allow "merged" directives on external fields because as far as merging goes, external fields don't really
        // exists and allowing "merged" directives on them is dodgy. To take examples, having a `@deprecated` or `@tag` on
        // an external feels unclear semantically: should it deprecate/tag the field? Essentially we're saying that "no it
        // shouldn't" and so it's clearer to reject it.
        // Note that if we change our mind on this semantic and wanted directives on external to propagate, then we'll also
        // need to update the merging of fields since external fields are filtered out (by this very method).
        for (const directive of source.appliedDirectives) {
          if (this.isMergedDirective(source.name, directive)) {
            // Contrarily to most of the errors during merging that "merge" errors for related elements, we're logging one
            // error for every application here. But this is because there error is somewhat subgraph specific and is
            // unlikely to span multiple subgraphs. In fact, we could almost have thrown this error during subgraph validation
            // if this wasn't for the fact that it is only thrown for directives being merged and so is more logical to
            // be thrown only when merging.
            this.errors.push(ERRORS.MERGED_DIRECTIVE_APPLICATION_ON_EXTERNAL.err(
              `[${this.names[i]}] Cannot apply merged directive ${directive} to external field "${source.coordinate}"`,
              { nodes: directive.sourceAST },
            ));
          }
        }
      }
    }
    return filtered;
  }

  private hasExternal(sources: Sources<FieldDefinition<any>>): boolean {
    for (const [i, source] of sources.entries()) {
      if (source && this.isExternal(i, source)) {
        return true;
      }
    }
    return false;
  }

  private isShareable(sourceIdx: number, field: FieldDefinition<any>): boolean {
    return this.metadata(sourceIdx).isFieldShareable(field);
  }

  private getOverrideDirective(sourceIdx: number, field: FieldDefinition<any>): Directive<any, OverrideArgs> | undefined {
    // Check the directive on the field, then on the enclosing type.
    const metadata = this.metadata(sourceIdx);
    const overrideDirective = metadata.isFed2Schema() ? metadata.overrideDirective() : undefined;
    const allFieldOverrides = overrideDirective ? field.appliedDirectivesOf(overrideDirective) : [];
    return allFieldOverrides[0]; // if array is empty, will return undefined
  }

  private overrideConflictsWithOtherDirective({
    idx,
    field,
    subgraphName,
    fromIdx,
    fromField,
  }: {
    idx: number;
    field: FieldDefinition<any> | undefined;
    subgraphName: string;
    fromIdx: number;
    fromField: FieldDefinition<any> | undefined;
  }): { result: boolean, conflictingDirective?: DirectiveDefinition, subgraph?: string } {
    const fromMetadata = this.metadata(fromIdx);
    for (const directive of [fromMetadata.requiresDirective(), fromMetadata.providesDirective()]) {
      if (fromField?.hasAppliedDirective(directive)) {
         return {
           result: true,
           conflictingDirective: directive,
           subgraph: this.names[fromIdx],
         };
       }
    }
    if (field && this.isExternal(idx, field)) {
      return {
        result: true,
        conflictingDirective: fromMetadata.externalDirective(),
        subgraph: subgraphName,
      };
    }
    return { result: false };
  }

  /**
   * Validates whether or not the use of the @override directive is correct.
   * return value is a list of fields that has been filtered to ignore overridden fields
   */
  private validateOverride(sources: Sources<FieldDefinition<any>>, dest: FieldDefinition<any>): FieldMergeContext {
    const result = new FieldMergeContext(sources);
    if (!this.fieldsWithOverride.has(dest.coordinate)) {
      return result;
    }

    // For any field, we can't have more than one @override directive
    type MappedValue = {
      idx: number,
      name: string,
      isInterfaceField?: boolean,
      isInterfaceObject?: boolean,
      interfaceObjectAbstractingFields?: FieldDefinition<any>[],
      overrideDirective?: Directive<FieldDefinition<any>, OverrideArgs>,
    };

    type ReduceResultType = {
      subgraphsWithOverride: string[],
      subgraphMap: { [key: string]: MappedValue },
    };

    // convert sources to a map so we don't have to keep scanning through the array to find a source
    const mapped = mapSources(sources, (source, idx) => {
      if (!source) {
        // While the subgraph may not have the field directly, it could have "stand-in" for that field
        // through @interfaceObject, and it is those stand-ins that would be effectively overridden.
        const interfaceObjectAbstractingFields = this.fieldsInSourceIfAbstractedByInterfaceObject(dest, idx);
        if (interfaceObjectAbstractingFields.length > 0) {
          return {
            idx,
            name: this.names[idx],
            interfaceObjectAbstractingFields,
          };
        }

        return undefined;
      }

      return {
        idx,
        name: this.names[idx],
        isInterfaceField: isInterfaceType(source.parent),
        isInterfaceObject: this.metadata(idx).isInterfaceObjectType(source.parent),
        overrideDirective: this.getOverrideDirective(idx, source),
      };
    });

    const { subgraphsWithOverride, subgraphMap } = Array.from(
      mapped.values()
    ).reduce((acc: ReduceResultType, elem) => {
      if (elem !== undefined) {
        acc.subgraphMap[elem.name] = elem;
        if (elem.overrideDirective !== undefined) {
          acc.subgraphsWithOverride.push(elem.name);
        }
      }
      return acc;
    }, { subgraphsWithOverride: [], subgraphMap: {} });

    // for each subgraph that has an @override directive, check to see if any errors or hints should be surfaced
    subgraphsWithOverride.forEach((subgraphName) => {
      const { overrideDirective, idx, isInterfaceObject, isInterfaceField } = subgraphMap[subgraphName];
      if (!overrideDirective) return;

      const overridingSubgraphASTNode = overrideDirective.sourceAST ? addSubgraphToASTNode(overrideDirective.sourceAST, subgraphName) : undefined;
      if (isInterfaceField) {
        this.errors.push(ERRORS.OVERRIDE_ON_INTERFACE.err(
          `@override cannot be used on field "${dest.coordinate}" on subgraph "${subgraphName}": @override is not supported on interface type fields.`,
          { nodes: overridingSubgraphASTNode }
        ));
        return;
      }

      if (isInterfaceObject) {
        this.errors.push(ERRORS.OVERRIDE_COLLISION_WITH_ANOTHER_DIRECTIVE.err(
          `@override is not yet supported on fields of @interfaceObject types: cannot be used on field "${dest.coordinate}" on subgraph "${subgraphName}".`,
          { nodes: overridingSubgraphASTNode }
        ));
        return;
      }

      const sourceSubgraphName = overrideDirective.arguments().from;
      if (!this.names.includes(sourceSubgraphName)) {
        result.setOverrideWithUnknownTarget(idx);
        const suggestions = suggestionList(sourceSubgraphName, this.names);
        const extraMsg = didYouMean(suggestions);
        this.hints.push(new CompositionHint(
          HINTS.FROM_SUBGRAPH_DOES_NOT_EXIST,
          `Source subgraph "${sourceSubgraphName}" for field "${dest.coordinate}" on subgraph "${subgraphName}" does not exist.${extraMsg}`,
          dest,
          overridingSubgraphASTNode,
        ));
      } else if (sourceSubgraphName === subgraphName) {
        this.errors.push(ERRORS.OVERRIDE_FROM_SELF_ERROR.err(
          `Source and destination subgraphs "${sourceSubgraphName}" are the same for overridden field "${dest.coordinate}"`,
          { nodes: overrideDirective.sourceAST },
        ));
      } else if (subgraphsWithOverride.includes(sourceSubgraphName)) {
        this.errors.push(ERRORS.OVERRIDE_SOURCE_HAS_OVERRIDE.err(
          `Field "${dest.coordinate}" on subgraph "${subgraphName}" is also marked with directive @override in subgraph "${sourceSubgraphName}". Only one @override directive is allowed per field.`,
          { nodes: sourceASTs(overrideDirective, subgraphMap[sourceSubgraphName].overrideDirective) }
        ));
      } else if (subgraphMap[sourceSubgraphName] === undefined) {
        this.hints.push(new CompositionHint(
          HINTS.OVERRIDE_DIRECTIVE_CAN_BE_REMOVED,
          `Field "${dest.coordinate}" on subgraph "${subgraphName}" no longer exists in the from subgraph. The @override directive can be removed.`,
          dest,
          overridingSubgraphASTNode,
        ));
      } else {
        // For now, we don't supporting overriding a field that is not truly in the source subgraph, but is instead abstracted by
        // one or more @interfaceObject.
        const { interfaceObjectAbstractingFields } = subgraphMap[sourceSubgraphName];
        if (interfaceObjectAbstractingFields) {
          const abstractingTypes = printTypes(interfaceObjectAbstractingFields.map((f) => f.parent));
          this.errors.push(ERRORS.OVERRIDE_COLLISION_WITH_ANOTHER_DIRECTIVE.err(
            `Invalid @override on field "${dest.coordinate}" of subgraph "${subgraphName}": source subgraph "${sourceSubgraphName}" does not have field "${dest.coordinate}" but abstract it in ${abstractingTypes} and overriding abstracted fields is not supported.`,
            { nodes: sourceASTs(overrideDirective, subgraphMap[sourceSubgraphName].overrideDirective) }
          ));
          return;
        }

        // check to make sure that there is no conflicting @provides, @requires, or @external directives
        const fromIdx = this.names.indexOf(sourceSubgraphName);
        const fromField = sources.get(fromIdx);
        const { result: hasIncompatible, conflictingDirective, subgraph } = this.overrideConflictsWithOtherDirective({
          idx,
          field: sources.get(idx),
          subgraphName,
          fromIdx: this.names.indexOf(sourceSubgraphName),
          fromField: sources.get(fromIdx),
        });
        if (hasIncompatible) {
          assert(conflictingDirective !== undefined, 'conflictingDirective should not be undefined');
          this.errors.push(ERRORS.OVERRIDE_COLLISION_WITH_ANOTHER_DIRECTIVE.err(
            `@override cannot be used on field "${fromField?.coordinate}" on subgraph "${subgraphName}" since "${fromField?.coordinate}" on "${subgraph}" is marked with directive "@${conflictingDirective.name}"`,
            { nodes: sourceASTs(overrideDirective, conflictingDirective) }
          ));
        } else {
          // if we get here, then the @override directive is valid
          // if the field being overridden is used, then we need to add an @external directive
          assert(fromField, 'fromField should not be undefined');
          const overriddenSubgraphASTNode = fromField.sourceAST ? addSubgraphToASTNode(fromField.sourceAST, sourceSubgraphName) : undefined;
          const overrideLabel = overrideDirective.arguments().label;
          const overriddenFieldIsReferenced = !!this.metadata(fromIdx).isFieldUsed(fromField);
          if (this.isExternal(fromIdx, fromField)) {
            // The from field is explicitly marked external by the user (which means it is "used" and cannot be completely
            // removed) so the @override can be removed.
            this.hints.push(new CompositionHint(
              HINTS.OVERRIDE_DIRECTIVE_CAN_BE_REMOVED,
              `Field "${dest.coordinate}" on subgraph "${subgraphName}" is not resolved anymore by the from subgraph (it is marked "@external" in "${sourceSubgraphName}"). The @override directive can be removed.`,
              dest,
              overridingSubgraphASTNode,
            ));
          } else if (overriddenFieldIsReferenced) {
            result.setUsedOverridden(fromIdx);
            if (!overrideLabel) {
              this.hints.push(new CompositionHint(
                HINTS.OVERRIDDEN_FIELD_CAN_BE_REMOVED,
                  `Field "${dest.coordinate}" on subgraph "${sourceSubgraphName}" is overridden. It is still used in some federation directive(s) (@key, @requires, and/or @provides) and/or to satisfy interface constraint(s), but consider marking it @external explicitly or removing it along with its references.`,
                  dest,
                  overriddenSubgraphASTNode,
                )
              );
            }
          } else {
            result.setUnusedOverridden(fromIdx);
            if (!overrideLabel) {
              this.hints.push(new CompositionHint(
                HINTS.OVERRIDDEN_FIELD_CAN_BE_REMOVED,
                `Field "${dest.coordinate}" on subgraph "${sourceSubgraphName}" is overridden. Consider removing it.`,
                dest,
                overriddenSubgraphASTNode,
              ));
            }
          }

          // capture an override label if it exists
          if (overrideLabel) {
            const labelRegex = /^[a-zA-Z][a-zA-Z0-9_\-:./]*$/;
            // Enforce that the label matches the following pattern: percent(x)
            // where x is a float between 0 and 100 with no more than 8 decimal places
            const percentRegex = /^percent\((\d{1,2}(\.\d{1,8})?|100)\)$/;
            if (labelRegex.test(overrideLabel)) {
              result.setOverrideLabel(idx, overrideLabel);
              result.setOverrideLabel(fromIdx, overrideLabel);
            } else if (percentRegex.test(overrideLabel)) {
              const parts = percentRegex.exec(overrideLabel);
              if (parts) {
                const percent = parseFloat(parts[1]);
                if (percent >= 0 && percent <= 100) {
                  result.setOverrideLabel(idx, overrideLabel);
                  result.setOverrideLabel(fromIdx, overrideLabel);
                }
              }
            }

            if (!result.overrideLabel(idx)) {
              this.errors.push(ERRORS.OVERRIDE_LABEL_INVALID.err(
                `Invalid @override label "${overrideLabel}" on field "${dest.coordinate}" on subgraph "${subgraphName}": labels must start with a letter and after that may contain alphanumerics, underscores, minuses, colons, periods, or slashes. Alternatively, labels may be of the form "percent(x)" where x is a float between 0-100 inclusive.`,
                { nodes: overridingSubgraphASTNode }
              ));
            }

            const message = overriddenFieldIsReferenced
              ? `Field "${dest.coordinate}" on subgraph "${sourceSubgraphName}" is currently being migrated via progressive @override. It is still used in some federation directive(s) (@key, @requires, and/or @provides) and/or to satisfy interface constraint(s). Once the migration is complete, consider marking it @external explicitly or removing it along with its references.`
              : `Field "${dest.coordinate}" is currently being migrated with progressive @override. Once the migration is complete, remove the field from subgraph "${sourceSubgraphName}".`;

            this.hints.push(new CompositionHint(
              HINTS.OVERRIDE_MIGRATION_IN_PROGRESS,
              message,
              dest,
              overriddenSubgraphASTNode,
            ));
          }
        }
      }
    });

    return result;
  }

  /**
   * Given a supergraph field `f` for an object type `T` and a given subgraph (identified by its index) where
   * `T` is not defined, check if that subgraph defines one or more of the interface of `T` as @interfaceObject,
   * and if so return any instance of `f` on those @interfaceObject.
   */
  private fieldsInSourceIfAbstractedByInterfaceObject(destField: FieldDefinition<any>, sourceIdx: number): FieldDefinition<any>[] {
    const parentInSupergraph = destField.parent;
    const schema = this.subgraphsSchema[sourceIdx];
    if (!isObjectType(parentInSupergraph) || schema.type(parentInSupergraph.name)) {
      return [];
    }

    return parentInSupergraph.interfaces().map((itfType) => {
      if (!itfType.field(destField.name)) {
        return undefined;
      }
      const typeInSchema = schema.type(itfType.name);
      // Note that since the type is an interface in the supergraph, we can assume that
      // if it is an object type in the subgraph, then it is an @interfaceObject.
      if (!typeInSchema || !isObjectType(typeInSchema)) {
        return undefined;
      }
      return typeInSchema.field(destField.name);
    }).filter(isDefined);
  }

  private mergeField({
    sources,
    dest,
    mergeContext = new FieldMergeContext(sources),
  }: {
    sources: Sources<FieldDefinition<any>>,
    dest: FieldDefinition<any>,
    mergeContext: FieldMergeContext,
  }) {
    let everySourceIsExternal = true;
    for (const [i, s] of sources.entries()) {
      if (s === undefined) {
        everySourceIsExternal = everySourceIsExternal &&
          this.fieldsInSourceIfAbstractedByInterfaceObject(dest, i)
            .every((f) => this.isExternal(i, f));
      } else {
        everySourceIsExternal = everySourceIsExternal && this.isExternal(i, s);
      }
      if (!everySourceIsExternal) {
        break;
      }
    }

    if (everySourceIsExternal) {
      const nodes: ASTNode[] = [];
      const definingSubgraphs: string[] = [];
      sources.forEach((source, i) => {
        if (source) {
          definingSubgraphs.push(this.names[i]);
          if (source.sourceAST) {
            nodes.push(source.sourceAST);
          }
          return;
        }

        const itfObjectFields = this.fieldsInSourceIfAbstractedByInterfaceObject(dest, i);
        if (itfObjectFields.length === 0) {
          return;
        }

        definingSubgraphs.push(
          `${this.names[i]} (through @interaceObject ${printTypes(itfObjectFields.map((f) => f.parent))})`
        );
      });

      this.errors.push(ERRORS.EXTERNAL_MISSING_ON_BASE.err(
        `Field "${dest.coordinate}" is marked @external on all the subgraphs in which it is listed (${printSubgraphNames(definingSubgraphs)}).`,
        { nodes }
      ));

      return;
    }

    const withoutExternal = this.validateAndFilterExternal(sources);

    // Note that we don't truly merge externals: we don't want, for instance, a field that is non-nullable everywhere to appear nullable in the
    // supergraph just because someone fat-fingered the type in an external definition. But after merging the non-external definitions, we
    // validate the external ones are consistent.
    this.mergeDescription(withoutExternal, dest);
    this.recordAppliedDirectivesToMerge(withoutExternal, dest);
    this.addArgumentsShallow(withoutExternal, dest);
    for (const destArg of dest.arguments()) {
      const subgraphArgs = mapSources(withoutExternal, f => f?.argument(destArg.name));
      this.mergeArgument(subgraphArgs, destArg);
    }
    // Note that due to @interfaceObject, it's possible that `withoutExternal` is "empty" (has no
    // non-undefined at all) but to still get here. That is, we can have:
    // ```
    //   # First subgraph
    //   interface I {
    //     id: ID!
    //     x: Int
    //   }
    //
    //   type T implements I @key(fields: "id") {
    //     id: ID!
    //     x: Int @external
    //     y: Int @requires(fields: "x")
    //   }
    // ```
    // and
    // ```
    //   # Second subgraph
    //   type I @interfaceObject @key(fields: "id") {
    //     id: ID!
    //     x: Int
    //   }
    // ```
    // In that case, it is valid to mark `T.x` external because it is provided by
    // another subgraph, the second one, through the interfaceObject object on I.
    // But because the first subgraph is the only one to have `T` and `x` is
    // external there, `withoutExternal` will be false.
    //
    // Anyway, we still need to merge a type in the supergraph, so in that case
    // we use merge the external declarations directly.
    const allTypesEqual = this.mergeTypeReference(
      someSources(withoutExternal, isDefined) ? withoutExternal : sources,
      dest,
    );

    if (this.hasExternal(sources)) {
      this.validateExternalFields(sources, dest, allTypesEqual);
    }
    this.addJoinField({ sources, dest, allTypesEqual, mergeContext });
    this.addJoinDirectiveDirectives(sources, dest);
  }

  private validateFieldSharing(sources: Sources<FieldDefinition<ObjectType | InterfaceType>>, dest: FieldDefinition<ObjectType | InterfaceType>, mergeContext: FieldMergeContext) {
    const shareableSources: { subgraph: string, idx: number}[] = [];
    const nonShareableSources: { subgraph: string, idx: number}[] = [];
    const allResolving: { subgraph: string, field: FieldDefinition<any> }[] = [];

    const categorizeField = (idx: number, subgraph: string, field: FieldDefinition<any>) => {
      if (!this.isFullyExternal(idx, field)) {
        allResolving.push({ subgraph, field });
        if (this.isShareable(idx, field)) {
          shareableSources.push({subgraph, idx});
        } else {
          nonShareableSources.push({subgraph, idx});
        }
      }
    };

    for (const [i, source] of sources.entries()) {
      const subgraph = '"' + this.names[i] + '"';
      if (!source) {
        const itfObjectFields = this.fieldsInSourceIfAbstractedByInterfaceObject(dest, i);
        // In theory, a type can implement multiple interfaces and all of them could be a @interfaceObject in
        // the source and provide the field. If so, we want to consider each as a different source of the
        // field.
        itfObjectFields.forEach((field) => categorizeField(i, subgraph + ` (through @interfaceObject field "${field.coordinate}")`, field));
        continue;
      }

      if (mergeContext.isUsedOverridden(i) || mergeContext.isUnusedOverridden(i)) {
        continue;
      }

      categorizeField(i, subgraph, source);
    }

    if (nonShareableSources.length > 0 && (shareableSources.length > 0 || nonShareableSources.length > 1)) {
      const printSubgraphs = (l: {subgraph: string}[]) => printHumanReadableList(
        l.map(({subgraph}) => subgraph),
        // When @interfaceObject is involved, the strings we print can be somewhat long, so we increase the cutoff size somewhat.
        { prefix: 'subgraph', prefixPlural: 'subgraphs', cutoff_output_length: 500 }
      );
      const resolvingSubgraphs = printSubgraphs(allResolving);
      const nonShareables = shareableSources.length > 0 ? printSubgraphs(nonShareableSources) : 'all of them';

      // An easy-to-make error that can lead here is the mispelling of the `from` argument of an @override. Because in that case, the
      // @override will essentially be ignored (we'll have logged a warning, but the error we're about to log will overshadow it) and
      // the 2 field insteances will violate the sharing rules. But because in that case the error is ultimately with @override, it
      // can be hard for user to understand why they get a shareability error, so we detect this case and offer an additional hint
      // at what the problem might be in the error message (note that even if we do find an @override with a unknown target, we
      // cannot be 100% sure this is the issue, because this could also be targeting a subgraph that has just been removed, in which
      // case the shareable error is legit; so keep the shareabilty error with a strong hint is hopefully good enough in practice).
      // Note: if there is multiple non-shareable fields with "target-less overrides", we only hint about one of them, because that's
      // easier and almost surely good enough to bring the attention of the user to potential typo in @override usage.
      const subgraphWithTargetlessOverride = nonShareableSources.find(({idx}) => mergeContext.hasOverrideWithUnknownTarget(idx));
      let extraHint = '';
      if (subgraphWithTargetlessOverride !== undefined) {
        extraHint = ` (please note that "${dest.coordinate}" has an @override directive in ${subgraphWithTargetlessOverride.subgraph} that targets an unknown subgraph so this could be due to misspelling the @override(from:) argument)`;
      }
      this.errors.push(ERRORS.INVALID_FIELD_SHARING.err(
        `Non-shareable field "${dest.coordinate}" is resolved from multiple subgraphs: it is resolved from ${resolvingSubgraphs} and defined as non-shareable in ${nonShareables}${extraHint}`,
        { nodes: sourceASTs(...allResolving.map(({field}) => field)) },
      ));
    }
  }

  private validateExternalFields(sources: Sources<FieldDefinition<any>>, dest: FieldDefinition<any>, allTypesEqual: boolean) {
    let hasInvalidTypes = false;
    const invalidArgsPresence = new Set<string>();
    const invalidArgsTypes = new Set<string>();
    const invalidArgsDefaults = new Set<string>();
    for (const [i, source] of sources.entries()) {
      if (!source || !this.isExternal(i, source)) {
        continue;
      }
      // To be valid, an external field must use the same type as the merged field (or "at least" a subtype).
      if (!(sameType(dest.type!, source.type!) || (!allTypesEqual && this.isStrictSubtype(dest.type!, source.type!)))) {
        hasInvalidTypes = true;
      }

      // For arguments, it should at least have all the arguments of the merged, and their type needs to be supertypes (contravariance).
      // We also require the default is that of the supergraph (maybe we could relax that, but we should decide how we want
      // to deal with field with arguments in @key, @provides, @requires first as this could impact it).
      for (const destArg of dest.arguments()) {
        const name = destArg.name;
        const arg = source.argument(name);
        if (!arg) {
          invalidArgsPresence.add(name);
          continue;
        }
        if (!sameType(destArg.type!, arg.type!) && !this.isStrictSubtype(arg.type!, destArg.type!)) {
          invalidArgsTypes.add(name);
        }
        if (destArg.defaultValue !== arg.defaultValue) {
          invalidArgsDefaults.add(name);
        }
      }
    }

    if (hasInvalidTypes) {
      this.mismatchReporter.reportMismatchError(
        ERRORS.EXTERNAL_TYPE_MISMATCH,
        `Type of field "${dest.coordinate}" is incompatible across subgraphs (where marked @external): it has `,
        dest,
        sources,
        field => `type "${field.type}"`
      );
    }
    for (const arg of invalidArgsPresence) {
      const destArg = dest.argument(arg)!;
      this.mismatchReporter.reportMismatchErrorWithSpecifics({
        code: ERRORS.EXTERNAL_ARGUMENT_MISSING,
        message: `Field "${dest.coordinate}" is missing argument "${destArg.coordinate}" in some subgraphs where it is marked @external: `,
        mismatchedElement: destArg,
        subgraphElements: this.argumentSources(sources, destArg),
        mismatchAccessor: arg => arg ? `argument "${arg.coordinate}"` : undefined,
        supergraphElementPrinter: (elt, subgraphs) => `${elt} is declared in ${subgraphs}`,
        otherElementsPrinter: (_, subgraphs) => ` but not in ${subgraphs} (where "${dest.coordinate}" is @external).`,
        includeMissingSources: true,
      });
    }
    for (const arg of invalidArgsTypes) {
      const destArg = dest.argument(arg)!;
      this.mismatchReporter.reportMismatchError(
        ERRORS.EXTERNAL_ARGUMENT_TYPE_MISMATCH,
        `Type of argument "${destArg.coordinate}" is incompatible across subgraphs (where "${dest.coordinate}" is marked @external): it has `,
        destArg,
        this.argumentSources(sources, destArg),
        arg => `type "${arg.type}"`
      );
    }
    for (const arg of invalidArgsDefaults) {
      const destArg = dest.argument(arg)!;
      this.mismatchReporter.reportMismatchError(
        ERRORS.EXTERNAL_ARGUMENT_DEFAULT_MISMATCH,
        `Argument "${destArg.coordinate}" has incompatible defaults across subgraphs (where "${dest.coordinate}" is marked @external): it has `,
        destArg,
        this.argumentSources(sources, destArg),
        arg => arg.defaultValue !== undefined ? `default value ${valueToString(arg.defaultValue, arg.type)}` : 'no default value'
      );
    }
  }

  private argumentSources(sources: Sources<FieldDefinition<any>>, destArg: ArgumentDefinition<FieldDefinition<any>>) {
    const argSources: Sources<ArgumentDefinition<FieldDefinition<any>>> = new Map;
    for (const [i, source] of sources.entries()) {
      argSources.set(i, source?.argument(destArg.name));
    }
    return argSources;
  }

  private needsJoinField<T extends FieldDefinition<ObjectType | InterfaceType> | InputFieldDefinition>({
    sources,
    parentName,
    allTypesEqual,
    mergeContext,
  }: {
    sources: Sources<T>,
    parentName: string,
    allTypesEqual: boolean,
    mergeContext: FieldMergeContext,
  }): boolean {
    // If not all the types are equal, then we need to put a join__field to preserve the proper type information.
    if (!allTypesEqual) {
      return true;
    }
    if (mergeContext.some(({ usedOverridden, overrideLabel }) => usedOverridden || !!overrideLabel)) {
      return true;
    }

    for (const source of sources.values()) {
      const coordinate = source?.coordinate;
      if (coordinate && this.fieldsWithFromContext.has(coordinate)) {
        return true;
      }
    }

    // We can avoid the join__field if:
    //   1) the field exists in all sources having the field parent type,
    //   2) none of the field instance has a @requires or @provides.
    //   3) none of the field is @external.
    for (const [idx, source] of sources.entries()) {
      const overridden = mergeContext.isUnusedOverridden(idx);
      if (source && !overridden) {
        const sourceMeta = this.subgraphs.values()[idx].metadata();
        if (this.isExternal(idx, source)
          || source.hasAppliedDirective(sourceMeta.providesDirective())
          || source.hasAppliedDirective(sourceMeta.requiresDirective())
        ) {
          return true;
        }
      } else {
        // This subgraph does not have the field, so if it has the field type, we need a join__field.
        if (this.subgraphsSchema[idx].type(parentName)) {
          return true;
        }
      }
    }

    return false;
  }

  private addJoinField<T extends FieldDefinition<ObjectType | InterfaceType> | InputFieldDefinition>(
    {
      sources,
      dest,
      allTypesEqual,
      mergeContext,
    }: {
      sources: Sources<T>,
      dest: T,
      allTypesEqual: boolean,
      mergeContext: FieldMergeContext,
    }) {
    if (!this.needsJoinField({
      sources,
      parentName: dest.parent.name,
      allTypesEqual,
      mergeContext,
    })) {
      return;
    }
    const joinFieldDirective = this.joinSpec.fieldDirective(this.merged);
    for (const [idx, source] of sources.entries()) {
      const usedOverridden = mergeContext.isUsedOverridden(idx);
      const unusedOverridden = mergeContext.isUnusedOverridden(idx);
      const overrideLabel = mergeContext.overrideLabel(idx);
      if (!source || (unusedOverridden && !overrideLabel)) {
        continue;
      }

      const fromContextDirective = this.subgraphs.values()[idx].metadata().fromContextDirective();

      const contextArguments = (source.kind === 'FieldDefinition' ? source.arguments() : [])
        .map((arg): {
          context: string,
          name: string,
          type: string,
          selection: string,
        } | undefined => {
          if (!isFederationDirectiveDefinedInSchema(fromContextDirective)) {
            return undefined;
          }
          const appliedDirectives = arg.appliedDirectivesOf(fromContextDirective);
          if (appliedDirectives.length === 0) {
            return undefined;
          }
          assert(appliedDirectives.length === 1, 'There should be at most one @fromContext directive applied to an argument');
          const directive = appliedDirectives[0];
          const { context, selection } = parseContext(directive.arguments().field);
          // these are validated in the subgraph validation phase
          assert(context, 'Context should be defined');
          assert(selection, 'Selection should be defined');
          return {
            context: `${this.subgraphs.values()[idx].name}__${context}`,
            name: arg.name,
            type: arg.type!.toString(),
            selection,
          };
        })
        .filter(isDefined);

      const external = this.isExternal(idx, source);
      const sourceMeta = this.subgraphs.values()[idx].metadata();
      const name = this.joinSpecName(idx);
      dest.applyDirective(joinFieldDirective, {
        graph: name,
        requires: this.getFieldSet(source, sourceMeta.requiresDirective()),
        provides: this.getFieldSet(source, sourceMeta.providesDirective()),
        override: source.appliedDirectivesOf(sourceMeta.overrideDirective()).pop()?.arguments()?.from,
        type: allTypesEqual ? undefined : source.type?.toString(),
        external: external ? true : undefined,
        usedOverridden: usedOverridden ? true : undefined,
        overrideLabel: mergeContext.overrideLabel(idx),
        contextArguments: contextArguments.length > 0 ? contextArguments : undefined,
      });
    }
  }
  private getFieldSet(element: SchemaElement<any, any>, directive: DirectiveDefinition<{fields: string}>): string | undefined {
    const applications = element.appliedDirectivesOf(directive);
    assert(applications.length <= 1, () => `Found more than one application of ${directive} on ${element}`);
    return applications.length === 0 ? undefined : applications[0].arguments().fields;
  }

  // Returns `true` if the type references were all completely equal and `false` if some subtyping happened (or
  // if types were incompatible since an error is logged in this case but the method does not throw).
  private mergeTypeReference<TType extends Type, TElement extends NamedSchemaElementWithType<TType, any, any, any>>(
    sources: Sources<TElement>,
    dest: TElement,
    isInputPosition: boolean = false
  ): boolean {
    let destType: TType | undefined;
    let hasSubtypes = false;
    let hasIncompatible = false;
    for (const source of sources.values()) {
      if (!source) {
        continue;
      }
      // Note that subtyping checks below relies on
      const sourceType = source.type!;
      if (!destType || sameType(destType, sourceType)) {
        destType = sourceType;
      } else if (this.isStrictSubtype(destType, sourceType)) {
        hasSubtypes = true;
        if (isInputPosition) {
          destType = sourceType;
        }
      } else if (this.isStrictSubtype(sourceType, destType)) {
        hasSubtypes = true;
        if (!isInputPosition) {
          destType = sourceType;
        }
      } else {
        hasIncompatible = true;
      }
    }

    assert(destType, () => `We should have found at least one subgraph with a type for ${dest.coordinate}`);
    // Note that destType is direct reference to one of the subgraph, so we need to copy it into our merged schema.
    dest.type = copyTypeReference(destType, this.merged) as TType;

    const isArgument = dest instanceof ArgumentDefinition;
    const elementKind: string = isArgument ? 'argument' : 'field';

    const base = baseType(dest.type);
    // Collecting enum usage for the sake of merging enums later.
    if (isEnumType(base)) {
      const existing = this.enumUsages.get(base.name);
      const thisPosition = isInputPosition ? 'Input' : 'Output';
      const position = existing && existing.position !== thisPosition ? 'Both' : thisPosition;
      const examples = existing?.examples ?? {};
      if (!examples[thisPosition]) {
        let idx = -1;
        for (const [i, source] of sources.entries()) {
          if (source) {
            idx = i;
            break;
          }
        }
        if (idx >= 0) {
          const example = sources.get(idx)!;
          examples[thisPosition] = {
            coordinate: example.coordinate,
            sourceAST: example.sourceAST ? addSubgraphToASTNode(example.sourceAST, this.names[idx]) : undefined,
          };
        }
      }
      this.enumUsages.set(base.name, { position, examples });
    }

    if (hasIncompatible) {
      this.mismatchReporter.reportMismatchError(
        isArgument ? ERRORS.ARGUMENT_TYPE_MISMATCH : ERRORS.FIELD_TYPE_MISMATCH,
        `Type of ${elementKind} "${dest.coordinate}" is incompatible across subgraphs: it has `,
        dest,
        sources,
        field => `type "${field.type}"`
      );
      return false;
    } else if (hasSubtypes) {
      // Note that we use the type `toString` representation as a way to group which subgraphs have the exact same type.
      // Doing so is actually equivalent of checking `sameType` (more precisely, it is equivalent if we ignore the kind
      // of named types, but if 2 subgraphs differs in kind for the same type name (say one has "X" be a scalar and the
      // other an interface) we know we've already registered an error and the hint her won't matter).
      this.mismatchReporter.reportMismatchHint({
        code: isArgument ? HINTS.INCONSISTENT_BUT_COMPATIBLE_ARGUMENT_TYPE : HINTS.INCONSISTENT_BUT_COMPATIBLE_FIELD_TYPE,
        message: `Type of ${elementKind} "${dest.coordinate}" is inconsistent but compatible across subgraphs: `,
        supergraphElement: dest,
        subgraphElements: sources,
        elementToString: field => field.type!.toString(),
        supergraphElementPrinter: (elt, subgraphs) => `will use type "${elt}" (from ${subgraphs}) in supergraph but "${dest.coordinate}" has `,
        otherElementsPrinter: (elt, subgraphs) => `${isInputPosition ? 'supertype' : 'subtype'} "${elt}" in ${subgraphs}`
      });
      return false;
    }
    return true;
  }

  private isStrictSubtype(type: Type, maybeSubType: Type): boolean {
    // To be as generic as possible, when we check if a type is a direct subtype of another (which happens if either
    // the subtype is one of the member of an union type, or the subtype explicitly implements an interface), we want
    // to use the union/interface definitions from the merged schema. This is why we have merged interface implementation
    // relationships and unions first.
    return isStrictSubtype(
      type,
      maybeSubType,
      this.options.allowedFieldTypeMergingSubtypingRules,
      (union, maybeMember) => (this.merged.type(union.name)! as UnionType).hasTypeMember(maybeMember.name),
      (maybeImplementer, itf) => (this.merged.type(maybeImplementer.name)! as (ObjectType | InterfaceType)).implementsInterface(itf)
    );
  }

  private addArgumentsShallow<T extends FieldDefinition<any> | DirectiveDefinition>(sources: Sources<T>, dest: T) {
    const argNames = new Set<string>();
    for (const source of sources.values()) {
      if (!source) {
        continue;
      }
      source.arguments().forEach((arg) => argNames.add(arg.name));
    }

    for (const argName of argNames) {
      // We add the argument unconditionally even if we're going to remove it in
      // some path. Done because this helps reusing our "reportMismatchHint" method
      // in those cases.
      const arg = dest.addArgument(argName);

      // helper function to determine if an argument is contextual in a given subgraph
      const isContextualArg = (index: number, arg: ArgumentDefinition<DirectiveDefinition<any>> | ArgumentDefinition<FieldDefinition<any>>) => {
        const fromContextDirective = this.metadata(index).fromContextDirective();
        return fromContextDirective && isFederationDirectiveDefinedInSchema(fromContextDirective) && arg.appliedDirectivesOf(fromContextDirective).length >= 1;
      }

      const isContextualMap = new Map<number, boolean>();
      let sawContextualArgs = false;
      sources.forEach((s, idx) => {
        const arg = s?.argument(argName);
        const isContextual = arg && isContextualArg(idx, arg) || false;
        isContextualMap.set(idx, isContextual);
        if (isContextual) {
          sawContextualArgs = true;
        }
      });

      if (sawContextualArgs) {
        // if the argument is contextual in some subgraph, then it should also be contextual in other subgraphs,
        // unless it is nullable. Also, we need to remove it from the supergraph
        isContextualMap.forEach((isContextual, idx) => {
          const argument = sources.get(idx)?.argument(argName);
          const argType = argument?.type;
          if (!isContextual && argument && argType && isNonNullType(argType) && argument.defaultValue === undefined) {
            this.errors.push(ERRORS.CONTEXTUAL_ARGUMENT_NOT_CONTEXTUAL_IN_ALL_SUBGRAPHS.err(
              `Argument "${arg.coordinate}" is contextual in at least one subgraph but in "${argument.coordinate}" it does not have @fromContext, is not nullable and has no default value.`,
              { nodes: sourceASTs(sources.get(idx)?.argument(argName)) },
            ));
          }

          if (!isContextual && argument && argType && (isNullableType(argType) || argument.defaultValue !== undefined)) {
            // in this case, we want to issue a hint that the argument will not be present in the supergraph schema
            this.mismatchReporter.pushHint(new CompositionHint(
              HINTS.CONTEXTUAL_ARGUMENT_NOT_CONTEXTUAL_IN_ALL_SUBGRAPHS,
              `Contextual argument "${argument.coordinate}" will not be included in the supergraph since it is contextual in at least one subgraph`,
              undefined,
            ));
          }
        });

        arg.remove();
        continue;
      }

      // If all the sources that have the field have the argument, we do merge it
      // and we're good, but otherwise ...
      if (someSources(sources, (s) => s && !s.argument(argName))) {
        // ... we don't merge the argument: some subgraphs wouldn't know what
        // to make of it and that would be dodgy at best. If the argument is
        // optional in all sources, then we can compose properly and just issue a
        // hint. But if it is mandatory, then we have to fail composition, otherwise
        // the query planner would have no choice but to generate invalidate queries.
        const nonOptionalSources = filterSources(
          mapSources(sources, (s, i) => s && s.argument(argName)?.isRequired() ? this.names[i] : undefined),
        );
        if (nonOptionalSources.size > 0) {
          const nonOptionalSubgraphs = printSubgraphNames(Array.from(nonOptionalSources.values()).filter(isDefined));
          const missingSources = printSubgraphNames(Array.from(
            mapSources(sources, (s, i) => s && !s.argument(argName) ? this.names[i] : undefined).values()
          ).filter(isDefined));
          this.errors.push(ERRORS.REQUIRED_ARGUMENT_MISSING_IN_SOME_SUBGRAPH.err(
            `Argument "${arg.coordinate}" is required in some subgraphs but does not appear in all subgraphs: it is required in ${nonOptionalSubgraphs} but does not appear in ${missingSources}`,
            { nodes: sourceASTs(...mapSources(sources, (s) => s?.argument(argName)).values()) },
          ));
        } else {
          this.mismatchReporter.reportMismatchHint({
            code: HINTS.INCONSISTENT_ARGUMENT_PRESENCE,
            message: `Optional argument "${arg.coordinate}" will not be included in the supergraph as it does not appear in all subgraphs: `,
            supergraphElement: arg,
            subgraphElements: mapSources(sources, (s) => s ? s.argument(argName) : undefined),
            elementToString: _ => 'yes',
            supergraphElementPrinter: (_, subgraphs) => `it is defined in ${subgraphs}`,
            otherElementsPrinter: (_, subgraphs) => ` but not in ${subgraphs}`,
            includeMissingSources: true
          });
        }
        // Note that we remove the element after the hint/error because we access it in the hint message generation.
        arg.remove();
      }
    }
  }

  private mergeArgument(sources: Sources<ArgumentDefinition<any>>, dest: ArgumentDefinition<any>) {
    this.mergeDescription(sources, dest);
    this.recordAppliedDirectivesToMerge(sources, dest);
    this.mergeTypeReference(sources, dest, true);
    this.mergeDefaultValue(sources, dest, 'Argument');
  }

  private mergeDefaultValue<T extends ArgumentDefinition<any> | InputFieldDefinition>(sources: Sources<T>, dest: T, kind: string) {
    let destDefault;
    let hasSeenSource = false;
    let isInconsistent = false;
    let isIncompatible = false;
    for (const source of sources.values()) {
      if (!source) {
        continue;
      }
      // Because default values are always in input/contra-variant positions, we use an intersection strategy. Namely,
      // the result only has a default if _all_ have a default (which has to be the same, but we error if we found
      // 2 different defaults no matter what). Essentially, an argument/input field can only be made optional
      // in the supergraph API if it is optional in all subgraphs, or we may query a subgraph that expects the
      // value to be provided when it isn't. Note that an alternative could be to use an union strategy instead
      // but have the router/gateway fill in the default for subgraphs that don't know it, but that imply parsing
      // all the subgraphs fetches and we probably don't want that.
      const sourceDefault = source.defaultValue;
      if (destDefault === undefined) {
        // Note that we set destDefault even if we have seen a source before and maybe thus be inconsistent.
        // We won't use that value later if we're inconsistent, but keeping it allows us to always error out
        // if we any 2 incompatible defaults.
        destDefault = sourceDefault;
        // destDefault may be undefined either because we haven't seen any source (having the argument)
        // or because we've seen one but that source had no default. In the later case (`hasSeenSource`),
        // if the new source _has_ a default, then we're inconsistent.
        if (hasSeenSource && sourceDefault !== undefined) {
          isInconsistent = true;
        }
      } else if (!valueEquals(destDefault, sourceDefault)) {
        isInconsistent = true;
        // It's only incompatible if neither is undefined
        if (sourceDefault !== undefined) {
          isIncompatible = true;
        }
      }
      hasSeenSource = true;
    }
    // Note that we set the default if isIncompatible mostly to help the building of the error message. But
    // as we'll error out, it doesn't really matter.
    if (!isInconsistent || isIncompatible) {
      dest.defaultValue = destDefault;
    }

    if (isIncompatible) {
      this.mismatchReporter.reportMismatchError(
        kind === 'Argument' ? ERRORS.ARGUMENT_DEFAULT_MISMATCH : ERRORS.INPUT_FIELD_DEFAULT_MISMATCH,
        `${kind} "${dest.coordinate}" has incompatible default values across subgraphs: it has `,
        dest,
        sources,
        arg => arg.defaultValue !== undefined ? `default value ${valueToString(arg.defaultValue, arg.type)}` : 'no default value'
      );
    } else if (isInconsistent) {
      this.mismatchReporter.reportMismatchHint({
        code: HINTS.INCONSISTENT_DEFAULT_VALUE_PRESENCE,
        message: `${kind} "${dest.coordinate}" has a default value in only some subgraphs: `,
        supergraphElement: dest,
        subgraphElements: sources,
        elementToString: arg => arg.defaultValue !== undefined ? valueToString(arg.defaultValue, arg.type) : undefined,
        supergraphElementPrinter: (_, subgraphs) => `will not use a default in the supergraph (there is no default in ${subgraphs}) but `,
        otherElementsPrinter: (elt, subgraphs) => `"${dest.coordinate}" has default value ${elt} in ${subgraphs}`
      });
    }
  }

  private mergeInterface(sources: Sources<InterfaceType | ObjectType>, dest: InterfaceType) {
    const hasKey = this.validateInterfaceKeys(sources, dest);
    this.validateInterfaceObjects(sources, dest);

    const added = this.addFieldsShallow(sources, dest);
    added.forEach((subgraphFields, destField) => {
      if (!hasKey) {
        this.hintOnInconsistentValueTypeField(sources, dest, destField);
      }
      const mergeContext = this.validateOverride(subgraphFields, destField);
      this.mergeField({
        sources: subgraphFields,
        dest: destField,
        mergeContext,
      });
    });
  }

  // Returns whether the interface has a key (even a non-resolvable one) in any subgraph.
  private validateInterfaceKeys(sources: Sources<InterfaceType | ObjectType>, dest: InterfaceType): boolean {
    // Remark: it might be ok to filter @inaccessible types in `supergraphImplementations`, but this requires
    // some more thinking (and I'm not even sure it makes a practical difference given the rules for validity
    // of @inaccessible) and it will be backward compatible to filter them later, while the reverse wouldn't
    // technically be, so we stay on the safe side.
    const supergraphImplementations = dest.possibleRuntimeTypes();

    // Validate that if a source defines a (resolvable) @key on an interface, then that subgraph defines
    // all the implementations of that interface in the supergraph.
    let hasKey = false;
    for (const [idx, source] of sources.entries()) {
      if (!source || !isInterfaceType(source)) {
        continue;
      }
      const sourceMetadata = this.subgraphs.values()[idx].metadata();
      const keys = source.appliedDirectivesOf(sourceMetadata.keyDirective());
      hasKey ||= keys.length > 0;
      const resolvableKey = keys.find((k) => k.arguments().resolvable !== false);
      if (!resolvableKey) {
        continue;
      }

      const implementationsInSubgraph = source.possibleRuntimeTypes();
      if (implementationsInSubgraph.length < supergraphImplementations.length) {
        const missingImplementations = supergraphImplementations.filter((superImpl) => !implementationsInSubgraph.some((subgImpl) => superImpl.name === subgImpl.name));
        this.errors.push(addSubgraphToError(
          ERRORS.INTERFACE_KEY_MISSING_IMPLEMENTATION_TYPE.err(
            `Interface type "${source.coordinate}" has a resolvable key (${resolvableKey}) in subgraph "${this.names[idx]}" but that subgraph is missing some of the supergraph implementation types of "${dest.coordinate}". `
            + `Subgraph "${this.names[idx]}" should define ${printTypes(missingImplementations)} (and have ${missingImplementations.length > 1 ? 'them' : 'it'} implement "${source.coordinate}").`,
            { nodes: resolvableKey.sourceAST},
          ),
          this.names[idx],
        ));
      }
    }
    return hasKey;
  }

  private validateInterfaceObjects(sources: Sources<InterfaceType | ObjectType>, dest: InterfaceType) {
    const supergraphImplementations = dest.possibleRuntimeTypes();

    // Validates that if a source defines the interface as an @interfaceObject, then it doesn't define any
    // of the implementations. We can discuss if there is ways to lift that limitation later, but an
    // @interfaceObject already "provides" fields for all the underlying impelmentations, so also defining
    // one those implementation would require additional care for shareability and more. This also feel
    // like this can get easily be done by mistake and gets rather confusing, so it's worth some additional
    // consideration before allowing.
    for (const [idx, source] of sources.entries()) {
      if (!source || !this.metadata(idx).isInterfaceObjectType(source)) {
        continue;
      }

      const subgraphName = this.names[idx];
      const schema = source.schema();
      const definedImplementations = supergraphImplementations.map((i) => schema.type(i.name)).filter(isDefined);
      if (definedImplementations.length > 0) {
        this.errors.push(addSubgraphToError(
          ERRORS.INTERFACE_OBJECT_USAGE_ERROR.err(
            `Interface type "${dest.coordinate}" is defined as an @interfaceObject in subgraph "${subgraphName}" so that subgraph should not define any of the implementation types of "${dest.coordinate}", but it defines ${printTypes(definedImplementations)}`,
            { nodes: sourceASTs(source, ...definedImplementations) },
          ),
          subgraphName,
        ));
      }
    }
  }

  private mergeUnion(sources: Sources<UnionType>, dest: UnionType) {
    for (const source of sources.values()) {
      if (!source) {
        continue;
      }
      for (const type of source.types()) {
        if (!dest.hasTypeMember(type.name)) {
          dest.addType(type.name);
        }
      }
    }
    for (const type of dest.types()) {
      this.addJoinUnionMember(sources, dest, type);
      this.hintOnInconsistentUnionMember(sources, dest, type.name);
    }
  }

  private addJoinUnionMember(sources: Sources<UnionType>, dest: UnionType, member: ObjectType) {
    const joinUnionMemberDirective = this.joinSpec.unionMemberDirective(this.merged);
    // We should always be merging with the latest join spec, so this should exists, but well, in prior versions where
    // the directive didn't existed, we simply did had any replacement so ...
    if (!joinUnionMemberDirective) {
      return;
    }

    for (const [idx, source] of sources.entries()) {
      if (!source?.hasTypeMember(member.name)) {
        continue;
      }

      const name = this.joinSpecName(idx);
      dest.applyDirective(joinUnionMemberDirective, {
        graph: name,
        member: member.name,
      });
    }
  }

  private hintOnInconsistentUnionMember(
    sources: Sources<UnionType>,
    dest: UnionType,
    memberName: string
  ) {
    for (const source of sources.values()) {
      // As soon as we find a subgraph that has the type but not the member, we hint.
      if (source && !source.hasTypeMember(memberName)) {
        this.mismatchReporter.reportMismatchHint({
          code: HINTS.INCONSISTENT_UNION_MEMBER,
          message: `Union type "${dest}" includes member type "${memberName}" in some but not all defining subgraphs: `,
          supergraphElement: dest,
          subgraphElements: sources,
          elementToString: type => type.hasTypeMember(memberName) ? 'yes' : 'no',
          supergraphElementPrinter: (_, subgraphs) => `"${memberName}" is defined in ${subgraphs}`,
          otherElementsPrinter: (_, subgraphs) => ` but not in ${subgraphs}`,
        });
        return;
      }
    }
  }

  private mergeEnum(sources: Sources<EnumType>, dest: EnumType) {
    let usage = this.enumUsages.get(dest.name);
    if (!usage) {
      // If the enum is unused, we have a choice to make. We could skip the enum entirely (after all, exposing an unreferenced type mostly "pollutes" the supergraph API), but
      // some evidence shows that many a user have such unused enums in federation 1 and having those removed from their API might be surprising. We could merge it as
      // an "input-only" or as a "input/ouput" type, but the hints/errors generated in both those cases would be confusing in that case, and while we could amend them
      // for this case, it would complicate things and doesn't feel like it would feel very justified. So we merge it as an "output" type, which is the least contraining
      // option. We do raise an hint though so users can notice this.
      usage = { position: 'Output', examples: {}};
      this.hints.push(new CompositionHint(
        HINTS.UNUSED_ENUM_TYPE,
        `Enum type "${dest}" is defined but unused. It will be included in the supergraph with all the values appearing in any subgraph ("as if" it was only used as an output type).`,
        dest
      ));
    }

    for (const source of sources.values()) {
      if (!source) {
        continue;
      }
      for (const value of source.values) {
        // Note that we add all the values we see as a simple way to know which values there is to consider. But some of those value may
        // be removed later in `mergeEnumValue`
        if (!dest.value(value.name)) {
          dest.addValue(value.name);
        }
      }
    }

    for (const value of dest.values) {
      this.mergeEnumValue(sources, dest, value, usage);
    }

    // We could be left with an enum type with no values, and that's invalid in graphQL
    if (dest.values.length === 0) {
      this.errors.push(ERRORS.EMPTY_MERGED_ENUM_TYPE.err(
        `None of the values of enum type "${dest}" are defined consistently in all the subgraphs defining that type. As only values common to all subgraphs are merged, this would result in an empty type.`,
        { nodes: sourceASTs(...sources.values()) },
      ));
    }
  }

  private mergeEnumValue(
    sources: Sources<EnumType>,
    dest: EnumType,
    value: EnumValue,
    { position, examples }: EnumTypeUsage,
  ) {
    // We merge directives (and description while at it) on the value even though we might remove it later in that function,
    // but we do so because:
    // 1. this will catch any problems merging the description/directives (which feels like a good thing).
    // 2. it easier to see if the value is marked @inaccessible.
    const valueSources = mapSources(sources, s => s?.value(value.name));
    this.mergeDescription(valueSources, value);
    this.recordAppliedDirectivesToMerge(valueSources, value);
    this.addJoinEnumValue(valueSources, value);

    const isInaccessible = this.inaccessibleDirectiveInSupergraph
      && value.hasAppliedDirective(this.inaccessibleDirectiveInSupergraph);
    // The merging strategy depends on the enum type usage:
    //  - if it is _only_ used in position of Input type, we merge it with an "intersection" strategy (like other input types/things).
    //  - if it is _only_ used in position of Output type, we merge it with an "union" strategy (like other output types/things).
    //  - otherwise, it's used as both input and output and we can only merge it if it has the same values in all subgraphs.
    // So in particular, the value will be in the supergraph only if it is either an "output only" enum, or if the value is in all subgraphs.
    // Note that (like for input object fields), manually marking the value as @inaccessible let's use skips any check and add the value
    // regardless of inconsistencies.
    if (
      !isInaccessible &&
      position !== 'Output' &&
      someSources(sources, (source) => source && !source.value(value.name))
    ) {
      // We have a source (subgraph) that _has_ the enum type but not that particular enum value. If we've in the "both input and output usages",
      // that's where we have to fail. But if we're in the "only input" case, we simply don't merge that particular value and hint about it.
      if (position === 'Both') {
        const inputExample = examples.Input!;
        const outputExample = examples.Output!;
        this.mismatchReporter.reportMismatchErrorWithSpecifics({
          code: ERRORS.ENUM_VALUE_MISMATCH,
          message: `Enum type "${dest}" is used as both input type (for example, as type of "${inputExample.coordinate}") and output type (for example, as type of "${outputExample.coordinate}"), but value "${value}" is not defined in all the subgraphs defining "${dest}": `,
          mismatchedElement: dest,
          subgraphElements: sources,
          mismatchAccessor: (type) => type?.value(value.name) ? 'yes' : 'no',
          supergraphElementPrinter: (_, subgraphs) => `"${value}" is defined in ${subgraphs}`,
          otherElementsPrinter: (_, subgraphs) => ` but not in ${subgraphs}`,
          extraNodes: sourceASTs(inputExample, outputExample),
        });
        // We leave the value in the merged output in that case because:
        // 1. it's harmless to do so; we have an error so we won't return a supergraph.
        // 2. it avoids generating an additional "enum type is empty" error in `mergeEnum` if all the values are inconsistent.
      } else {
        this.mismatchReporter.reportMismatchHint({
          code: HINTS.INCONSISTENT_ENUM_VALUE_FOR_INPUT_ENUM,
          message: `Value "${value}" of enum type "${dest}" will not be part of the supergraph as it is not defined in all the subgraphs defining "${dest}": `,
          supergraphElement: dest,
          subgraphElements: sources,
          targetedElement: value,
          elementToString: (type) => type.value(value.name) ? 'yes' : 'no',
          supergraphElementPrinter: (_, subgraphs) => `"${value}" is defined in ${subgraphs}`,
          otherElementsPrinter: (_, subgraphs) => ` but not in ${subgraphs}`,
        });
        // We remove the value after the generation of the hint/errors because `reportMismatchHint` will show the message for the subgraphs that are "like" the supergraph
        // first, and the message flows better if we say which subgraph defines the value first, so we want the value to still be present for the generation of the
        // message.
        value.remove();
      }
    } else if (position === 'Output') {
      this.hintOnInconsistentOutputEnumValue(sources, dest, value);
    }
  }

  private addJoinEnumValue(sources: Sources<EnumValue>, dest: EnumValue) {
    const joinEnumValueDirective = this.joinSpec.enumValueDirective(this.merged);
    // We should always be merging with the latest join spec, so this should exists, but well, in prior versions where
    // the directive didn't existed, we simply did had any replacement so ...
    if (!joinEnumValueDirective) {
      return;
    }

    for (const [idx, source] of sources.entries()) {
      if (!source) {
        continue;
      }

      const name = this.joinSpecName(idx);
      dest.applyDirective(joinEnumValueDirective, {
        graph: name,
      });
    }
  }

  private hintOnInconsistentOutputEnumValue(
    sources: Sources<EnumType>,
    dest: EnumType,
    value: EnumValue,
  ) {
    const valueName: string = value.name
    for (const source of sources.values()) {
      // As soon as we find a subgraph that has the type but not the member, we hint.
      if (source && !source.value(valueName)) {
        this.mismatchReporter.reportMismatchHint({
          code: HINTS.INCONSISTENT_ENUM_VALUE_FOR_OUTPUT_ENUM,
          message: `Value "${valueName}" of enum type "${dest}" has been added to the supergraph but is only defined in a subset of the subgraphs defining "${dest}": `,
          supergraphElement: dest,
          subgraphElements: sources,
          targetedElement: value,
          elementToString: type => type.value(valueName) ? 'yes' : 'no',
          supergraphElementPrinter: (_, subgraphs) => `"${valueName}" is defined in ${subgraphs}`,
          otherElementsPrinter: (_, subgraphs) => ` but not in ${subgraphs}`,
        });
        return;
      }
    }
  }

  private mergeInput(inputSources: Sources<InputObjectType>, dest: InputObjectType) {
    // Like for other inputs, we add all the fields found in any subgraphs initially as a simple mean to have a complete list of
    // field to iterate over, but we will remove those that are not in all subgraphs.
    const added = this.addFieldsShallow(inputSources, dest);
    added.forEach((subgraphFields, destField) => {
      // We merge the details of the field first, even if we may remove it afterwards because 1) this ensure we always checks type
      // compatibility between definitions and 2) we actually want to see if the result is marked inaccessible or not and it makes
      // that easier.
      this.mergeInputField(subgraphFields, destField);
      const isInaccessible = this.inaccessibleDirectiveInSupergraph
        && destField.hasAppliedDirective(this.inaccessibleDirectiveInSupergraph);
      // Note that if the field is manually marked @inaccessible, we can always accept it to be inconsistent between subgraphs since
      // it won't be exposed in the API, and we don't hint about it because we're just doing what the user is explicitely asking.
      if (!isInaccessible && someSources(subgraphFields, field => !field)) {
        // One of the subgraph has the input type but not that field. If the field is optional, we remove it for the supergraph
        // and issue a hint. But if it is required, we have to error out.
        const nonOptionalSources = filterSources(
          mapSources(subgraphFields, (field, i) => field?.isRequired() ? this.names[i] : undefined),
        );
        if (nonOptionalSources.size > 0) {
          const nonOptionalSubgraphs = printSubgraphNames(Array.from(nonOptionalSources.values()).filter(isDefined));
          const missingSources = printSubgraphNames(Array.from(
            mapSources(subgraphFields, (field, i) => !field ? this.names[i] : undefined).values()
          ).filter(isDefined));
          this.errors.push(ERRORS.REQUIRED_INPUT_FIELD_MISSING_IN_SOME_SUBGRAPH.err(
            `Input object field "${destField.coordinate}" is required in some subgraphs but does not appear in all subgraphs: it is required in ${nonOptionalSubgraphs} but does not appear in ${missingSources}`,
            { nodes: sourceASTs(...subgraphFields.values()) },
          ));
        } else {
          this.mismatchReporter.reportMismatchHint({
            code: HINTS.INCONSISTENT_INPUT_OBJECT_FIELD,
            message: `Input object field "${destField.name}" will not be added to "${dest}" in the supergraph as it does not appear in all subgraphs: `,
            supergraphElement: destField,
            subgraphElements: subgraphFields,
            elementToString: _ => 'yes',
            // Note that the first callback is for element that are "like the supergraph" and we've pass `destField` which we havne't yet removed.
            supergraphElementPrinter: (_, subgraphs) => `it is defined in ${subgraphs}`,
            otherElementsPrinter: (_, subgraphs) => ` but not in ${subgraphs}`,
            includeMissingSources: true
          });
        }
        // Note that we remove the element after the hint/error because we access the parent in the hint message.
        destField.remove();
      }
    });

    // We could be left with an input type with no fields, and that's invalid in graphQL
    if (!dest.hasFields()) {
      this.errors.push(ERRORS.EMPTY_MERGED_INPUT_TYPE.err(
        `None of the fields of input object type "${dest}" are consistently defined in all the subgraphs defining that type. As only fields common to all subgraphs are merged, this would result in an empty type.`,
        { nodes: sourceASTs(...inputSources.values()) },
      ));
    }
  }

  private mergeInputField(sources: Sources<InputFieldDefinition>, dest: InputFieldDefinition) {
    this.mergeDescription(sources, dest);
    this.recordAppliedDirectivesToMerge(sources, dest);
    const allTypesEqual = this.mergeTypeReference(sources, dest, true);
    const mergeContext = new FieldMergeContext(sources);
    this.addJoinField({ sources, dest, allTypesEqual, mergeContext });
    this.mergeDefaultValue(sources, dest, 'Input field');
  }

  private mergeDirectiveDefinition(sources: Sources<DirectiveDefinition>, dest: DirectiveDefinition) {
    // We have 2 behavior depending on the kind of directives:
    // 1) for the few handpicked type system directives that we merge, we always want to keep
    //   them (it's ok if a subgraph decided to not include the definition because that particular
    //   subgraph didn't use the directive on its own definitions). For those, we essentially take
    //   a "union" strategy.
    // 2) for other directives, the ones we keep for their 'execution' locations, we instead
    //   use an "intersection" strategy: we only keep directives that are defined everywhere.
    //   The reason is that those directives may be used anywhere in user queries (those made
    //   against the supergraph API), and hence can end up in queries to any subgraph, and as
    //   a consequence all subgraphs need to be able to handle any application of the directive.
    //   Which we can only guarantee if all the subgraphs know the directive, and that the directive
    //   definition is the intersection of all definitions (meaning that if there divergence in
    //   locations, we only expose locations that are common everywhere).
    if (this.composeDirectiveManager.directiveExistsInSupergraph(dest.name)) {
      this.mergeCustomCoreDirective(dest);
    } else if (someSources(sources, (s, idx) => s && this.isMergedDirective(this.names[idx], s))) {
      this.mergeExecutableDirectiveDefinition(sources, dest);
    }
  }

  // Note: as far as directive definition goes, we currently only merge directive having execution location, and only for
  // thos locations. Any type system directive definition that propagates to the supergraph (graphQL built-ins and `@tag`)
  // is currently handled in an hard-coded way. This will change very soon however so keeping this code around to be
  // re-enabled by a future commit.
  //private mergeTypeSystemDirectiveDefinition(sources: (DirectiveDefinition | undefined)[], dest: DirectiveDefinition) {
  //  this.addArgumentsShallow(sources, dest);
  //  for (const destArg of dest.arguments()) {
  //    const subgraphArgs = sources.map(f => f?.argument(destArg.name));
  //    this.mergeArgument(subgraphArgs, destArg);
  //  }

  //  let repeatable: boolean | undefined = undefined;
  //  let inconsistentRepeatable = false;
  //  let locations: DirectiveLocation[] | undefined = undefined;
  //  let inconsistentLocations = false;
  //  for (const source of sources) {
  //    if (!source) {
  //      continue;
  //    }
  //    if (repeatable === undefined) {
  //      repeatable = source.repeatable;
  //    } else if (repeatable !== source.repeatable) {
  //      inconsistentRepeatable = true;
  //    }

  //    const sourceLocations = this.extractLocations(source);
  //    if (!locations) {
  //      locations = sourceLocations;
  //    } else {
  //      if (!arrayEquals(locations, sourceLocations)) {
  //        inconsistentLocations = true;
  //      }
  //      // This create duplicates, but `addLocations` below eliminate them.
  //      sourceLocations.forEach(loc => {
  //        if (!locations!.includes(loc)) {
  //          locations!.push(loc);
  //        }
  //      });
  //    }
  //  }
  //  dest.repeatable = repeatable!;
  //  dest.addLocations(...locations!);

  //  if (inconsistentRepeatable) {
  //    this.mismatchReporter.reportMismatchHint(
  //      HINTS.INCONSISTENT_TYPE_SYSTEM_DIRECTIVE_REPEATABLE,
  //      `Type system directive "${dest}" is marked repeatable in the supergraph but it is inconsistently marked repeatable in subgraphs: `,
  //      dest,
  //      sources,
  //      directive => directive.repeatable ? 'yes' : 'no',
  //      // Note that the first callback is for element that are "like the supergraph". And the supergraph will be repeatable on inconsistencies.
  //      (_, subgraphs) => `it is repeatable in ${subgraphs}`,
  //      (_, subgraphs) => ` but not in ${subgraphs}`,
  //    );
  //  }
  //  if (inconsistentLocations) {
  //    this.mismatchReporter.reportMismatchHint(
  //      HINTS.INCONSISTENT_TYPE_SYSTEM_DIRECTIVE_LOCATIONS,
  //      `Type system directive "${dest}" has inconsistent locations across subgraphs `,
  //      dest,
  //      sources,
  //      directive => locationString(this.extractLocations(directive)),
  //      // Note that the first callback is for element that are "like the supergraph".
  //      (locs, subgraphs) => `and will use ${locs} (union of all subgraphs) in the supergraph, but has: ${subgraphs ? `${locs} in ${subgraphs} and ` : ''}`,
  //      (locs, subgraphs) => `${locs} in ${subgraphs}`,
  //    );
  //  }
  //}

  private mergeCustomCoreDirective(dest: DirectiveDefinition) {
    const def = this.composeDirectiveManager.getLatestDirectiveDefinition(dest.name);
    if (def) {
      dest.repeatable = def.repeatable;
      dest.description = def.description;
      dest.addLocations(...def.locations);
      this.addArgumentsShallow(sourcesFromArray([def]), dest);
      for (const arg of def.arguments()) {
        const destArg = dest.argument(arg.name);
        assert(destArg, 'argument must exist on destination directive');
        this.mergeArgument(sourcesFromArray([arg]), destArg);
      }
    }
  }

  private mergeExecutableDirectiveDefinition(sources: Sources<DirectiveDefinition>, dest: DirectiveDefinition) {
    let repeatable: boolean | undefined = undefined;
    let inconsistentRepeatable = false;
    let locations: DirectiveLocation[] | undefined = undefined;
    let inconsistentLocations = false;
    for (const source of sources.values()) {
      if (!source) {
        // An executable directive could appear in any place of a query and thus get to any subgraph, so we cannot keep an
        // executable directive unless it is in all subgraphs. We use an 'intersection' strategy.
        const usages = dest.remove();
        assert(usages.length === 0, () => `Found usages of executable directive ${dest}: ${usages}`);
        this.mismatchReporter.reportMismatchHint({
          code: HINTS.INCONSISTENT_EXECUTABLE_DIRECTIVE_PRESENCE,
          message: `Executable directive "${dest}" will not be part of the supergraph as it does not appear in all subgraphs: `,
          supergraphElement: dest,
          subgraphElements: sources,
          elementToString: _ => 'yes',
          supergraphElementPrinter: (_, subgraphs) => `it is defined in ${subgraphs}`,
          otherElementsPrinter: (_, subgraphs) => ` but not in ${subgraphs}`,
          includeMissingSources: true,
        });
        return;
      }

      if (repeatable === undefined) {
        repeatable = source.repeatable;
      } else if (repeatable !== source.repeatable) {
        inconsistentRepeatable = true;
        // Again, we use an intersection strategy: we can let users repeat the directive on a query only if
        // all subgraphs know it as repeatable.
        repeatable = false;
      }

      const sourceLocations = this.extractExecutableLocations(source);
      if (!locations) {
        locations = sourceLocations;
      } else {
        if (!arrayEquals(locations, sourceLocations)) {
          inconsistentLocations = true;
        }
        // Still an intersection: we can only allow locations that all subgraphs understand.
        locations = locations.filter(loc => sourceLocations.includes(loc));
        if (locations.length === 0) {
          const usages = dest.remove();
          assert(usages.length === 0, () => `Found usages of executable directive ${dest}: ${usages}`);
          this.mismatchReporter.reportMismatchHint({
            code: HINTS.NO_EXECUTABLE_DIRECTIVE_LOCATIONS_INTERSECTION,
            message: `Executable directive "${dest}" has no location that is common to all subgraphs: `,
            supergraphElement: dest,
            subgraphElements: sources,
            elementToString: directive => locationString(this.extractExecutableLocations(directive)),
            // Note that the first callback is for element that are "like the supergraph" and only the subgraph will have no locations (the
            // source that do not have the directive are not included).
            supergraphElementPrinter: () => `it will not appear in the supergraph as there no intersection between `,
            otherElementsPrinter: (locs, subgraphs) => `${locs} in ${subgraphs}`,
          });
          return;
        }
      }
    }
    dest.repeatable = repeatable!;
    dest.addLocations(...locations!);

    this.mergeDescription(sources, dest);

    if (inconsistentRepeatable) {
      this.mismatchReporter.reportMismatchHint({
        code: HINTS.INCONSISTENT_EXECUTABLE_DIRECTIVE_REPEATABLE,
        message: `Executable directive "${dest}" will not be marked repeatable in the supergraph as it is inconsistently marked repeatable in subgraphs: `,
        supergraphElement: dest,
        subgraphElements: sources,
        elementToString: directive => directive.repeatable ? 'yes' : 'no',
        supergraphElementPrinter: (_, subgraphs) => `it is not repeatable in ${subgraphs}`,
        otherElementsPrinter: (_, subgraphs) => ` but is repeatable in ${subgraphs}`,
      });
    }
    if (inconsistentLocations) {
      this.mismatchReporter.reportMismatchHint({
        code: HINTS.INCONSISTENT_EXECUTABLE_DIRECTIVE_LOCATIONS,
        message: `Executable directive "${dest}" has inconsistent locations across subgraphs `,
        supergraphElement: dest,
        subgraphElements: sources,
        elementToString: directive => locationString(this.extractExecutableLocations(directive)),
        supergraphElementPrinter: (locs, subgraphs) => `and will use ${locs} (intersection of all subgraphs) in the supergraph, but has: ${subgraphs ? `${locs} in ${subgraphs} and ` : ''}`,
        otherElementsPrinter: (locs, subgraphs) => `${locs} in ${subgraphs}`,
      });
    }

    // Doing args last, mostly so we don't bother adding if the directive doesn't make it in.
    this.addArgumentsShallow(sources, dest);
    for (const destArg of dest.arguments()) {
      const subgraphArgs = mapSources(sources, f => f?.argument(destArg.name));
      this.mergeArgument(subgraphArgs, destArg);
    }
  }

  private extractExecutableLocations(source: DirectiveDefinition): DirectiveLocation[] {
    // We sort the locations so that the return list of locations essentially act like a set.
    return this.filterExecutableDirectiveLocations(source).concat().sort();
  }

  private filterExecutableDirectiveLocations(source: DirectiveDefinition): readonly DirectiveLocation[] {
    return source.locations.filter(loc => isExecutableDirectiveLocation(loc));
  }

  // In general, we want to merge applied directives after merging elements, the one exception
  // is @inaccessible, which is necessary to exist in the supergraph for EnumValues to properly
  // determine whether the fact that a value is both input / output will matter
  private recordAppliedDirectivesToMerge(sources: Sources<SchemaElement<any, any>>, dest: SchemaElement<any, any>) {
    const inaccessibleName = this.inaccessibleDirectiveInSupergraph?.name;
    const names = this.gatherAppliedDirectiveNames(sources);

    if (inaccessibleName && names.has(inaccessibleName)) {
      this.mergeAppliedDirective(inaccessibleName, sources, dest);
      names.delete(inaccessibleName);
    }
    this.appliedDirectivesToMerge.push({
      names,
      sources,
      dest,
    });
  }

  // to be called after elements are merged
  private mergeAllAppliedDirectives() {
    for (const { names, sources, dest } of this.appliedDirectivesToMerge) {
      // There is some cases where we had to call the method that records directives to merged
      // on a `dest` that ended up being removed from the ouptut (typically because we needed
      // to known if that `dest` was @inaccessible before deciding if it should be kept or
      // not). So check that the `dest` is still there (still "attached") and skip it entirely
      // otherwise.
      if (!dest.isAttached()) {
        continue;
      }
      for (const name of names) {
        this.mergeAppliedDirective(name, sources, dest);
      }
    }
    this.appliedDirectivesToMerge = [];
  }

  private gatherAppliedDirectiveNames(sources: Sources<SchemaElement<any, any>>): Set<string> {
    const names = new Set<string>();
    sources.forEach((source, idx) => {
      if (source) {
        for (const directive of source.appliedDirectives) {
          if (this.isMergedDirective(this.names[idx], directive)) {
            names.add(directive.name);
          }
        }
      }
    });
    return names;
  }

  private mergeAppliedDirective(name: string, sources: Sources<SchemaElement<any, any>>, dest: SchemaElement<any, any>) {
    // TODO: we currently "only" merge together applications that have the exact same arguments (with defaults expanded however),
    // but when an argument is an input object type, we should (?) ignore those fields that will not be included in the supergraph
    // due the intersection merging of input types, otherwise the merged value may be invalid for the supergraph.
    let perSource: { directives: Directive[], subgraphIndex: number}[] = [];
    sources.forEach((source, index) => {
      if (source) {
        const directives: Directive[] = source.appliedDirectivesOf(name);
        if (directives.length > 0) {
          perSource.push({ directives, subgraphIndex: index });
        }
      }
    });

    if (perSource.length === 0) {
      return;
    }

<<<<<<< HEAD
    const directiveInSupergraph = this.mergedFederationDirectiveInSupergraph.get(name);

=======
    const directiveInSupergraph = this.mergedFederationDirectiveInSupergraphByDirectiveName.get(name);
    
>>>>>>> 4b3bcbbb
    if (dest.schema().directive(name)?.repeatable) {
      // For repeatable directives, we simply include each application found but with exact duplicates removed
      while (perSource.length > 0) {
        const directive = perSource[0].directives[0];
        const subgraphIndex = perSource[0].subgraphIndex;

        const transformedArgs = directiveInSupergraph && directiveInSupergraph.staticArgumentTransform && directiveInSupergraph.staticArgumentTransform(this.subgraphs.values()[subgraphIndex], directive.arguments(false));
        dest.applyDirective(directive.name, transformedArgs ?? directive.arguments(false));
        // We remove every instances of this particular application. That is we remove any other applicaiton with
        // the same arguments. Note that when doing so, we include default values. This allows "merging" 2 applications
        // when one rely on the default value while another don't but explicitely uses that exact default value.
        perSource = perSource
          .map(ds => ({ directives: ds.directives.filter(d => !this.sameDirectiveApplication(directive, d)), subgraphIndex: ds.subgraphIndex }))
          .filter(ds => ds.directives.length);
      }
    } else {
      // When non-repeatable, we use a similar strategy than for descriptions: we count the occurence of each _different_ application (different arguments)
      // and if there is more than one option (that is, if not all subgraph have the same application), we use in the supergraph whichever application appeared
      // in the most subgraph and warn that we have had to ignore some other applications (of course, if the directive has no arguments, this is moot and
      // we'll never warn, but this is handled by the general code below.
      const differentApplications: Directive[] = [];
      const counts: number[] = [];
      for (const { directives: source } of perSource) {
        assert(source.length === 1, () => `Non-repeatable directive shouldn't have multiple application ${source} in a subgraph`)
        const application = source[0];
        const idx = differentApplications.findIndex((existing) => this.sameDirectiveApplication(existing, application));
        if (idx < 0) {
          differentApplications.push(application);
          counts.push(1);
        } else {
          counts[idx]++;
        }
      }

      assert(differentApplications.length > 0, 'We exited early when there was no applications, so we should have found one');
      if (differentApplications.length === 1) {
        dest.applyDirective(name, differentApplications[0].arguments(false));
      } else {
        const info = this.mergedFederationDirectiveInSupergraphByDirectiveName.get(name);
        if (info && info.argumentsMerger) {
          const mergedArguments = Object.create(null);
          const applicationsArguments = differentApplications.map((a) => a.arguments(true));
          for (const argDef of info.definition.arguments()) {
            const values = applicationsArguments.map((args) => args[argDef.name]);
            mergedArguments[argDef.name] = info.argumentsMerger.merge(argDef.name, values);
          }
          dest.applyDirective(name, mergedArguments);
          this.mismatchReporter.pushHint(new CompositionHint(
            HINTS.MERGED_NON_REPEATABLE_DIRECTIVE_ARGUMENTS,
            `Directive @${name} is applied to "${(dest as any)['coordinate'] ?? dest}" in multiple subgraphs with different arguments. Merging strategies used by arguments: ${info.argumentsMerger}`,
            undefined,
          ));
        } else {
          const idx = indexOfMax(counts);
          // We apply the directive to the destination first, we allows `reportMismatchHint` to find which application is used in
          // the supergraph.
          dest.applyDirective(name, differentApplications[idx].arguments(false));
          this.mismatchReporter.reportMismatchHint({
            code: HINTS.INCONSISTENT_NON_REPEATABLE_DIRECTIVE_ARGUMENTS,
            message: `Non-repeatable directive @${name} is applied to "${(dest as any)['coordinate'] ?? dest}" in multiple subgraphs but with incompatible arguments. `,
            supergraphElement: dest,
            subgraphElements: sources,
            elementToString: (elt) => {
              const args = elt.appliedDirectivesOf(name).pop()?.arguments();
              return args === undefined
                ? undefined
                : Object.values(args).length === 0 ? 'no arguments' : (`arguments ${valueToString(args)}`);
            },
            supergraphElementPrinter: (application, subgraphs) => `The supergraph will use ${application} (from ${subgraphs}), but found `,
            otherElementsPrinter: (application, subgraphs) => `${application} in ${subgraphs}`,
          });
        }
      }
    }
  }

  private sameDirectiveApplication(application1: Directive, application2: Directive): boolean {
    // Note that when comparing arguments, we include default values. This means that we consider it the same thing (as far as
    // merging application goes) to rely on a default value or to pass that very exact value explicitely. In theory we
    // could make the difference between the two, but this feel more surprising/convenient.
    // TODO: we use valueEquals on the whole argument object rather than on individual values. This
    // work just fine given how valueEquals is defined today, but we might want to clean this nonetheless.
    return application1.name === application2.name
      && valueEquals(application1.arguments(true), application2.arguments(true));
  }

  private mergeSchemaDefinition(sources: Sources<SchemaDefinition>, dest: SchemaDefinition) {
    this.mergeDescription(sources, dest);
    this.recordAppliedDirectivesToMerge(sources, dest);
    // Before merging, we actually rename all the root types to their default name
    // in subgraphs (see federation.ts, `prepareSubgraphsForFederation`), so this
    // method should never report an error in practice as there should never be
    // a name discrepancy. That said, it's easy enough to double-check this, which
    // might at least help debugging case where we forgot to call
    // `prepareSubgraphsForFederation`.
    for (const rootKind of allSchemaRootKinds) {
      let rootType: string | undefined;
      let isIncompatible = false;
      for (const source of sources.values()) {
        if (!source) continue;
        const sourceType = filteredRoot(source, rootKind);
        if (!sourceType) continue;
        if (rootType) {
          isIncompatible = isIncompatible || rootType !== sourceType.name;
        } else {
          rootType = sourceType.name;
        }
      }
      if (!rootType) {
        continue;
      }
      dest.setRoot(rootKind, rootType);

      // Because we rename all root type in subgraphs to their default names, we shouldn't ever have incompatibilities here.
      assert(!isIncompatible, () => `Should not have incompatible root type for ${rootKind}`);
    }
    this.addJoinDirectiveDirectives(sources, dest);
  }

  private shouldUseJoinDirectiveForURL(url: FeatureUrl | undefined): boolean {
    return Boolean(
      url &&
      this.joinDirectiveIdentityURLs.has(url.identity)
    );
  }

  private computeMapFromImportNameToIdentityUrl(
    schema: Schema,
  ): Map<string, FeatureUrl> {
    // For each @link directive on the schema definition, store its normalized
    // identity url in a Map, reachable from all its imported names.
    const map = new Map<string, FeatureUrl>();
    for (const linkDirective of schema.schemaDefinition.appliedDirectivesOf<LinkDirectiveArgs>('link')) {
      const { url, import: imports } = linkDirective.arguments();
      const parsedUrl = FeatureUrl.maybeParse(url);
      if (parsedUrl && imports) {
        for (const i of imports) {
          if (typeof i === 'string') {
            map.set(i, parsedUrl);
          } else {
            map.set(i.as ?? i.name, parsedUrl);
          }
        }
      }
    }
    return map;
  }

  // This method gets called at various points during the merge to allow
  // subgraph directive applications to be reflected (unapplied) in the
  // supergraph, using the @join__directive(graphs,name,args) directive.
  private addJoinDirectiveDirectives(
    sources: Sources<SchemaElement<any, any>>,
    dest: SchemaElement<any, any>,
  ) {
    const joinsByDirectiveName: {
      [directiveName: string]: Array<{
        graphs: string[];
        args: Record<string, any>;
      }>
    } = Object.create(null);
    const linksToPersist = new Set<FeatureDefinition>();

    for (const [idx, source] of sources.entries()) {
      if (!source) continue;
      const graph = this.joinSpecName(idx);

      // We compute this map only once per subgraph, as it takes time
      // proportional to the size of the schema.
      const linkImportIdentityURLMap =
        this.schemaToImportNameToFeatureUrl.get(source.schema());
      if (!linkImportIdentityURLMap) continue;

      for (const directive of source.appliedDirectives) {
        let shouldIncludeAsJoinDirective = false;

        if (directive.name === 'link') {
          const { url } = directive.arguments();
          const parsedUrl = FeatureUrl.maybeParse(url);
          if (typeof url === 'string' && parsedUrl) {
            shouldIncludeAsJoinDirective =
              this.shouldUseJoinDirectiveForURL(parsedUrl);

            if (shouldIncludeAsJoinDirective) {
              const featureDefinition = coreFeatureDefinitionIfKnown(parsedUrl);
              if (featureDefinition) {
                linksToPersist.add(featureDefinition);
              }
            }
          }

        } else {
          // To be consistent with other code accessing
          // linkImportIdentityURLMap, we ensure directive names start with a
          // leading @.
          const nameWithAtSymbol =
            directive.name.startsWith('@') ? directive.name : '@' + directive.name;
          shouldIncludeAsJoinDirective = this.shouldUseJoinDirectiveForURL(
            linkImportIdentityURLMap.get(nameWithAtSymbol),
          );
        }

        if (shouldIncludeAsJoinDirective) {
          const existingJoins = (joinsByDirectiveName[directive.name] ??= []);
          let found = false;
          for (const existingJoin of existingJoins) {
            if (valueEquals(existingJoin.args, directive.arguments())) {
              existingJoin.graphs.push(graph);
              found = true;
              break;
            }
          }
          if (!found) {
            existingJoins.push({
              graphs: [graph],
              args: directive.arguments(),
            });
          }
        }
      }
    }

    const linkDirective = this.linkSpec.coreDirective(this.merged);
    for (const link of linksToPersist) {
      dest.applyDirective(linkDirective, {
        url: link.toString(),
        for: link.defaultCorePurpose,
        feature: undefined
      });
    }

    const joinDirective = this.joinSpec.directiveDirective(this.merged);
    Object.keys(joinsByDirectiveName).forEach(directiveName => {
      joinsByDirectiveName[directiveName].forEach(join => {
        dest.applyDirective(joinDirective, {
          graphs: join.graphs,
          name: directiveName,
          args: join.args,
        });
      });
    });
  }

  private filterSubgraphs(predicate: (schema: Schema) => boolean): string[] {
    return this.subgraphsSchema.map((s, i) => predicate(s) ? this.names[i] : undefined).filter(n => n !== undefined) as string[];
  }

  private subgraphByName(name: string): Schema {
    return this.subgraphsSchema[this.names.indexOf(name)];
  }

  // TODO: the code here largely duplicate code that is in `internals-js/src/validate.ts`, except that when it detect an error, it
  // provides an error in terms of subgraph inputs (rather than what is merge). We could maybe try to save some of that duplication.
  private postMergeValidations() {
    for (const type of this.merged.types()) {
      if (!isObjectType(type) && !isInterfaceType(type)) {
        continue;
      }
      for (const itf of type.interfaces()) {
        for (const itfField of itf.fields()) {
          const field = type.field(itfField.name);
          if (!field) {
            // This means that the type was defined (or at least implemented the interface) only in subgraphs where the interface didn't have
            // that field.
            const subgraphsWithTheField = this.filterSubgraphs(s => s.typeOfKind<InterfaceType>(itf.name, 'InterfaceType')?.field(itfField.name) !== undefined);
            const subgraphsWithTypeImplementingItf = this.filterSubgraphs(s => {
              const typeInSubgraph = s.type(type.name);
              return typeInSubgraph !== undefined && (typeInSubgraph as ObjectType | InterfaceType).implementsInterface(itf.name);
            });
            this.errors.push(ERRORS.INTERFACE_FIELD_NO_IMPLEM.err(
              `Interface field "${itfField.coordinate}" is declared in ${printSubgraphNames(subgraphsWithTheField)} but type "${type}", `
                + `which implements "${itf}" only in ${printSubgraphNames(subgraphsWithTypeImplementingItf)} does not have field "${itfField.name}".`,
              {
                nodes: sourceASTs(
                  ...subgraphsWithTheField.map(s => this.subgraphByName(s).typeOfKind<InterfaceType>(itf.name, 'InterfaceType')?.field(itfField.name)),
                  ...subgraphsWithTypeImplementingItf.map(s => this.subgraphByName(s).type(type.name))
                )
              }
            ));
            continue;
          }

          // TODO: should we validate more? Can we have some invalid implementation of a field post-merging?
        }
      }
    }

    // We need to redo some validation for @requires after merge. The reason is that each subgraph validates that its own
    // @requires are valid, but "requirements" are requested from _other_ subgraphs (by definition of @requires really),
    // and there is a few situations (see details below) where a validity within the originated subgraph does not entail
    // validity for all subgraph that would have to provide those "requirements".
    // Long story short, we need to re-validate every @requires against the supergraph to guarantee it will always work
    // at runtime.
    for (const subgraph of this.subgraphs) {
      for (const requiresApplication of subgraph.metadata().requiresDirective().applications()) {
        const originalField = requiresApplication.parent as FieldDefinition<CompositeType>;
        assert(originalField.kind === 'FieldDefinition', () => `Expected ${inspect(originalField)} to be a field`);
        const mergedType = this.merged.type(originalField.parent.name);
        // The type should exists: there is a few types we don't merge, but those are from specific core features and they shouldn't have @provides.
        // In fact, if we were to not merge a type with a @provides, this would essentially mean that @provides cannot work, so worth catching
        // the issue early if this ever happen for some reason. And of course, the type should be composite since it is in at least the one
        // subgraph we're checking.
        assert(mergedType && isCompositeType(mergedType), () => `Merged type ${originalField.parent.name} should exist should have field ${originalField.name}`)
        assert(isCompositeType(mergedType), `${mergedType} should be a composite type but got ${mergedType.kind}`);
        try {
          parseFieldSetArgument({
            parentType: mergedType,
            directive: requiresApplication,
            decorateValidationErrors: false,
          });
        } catch (e) {
          if (!(e instanceof GraphQLError)) {
            throw e;
          }

          // Providing a useful error message to the user here is tricky in the general case because what we checked is that
          // a given subgraph @provides definition is invalid "on the supergraph", but the user seeing the error will not have
          // the supergraph, so we need to express the error in terms of the subgraphs.
          // But in practice, there is only a handful of cases that can trigger an error here. Indeed, at this point we know that
          //  - the @require application is valid in its original subgraph.
          //  - there was not merging errors (we don't call this whole method otherwise).
          // This eliminate the risk of the error being due to some invalid syntax, of some subsection on a non-composite or missing
          // on on a composite one (merging would have error), or of some unknown field in the selection (output types are merged
          // by union, so any field that was in the subgraph will be in the supergraph), or even any error due to the types of fields
          // involved (because the merged type is always a (non-strict) supertype of its counterpart in any subgraph, and anything
          // that could be queried in a subtype can be queried on a supertype).
          // As such, the only errors that we can have here are due to field arguments: because they are merged by intersection,
          // it _is_ possible that something that is valid in a subgraph is not valid in the supergraph. And the only 2 things that
          // can make such invalidity are:
          //  1. an argument may not be in the supergraph: it is in the subgraph, but not in all the subgraphs having the field,
          //    and the `@provides` passes a concrete value to that argument.
          //  2. the type of an argument in the supergraph is a strict subtype the type that argument has in `subgraph` (the one
          //    with the `@provides`) _and_ the `@provides` selection relies on the type difference. Now, argument types are input
          //    types and the only subtyping difference input types is related to nullability (neither interfaces nor union are
          //    input types in particular), so the only case this can happen is if a field `x` has some argument `a` type `A` in
          //    `subgraph` but type `!A` with no default in the supergraph, _and_ the `@provides` queries that field `x` _without_
          //    value for `a` (valid when `a` has type `A` but not with `!A` and no default).
          // So to ensure we provide good error messages, we brute-force detecting those 2 possible cases and have a special
          // treatment for each.
          // Note that this detection is based on pattern-matching the error message, which is somewhat fragile, but because we
          // only have 2 cases, we can easily cover them with unit tests, which means there is no practical risk of a message
          // change breaking this code and being released undetected. A cleaner implementation would probably require having
          // error codes and classes for all the graphqQL validations, but doing so cleanly is a fair amount of effort and probably
          // no justified "just for this particular case".
          const requireAST = requiresApplication.sourceAST ? [ addSubgraphToASTNode(requiresApplication.sourceAST, subgraph.name)] : [];

          const that = this;
          const registerError = (
            arg: string,
            field: string,
            isIncompatible: (f: FieldDefinition<any>) => boolean,
            makeMsg: (incompatibleSubgraphs: string) => string,
          ) => {
            const incompatibleSubgraphs = that.subgraphs.values().map((otherSubgraph) => {
              if (otherSubgraph.name === subgraph.name) {
                return undefined;
              }
              const fieldInOther = otherSubgraph.schema.elementByCoordinate(field);
              const fieldIsIncompatible = fieldInOther
                && fieldInOther instanceof FieldDefinition
                && isIncompatible(fieldInOther);
              return fieldIsIncompatible
                ? {
                  name: otherSubgraph.name,
                  node: fieldInOther.sourceAST ? addSubgraphToASTNode(fieldInOther.sourceAST, otherSubgraph.name) : undefined,
                }
                : undefined;
            }).filter(isDefined);
            assert(incompatibleSubgraphs.length > 0, () => `Got error on ${arg} of ${field} but no "incompatible" subgraphs (error: ${e})`);
            const nodes = requireAST.concat(incompatibleSubgraphs.map((s) => s.node).filter(isDefined));
            const error = ERRORS.REQUIRES_INVALID_FIELDS.err(
              `On field "${originalField.coordinate}", for ${requiresApplication}: ${makeMsg(printSubgraphNames(incompatibleSubgraphs.map((s) => s.name)))}`,
              { nodes }
            );
            that.errors.push(addSubgraphToError(error, subgraph.name));
          }

          const unknownArgument = e.message.match(/Unknown argument \"(?<arg>[^"]*)\" found in value: \"(?<field>[^"]*)\" has no argument.*/);
          if (unknownArgument) {
            const arg = unknownArgument.groups?.arg!;
            const field = unknownArgument.groups?.field!;
            registerError(
              arg,
              field,
              (f) => !f.argument(arg),
              (incompatibleSubgraphs) => `cannot provide a value for argument "${arg}" of field "${field}" as argument "${arg}" is not defined in ${incompatibleSubgraphs}`,
            );
            continue;
          }

          const missingMandatory = e.message.match(/Missing mandatory value for argument \"(?<arg>[^"]*)\" of field \"(?<field>[^"]*)\".*/);
          if (missingMandatory) {
            const arg = missingMandatory.groups?.arg!;
            const field = missingMandatory.groups?.field!;
            registerError(
              arg,
              field,
              (f) => !!f.argument(arg)?.isRequired(),
              (incompatibleSubgraphs) => `no value provided for argument "${arg}" of field "${field}" but a value is mandatory as "${arg}" is required in ${incompatibleSubgraphs}`,
            );
            continue;
          }

          assert(false, () => `Unexpected error throw by ${requiresApplication} when evaluated on supergraph: ${e.message}`);
        }
      }
    }
  }

  private updateInaccessibleErrorsWithLinkToSubgraphs(
    errors: GraphQLError[]
  ): GraphQLError[] {
    // While we could just take the supergraph referencer coordinate and return
    // any corresponding elements in the subgraphs, some of those subgraph
    // referencers may not have been the cause of the erroneous reference; it
    // often depends on the kind of reference (the logic of which is captured
    // below).
    function isRelevantSubgraphReferencer(
      subgraphReferencer: NamedSchemaElement<any, any, any>,
      err: GraphQLError,
      supergraphElements: string[],
      hasInaccessibleElements: boolean,
    ): boolean {
      switch (errorCode(err)) {
        case ERRORS.REFERENCED_INACCESSIBLE.code: {
          // We only care about subgraph fields/arguments/input fields whose
          // base type matches that of the inaccessible element.
          if (
            !((subgraphReferencer instanceof FieldDefinition) ||
            (subgraphReferencer instanceof ArgumentDefinition) ||
            (subgraphReferencer instanceof InputFieldDefinition))
          ) {
            return false;
          }
          const subgraphType = subgraphReferencer.type;
          const supergraphType = supergraphElements[0];

          return !!subgraphType &&
            baseType(subgraphType).name === supergraphType;
        }
        case ERRORS.DEFAULT_VALUE_USES_INACCESSIBLE.code: {
          // Default values are merged via intersection, so no need to filter
          // out any subgraph referencers here.
          return true;
        }
        case ERRORS.REQUIRED_INACCESSIBLE.code: {
          // An argument is required if it's non-nullable and has no default
          // value. This means that a required supergraph argument could be
          // the result of merging two non-required subgraph arguments (e.g.
          // one is non-nullable with a default while the other is nullable
          // without a default value). So we include nodes that are either
          // non-nullable or have no default value.
          if (
            !((subgraphReferencer instanceof ArgumentDefinition) ||
            (subgraphReferencer instanceof InputFieldDefinition))
          ) {
            return false;
          }
          const subgraphType = subgraphReferencer.type;
          return (subgraphType && isNonNullType(subgraphType)) ||
          subgraphReferencer.defaultValue === undefined;
        }
        case ERRORS.IMPLEMENTED_BY_INACCESSIBLE.code: {
          // Any subgraph containing the implemented field/argument is relevant,
          // so no need to filter out any subgraph elements here.
          return true;
        }
        case ERRORS.DISALLOWED_INACCESSIBLE.code: {
          // We only care about disallowed types/directives that contained at
          // least one @inaccessible descendant, so we filter by that here.
          return hasInaccessibleElements;
        }
        case ERRORS.ONLY_INACCESSIBLE_CHILDREN.code: {
          // We only care about parent types that contained at least one
          // @inaccessible descendant, so we filter by that here.
          return hasInaccessibleElements;
        }
        default: {
          return false;
        }
      }
    }

    return errors.map((err) => {
      const elements = err.extensions['inaccessible_elements'];
      if (!Array.isArray(elements)) return err;
      const errorNodes = [];
      const subgraphHasInaccessibleElements: boolean[] = [];
      for (const coordinate of elements) {
        if (typeof coordinate !== 'string') continue;
        errorNodes.push(...sourceASTs(...this.subgraphsSchema.flatMap(
          (subgraphSchema, subgraphIndex) => {
            const subgraphElement =
              subgraphSchema.elementByCoordinate(coordinate);
            if (subgraphElement) {
              const inaccessibleDirective =
                federationMetadata(subgraphSchema)!.inaccessibleDirective();
              if (subgraphElement.hasAppliedDirective(inaccessibleDirective)) {
                subgraphHasInaccessibleElements[subgraphIndex] = true;
                return [subgraphElement];
              }
          }
          return [];
        })));
      }

      const referencers = err.extensions['inaccessible_referencers'];
      if (Array.isArray(referencers)) {
        for (const coordinate of referencers) {
          if (typeof coordinate !== 'string') continue;
          errorNodes.push(...sourceASTs(...this.subgraphsSchema.flatMap(
            (subgraphSchema, subgraphIndex) => {
              const subgraphReferencer =
                subgraphSchema.elementByCoordinate(coordinate);
              if (
                subgraphReferencer &&
                isRelevantSubgraphReferencer(
                  subgraphReferencer,
                  err,
                  elements,
                  subgraphHasInaccessibleElements[subgraphIndex]
                )
              ) {
                return [subgraphReferencer];
              }
            return [];
          })));
        }
      }

      return errorNodes.length > 0
        ? withModifiedErrorNodes(err, errorNodes)
        : err;
    });
  }

  private validateSubscriptionField(sources: Sources<FieldDefinition<any>>) {
    // no subgraph marks field as @shareable

    const fieldsWithShareable: FieldDefinition<any>[] = [];
    for (const [idx, source] of sources.entries()) {
      if (source && source.hasAppliedDirective(this.metadata(idx).shareableDirective())) {
        fieldsWithShareable.push(source);
      }
    }
    if (fieldsWithShareable.length > 0) {
      const nodes = sourceASTs(...fieldsWithShareable);
      this.errors.push(ERRORS.INVALID_FIELD_SHARING.err(
        `Fields on root level subscription object cannot be marked as shareable`,
        { nodes},
      ));
    }
  }

  private getFieldsWithFromContextDirective(): Set<string> {
    return this.getFieldsWithAppliedDirective(
      (subgraph: Subgraph) => subgraph.metadata().fromContextDirective(),
      (application: Directive<SchemaElement<any,any>>) => {
        const field = application.parent.parent;
        assert(isFieldDefinition(field), () => `Expected ${application.parent} to be a field`);
        return field;
      },
    );
  }

  private getFieldsWithOverrideDirective(): Set<string> {
    return this.getFieldsWithAppliedDirective(
      (subgraph: Subgraph) => subgraph.metadata().overrideDirective(),
      (application: Directive<SchemaElement<any,any>>) => {
        const field = application.parent;
        assert(isFieldDefinition(field), () => `Expected ${application.parent} to be a field`);
        return field;
      }
    );
  }

  private getFieldsWithAppliedDirective(
    getDirective: (subgraph: Subgraph) => Post20FederationDirectiveDefinition<any>,
    getField: (application: Directive<SchemaElement<any, any>>) => FieldDefinition<any>,
  ) {
    const fields = new Set<string>();
    for (const subgraph of this.subgraphs) {
      const directive = getDirective(subgraph);
      if (isFederationDirectiveDefinedInSchema(directive)) {
        for (const application of directive.applications()) {
          const field = getField(application);
          const coordinate = field.coordinate;
          if (!fields.has(coordinate)) {
            fields.add(coordinate);
          }
        }
      }
    }
    return fields;
  }
}<|MERGE_RESOLUTION|>--- conflicted
+++ resolved
@@ -79,15 +79,11 @@
   isNullableType,
   isFieldDefinition,
   Post20FederationDirectiveDefinition,
-<<<<<<< HEAD
   coreFeatureDefinitionIfKnown,
   FeatureDefinition,
-=======
   DirectiveCompositionSpecification,
-  FeatureDefinition,
   CoreImport,
   inaccessibleIdentity,
->>>>>>> 4b3bcbbb
 } from "@apollo/federation-internals";
 import { ASTNode, GraphQLError, DirectiveLocation } from "graphql";
 import {
@@ -2984,13 +2980,8 @@
       return;
     }
 
-<<<<<<< HEAD
-    const directiveInSupergraph = this.mergedFederationDirectiveInSupergraph.get(name);
-
-=======
     const directiveInSupergraph = this.mergedFederationDirectiveInSupergraphByDirectiveName.get(name);
-    
->>>>>>> 4b3bcbbb
+
     if (dest.schema().directive(name)?.repeatable) {
       // For repeatable directives, we simply include each application found but with exact duplicates removed
       while (perSource.length > 0) {
