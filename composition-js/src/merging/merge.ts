import {
  ArgumentDefinition,
  assert,
  arrayEquals,
  DirectiveDefinition,
  EnumType,
  FieldDefinition,
  InputObjectType,
  InterfaceType,
  NamedType,
  newNamedType,
  ObjectType,
  Schema,
  SchemaDefinition,
  SchemaElement,
  UnionType,
  sameType,
  isStrictSubtype,
  ListType,
  NonNullType,
  Type,
  NullableType,
  NamedSchemaElementWithType,
  valueEquals,
  valueToString,
  InputFieldDefinition,
  allSchemaRootKinds,
  Directive,
  isFederationField,
  SchemaRootKind,
  CompositeType,
  Subgraphs,
  JOIN_VERSIONS,
  INACCESSIBLE_VERSIONS,
  NamedSchemaElement,
  errorCauses,
  isObjectType,
  SubgraphASTNode,
  addSubgraphToASTNode,
  firstOf,
  Extension,
  isInterfaceType,
  sourceASTs,
  ERRORS,
  FederationMetadata,
  printSubgraphNames,
  federationIdentity,
  linkIdentity,
  coreIdentity,
  FEDERATION_OPERATION_TYPES,
  LINK_VERSIONS,
  federationMetadata,
  errorCode,
  withModifiedErrorNodes,
  didYouMean,
  suggestionList,
  EnumValue,
  baseType,
  isEnumType,
  filterTypesOfKind,
  isNonNullType,
  isExecutableDirectiveLocation,
  parseFieldSetArgument,
  isCompositeType,
  isDefined,
  addSubgraphToError,
  printHumanReadableList,
  ArgumentMerger,
  JoinSpecDefinition,
  CoreSpecDefinition,
  FeatureVersion,
  FEDERATION_VERSIONS,
  InaccessibleSpecDefinition,
  LinkDirectiveArgs,
  connectIdentity,
  FeatureUrl,
  isFederationDirectiveDefinedInSchema,
  parseContext,
  CoreFeature,
  Subgraph,
  StaticArgumentsTransform,
  isNullableType,
<<<<<<< HEAD
  coreFeatureDefinitionIfKnown,
  FeatureDefinition,
=======
  isFieldDefinition,
>>>>>>> b258406a
} from "@apollo/federation-internals";
import { ASTNode, GraphQLError, DirectiveLocation } from "graphql";
import {
  CompositionHint,
  HintCodeDefinition,
  HINTS,
} from "../hints";
import { ComposeDirectiveManager } from '../composeDirectiveManager';
import { MismatchReporter } from './reporter';
import { inspect } from "util";
import { collectCoreDirectivesToCompose, CoreDirectiveInSubgraphs } from "./coreDirectiveCollector";
import { CompositionOptions } from "../compose";

type FieldOrUndefinedArray = (FieldDefinition<any> | undefined)[];

export type MergeResult = MergeSuccess | MergeFailure;

type FieldMergeContextProperties = {
  usedOverridden: boolean,
  unusedOverridden: boolean,
  overrideWithUnknownTarget: boolean,
  overrideLabel: string | undefined,
}

// for each source, specify additional properties that validate functions can set
class FieldMergeContext {
  _props: FieldMergeContextProperties[];

  constructor(sources: unknown[]) {
    this._props = (
      new Array(sources.length)).fill(true).map(_ => ({
        usedOverridden: false,
        unusedOverridden: false,
        overrideWithUnknownTarget: false,
        overrideLabel: undefined,
      }));
  }

  isUsedOverridden(idx: number) {
    return this._props[idx].usedOverridden;
  }

  isUnusedOverridden(idx: number) {
    return this._props[idx].unusedOverridden;
  }

  hasOverrideWithUnknownTarget(idx: number) {
    return this._props[idx].overrideWithUnknownTarget;
  }

  overrideLabel(idx: number) {
    return this._props[idx].overrideLabel;
  }

  setUsedOverridden(idx: number) {
    this._props[idx].usedOverridden = true;
  }

  setUnusedOverridden(idx: number) {
    this._props[idx].unusedOverridden = true;
  }

  setOverrideWithUnknownTarget(idx: number) {
    this._props[idx].overrideWithUnknownTarget = true;
  }

  setOverrideLabel(idx: number, label: string) {
    this._props[idx].overrideLabel = label;
  }

  some(predicate: (props: FieldMergeContextProperties) => boolean): boolean {
    return this._props.some(predicate);
  }
}

export interface MergeSuccess {
  supergraph: Schema;
  hints: CompositionHint[];
  errors?: undefined;
}

export interface MergeFailure {
  errors: GraphQLError[];
  supergraph?: undefined;
  hints?: undefined;
}

export function isMergeSuccessful(mergeResult: MergeResult): mergeResult is MergeSuccess {
  return !isMergeFailure(mergeResult);
}

export function isMergeFailure(mergeResult: MergeResult): mergeResult is MergeFailure {
  return !!mergeResult.errors;
}

export function mergeSubgraphs(subgraphs: Subgraphs, options: CompositionOptions = {}): MergeResult {
  assert(subgraphs.values().every((s) => s.isFed2Subgraph()), 'Merging should only be applied to federation 2 subgraphs');
  return new Merger(subgraphs, options).merge();
}

function copyTypeReference(source: Type, dest: Schema): Type {
  switch (source.kind) {
    case 'ListType':
      return new ListType(copyTypeReference(source.ofType, dest));
    case 'NonNullType':
      return new NonNullType(copyTypeReference(source.ofType, dest) as NullableType);
    default:
      const type = dest.type(source.name);
      assert(type, () => `Cannot find type ${source} in destination schema (with types: ${dest.types().join(', ')})`);
      return type;
  }
}

const NON_MERGED_CORE_FEATURES = [ federationIdentity, linkIdentity, coreIdentity ];

function isMergedType(type: NamedType): boolean {
  if (type.isIntrospectionType() || FEDERATION_OPERATION_TYPES.map((s) => s.name).includes(type.name)) {
    return false;
  }

  const coreFeatures = type.schema().coreFeatures;
  const typeFeature = coreFeatures?.sourceFeature(type)?.feature.url.identity;
  return !(typeFeature && NON_MERGED_CORE_FEATURES.includes(typeFeature));
}

function isMergedField(field: InputFieldDefinition | FieldDefinition<CompositeType>): boolean {
  return field.kind !== 'FieldDefinition' || !isFederationField(field);
}

function isGraphQLBuiltInDirective(def: DirectiveDefinition): boolean {
  // `def.isBuiltIn` is not entirely reliable here because if it will be `false`
  // if the user has manually redefined the built-in directive (if they do,
  // we validate the definition is "compabitle" with the built-in version, but
  // otherwise return the use one). But when merging, we want to essentially
  // ignore redefinitions, so we instead just check if the "name" is that of
  // built-in directive.
  return !!def.schema().builtInDirective(def.name);
}

function printTypes<T extends NamedType>(types: T[]): string {
  return printHumanReadableList(
    types.map((t) => `"${t.coordinate}"`),
    {
      prefix: 'type',
      prefixPlural: 'types',
    }
  );
}

// Access the type set as a particular root in the provided `SchemaDefinition`, but ignoring "query" type
// that only exists due to federation operations. In other words, if a subgraph don't have a query type,
// but one was automatically added for _entities and _services, this method returns 'undefined'.
// This mainly avoid us trying to set the supergraph root in the rare case where the supergraph has
// no actual queries (knowing that subgraphs will _always_ have a queries since they have at least
// the federation ones).
function filteredRoot(def: SchemaDefinition, rootKind: SchemaRootKind): ObjectType | undefined {
  const type = def.root(rootKind)?.type;
  return type && hasMergedFields(type) ? type : undefined;
}

function hasMergedFields(type: ObjectType): boolean {
  for (const field of type.fields()) {
    if (isMergedField(field)) {
      return true;
    }
  }
  return false;
}

function indexOfMax(arr: number[]): number {
  if (arr.length === 0) {
    return -1;
  }
  let indexOfMax = 0;
  for (let i = 1; i < arr.length; i++) {
    if (arr[i] > arr[indexOfMax]) {
      indexOfMax = i;
    }
  }
  return indexOfMax;
}

function descriptionString(toIndent: string, indentation: string): string {
  return indentation + '"""\n' + indentation + toIndent.replace('\n', '\n' + indentation) + '\n' + indentation + '"""';
}

function locationString(locations: DirectiveLocation[]): string {
  if (locations.length === 0) {
    return "";
  }
  return (locations.length === 1 ? 'location ' : 'locations ') + '"' + locations.join(', ') + '"';
}

type EnumTypeUsagePosition = 'Input' | 'Output' | 'Both';
type EnumTypeUsage = {
  position: EnumTypeUsagePosition,
  examples: {
    Input?: {coordinate: string, sourceAST?: SubgraphASTNode},
    Output?: {coordinate: string, sourceAST?: SubgraphASTNode},
  },
}

interface OverrideArgs {
  from: string;
  label?: string;
}

class Merger {
  readonly names: readonly string[];
  readonly subgraphsSchema: readonly Schema[];
  readonly errors: GraphQLError[] = [];
  readonly hints: CompositionHint[] = [];
  readonly merged: Schema = new Schema();
  readonly subgraphNamesToJoinSpecName: Map<string, string>;
  readonly mergedFederationDirectiveNames = new Set<string>();
  readonly mergedFederationDirectiveInSupergraph = new Map<string, { definition: DirectiveDefinition, argumentsMerger?: ArgumentMerger, staticArgumentTransform?: StaticArgumentsTransform }>();
  readonly enumUsages = new Map<string, EnumTypeUsage>();
  private composeDirectiveManager: ComposeDirectiveManager;
  private mismatchReporter: MismatchReporter;
  private appliedDirectivesToMerge: {
    names: Set<string>,
    sources: (SchemaElement<any, any> | undefined)[],
    dest: SchemaElement<any, any>,
  }[];
  private joinSpec: JoinSpecDefinition;
  private linkSpec: CoreSpecDefinition;
  private inaccessibleSpec: InaccessibleSpecDefinition;
  private latestFedVersionUsed: FeatureVersion;
  private joinDirectiveIdentityURLs = new Set<string>();
  private schemaToImportNameToFeatureUrl = new Map<Schema, Map<string, FeatureUrl>>();
  private fieldsWithFromContext: Set<string>;

  constructor(readonly subgraphs: Subgraphs, readonly options: CompositionOptions) {
    this.latestFedVersionUsed = this.getLatestFederationVersionUsed();
    this.joinSpec = JOIN_VERSIONS.getMinimumRequiredVersion(this.latestFedVersionUsed);
    this.linkSpec = LINK_VERSIONS.getMinimumRequiredVersion(this.latestFedVersionUsed);
    this.inaccessibleSpec = INACCESSIBLE_VERSIONS.getMinimumRequiredVersion(this.latestFedVersionUsed);
    this.fieldsWithFromContext = this.getFieldsWithFromContextDirective();
    
    this.names = subgraphs.names();
    this.composeDirectiveManager = new ComposeDirectiveManager(
      this.subgraphs,
      (error: GraphQLError) => { this.errors.push(error) },
      (hint: CompositionHint) => { this.hints.push(hint) },
    );
    this.mismatchReporter = new MismatchReporter(
      this.names,
      (error: GraphQLError) => { this.errors.push(error); },
      (hint: CompositionHint) => { this.hints.push(hint); },
    );

    this.subgraphsSchema = subgraphs.values().map(({ schema }) => {
      if (!this.schemaToImportNameToFeatureUrl.has(schema)) {
        this.schemaToImportNameToFeatureUrl.set(
          schema,
          this.computeMapFromImportNameToIdentityUrl(schema),
        );
      }
      return schema;
    });

    this.subgraphNamesToJoinSpecName = this.prepareSupergraph();
    this.appliedDirectivesToMerge = [];

    [ // Represent any applications of directives imported from these spec URLs
      // using @join__directive in the merged supergraph.
      connectIdentity,
    ].forEach(url => this.joinDirectiveIdentityURLs.add(url));
  }

  private getLatestFederationVersionUsed(): FeatureVersion {
    const versions = this.subgraphs.values()
                        .map((s) => this.getLatestFederationVersionUsedInSubgraph(s))
                        .filter(isDefined);

    return FeatureVersion.max(versions) ?? FEDERATION_VERSIONS.latest().version;
  }

  private getLatestFederationVersionUsedInSubgraph(subgraph: Subgraph): FeatureVersion | undefined {
    const linkedFederationVersion = subgraph.metadata()?.federationFeature()?.url.version;
    if (!linkedFederationVersion) {
      return undefined;
    }

    // Check if any of the directives imply a newer version of federation than is explicitly linked
    const versionsFromFeatures: FeatureVersion[] = [];
    for (const feature of subgraph.schema.coreFeatures?.allFeatures() ?? []) {
      const version = feature.minimumFederationVersion();
      if (version) {
        versionsFromFeatures.push(version);
      }
    }
    const impliedFederationVersion = FeatureVersion.max(versionsFromFeatures);
    if (!impliedFederationVersion?.satisfies(linkedFederationVersion) || linkedFederationVersion >= impliedFederationVersion) {
      return linkedFederationVersion;
    }

    // If some of the directives are causing an implicit upgrade, put one in the hint
    let featureCausingUpgrade: CoreFeature | undefined;
    for (const feature of subgraph.schema.coreFeatures?.allFeatures() ?? []) {
      if (feature.minimumFederationVersion() == impliedFederationVersion) {
        featureCausingUpgrade = feature;
        break;
      }
    }

    if (featureCausingUpgrade) {
      this.hints.push(new CompositionHint(
        HINTS.IMPLICITLY_UPGRADED_FEDERATION_VERSION,
        `Subgraph ${subgraph.name} has been implicitly upgraded from federation ${linkedFederationVersion} to ${impliedFederationVersion}`,
        featureCausingUpgrade.directive.definition,
        featureCausingUpgrade.directive.sourceAST ?
          addSubgraphToASTNode(featureCausingUpgrade.directive.sourceAST, subgraph.name) :
          undefined
      ));
    }

    return impliedFederationVersion;
  }


  private prepareSupergraph(): Map<string, string> {
    // TODO: we will soon need to look for name conflicts for @core and @join with potentially user-defined directives and
    // pass a `as` to the methods below if necessary. However, as we currently don't propagate any subgraph directives to
    // the supergraph outside of a few well-known ones, we don't bother yet.
    this.linkSpec.addToSchema(this.merged);
    const errors = this.linkSpec.applyFeatureToSchema(this.merged, this.joinSpec, undefined, this.joinSpec.defaultCorePurpose);
    assert(errors.length === 0, "We shouldn't have errors adding the join spec to the (still empty) supergraph schema");

    const directivesMergeInfo = collectCoreDirectivesToCompose(this.subgraphs);
    for (const mergeInfo of directivesMergeInfo) {
      this.validateAndMaybeAddSpec(mergeInfo);
    }

    return this.joinSpec.populateGraphEnum(this.merged, this.subgraphs);
  }

  private validateAndMaybeAddSpec({url, name, definitionsPerSubgraph, compositionSpec}: CoreDirectiveInSubgraphs) {
    // Not composition specification means that it shouldn't be composed.
    if (!compositionSpec) {
      return;
    }

    let nameInSupergraph: string | undefined;
    for (const subgraph of this.subgraphs) {
      const directive = definitionsPerSubgraph.get(subgraph.name);
      if (!directive) {
        continue;
      }

      if (!nameInSupergraph) {
        nameInSupergraph = directive.name;
      } else if (nameInSupergraph !== directive.name) {
        this.mismatchReporter.reportMismatchError(
          ERRORS.LINK_IMPORT_NAME_MISMATCH,
          `The "@${name}" directive (from ${url}) is imported with mismatched name between subgraphs: it is imported as `,
          directive,
          this.subgraphs.values().map((s) => definitionsPerSubgraph.get(s.name)),
          (def) => `"@${def.name}"`,
        );
        return;
      }
    }

    // If we get here with `nameInSupergraph` unset, it means there is no usage for the directive at all and we
    // don't bother adding the spec to the supergraph.
    if (nameInSupergraph) {
      const specInSupergraph = compositionSpec.supergraphSpecification(this.latestFedVersionUsed);
      const errors = this.linkSpec.applyFeatureToSchema(this.merged, specInSupergraph, nameInSupergraph === specInSupergraph.url.name ? undefined : nameInSupergraph, specInSupergraph.defaultCorePurpose);
      assert(errors.length === 0, "We shouldn't have errors adding the join spec to the (still empty) supergraph schema");
      const feature = this.merged?.coreFeatures?.getByIdentity(specInSupergraph.url.identity);
      assert(feature, 'Should have found the feature we just added');
      const argumentsMerger = compositionSpec.argumentsMerger?.call(null, this.merged, feature);
      if (argumentsMerger instanceof GraphQLError) {
        // That would mean we made a mistake in the declaration of a hard-coded directive, so we just throw right away so this can be caught and corrected.
        throw argumentsMerger;
      }
      this.mergedFederationDirectiveNames.add(nameInSupergraph);
      this.mergedFederationDirectiveInSupergraph.set(specInSupergraph.url.name, {
        definition: this.merged.directive(nameInSupergraph)!,
        argumentsMerger,
        staticArgumentTransform: compositionSpec.staticArgumentTransform,
      });
    }
  }

  private joinSpecName(subgraphIndex: number): string {
    return this.subgraphNamesToJoinSpecName.get(this.names[subgraphIndex])!;
  }

  private metadata(idx: number): FederationMetadata {
    return this.subgraphs.values()[idx].metadata();
  }

  private isMergedDirective(subgraphName: string, definition: DirectiveDefinition | Directive): boolean {
    // If it's a directive application, then we skip it unless it's a graphQL built-in
    // (even if the definition itself allows executable locations, this particular
    // application is an type-system element and we don't want to merge it).
    if (this.composeDirectiveManager.shouldComposeDirective({ subgraphName, directiveName: definition.name })) {
      return true;
    }
    if (definition instanceof Directive) {
      // We have special code in `Merger.prepareSupergraph` to include the _definition_ of merged federation
      // directives in the supergraph, so we don't have to merge those _definition_, but we *do* need to merge
      // the applications.
      // Note that this is a temporary solution: a more principled way to have directive propagated
      // is coming and will remove the hard-coding.
      return this.mergedFederationDirectiveNames.has(definition.name) || isGraphQLBuiltInDirective(definition.definition!);
    } else if (isGraphQLBuiltInDirective(definition)) {
      // We never "merge" graphQL built-in definitions, since they are built-in and
      // don't need to be defined.
      return false;
    }
    return definition.hasExecutableLocations();
  }

  merge(): MergeResult {

    this.composeDirectiveManager.validate();
    this.addCoreFeatures();
    // We first create empty objects for all the types and directives definitions that will exists in the
    // supergraph. This allow to be able to reference those from that point on.
    this.addTypesShallow();
    this.addDirectivesShallow();

    const typesToMerge = this.merged.types()
      .filter((type) => !this.linkSpec.isSpecType(type) && !this.joinSpec.isSpecType(type));

    // Then, for object and interface types, we merge the 'implements' relationship, and we merge the unions.
    // We do this first because being able to know if a type is a subtype of another one (which relies on those
    // 2 things) is used when merging fields.
    for (const objectType of filterTypesOfKind<ObjectType>(typesToMerge, 'ObjectType')) {
      this.mergeImplements(this.subgraphsTypes(objectType), objectType);
    }
    for (const interfaceType of filterTypesOfKind<InterfaceType>(typesToMerge, 'InterfaceType')) {
      this.mergeImplements(this.subgraphsTypes(interfaceType), interfaceType);
    }
    for (const unionType of filterTypesOfKind<UnionType>(typesToMerge, 'UnionType')) {
      this.mergeType(this.subgraphsTypes(unionType), unionType);
    }

    // We merge the roots first as it only depend on the type existing, not being fully merged, and when
    // we merge types next, we actually rely on this having been called to detect "root types"
    // (in order to skip the _entities and _service fields on that particular type, and to avoid
    // calling root type a "value type" when hinting).
    this.mergeSchemaDefinition(this.subgraphsSchema.map(s => s.schemaDefinition), this.merged.schemaDefinition);

    for (const type of typesToMerge) {
      // We've already merged unions above and we've going to merge enums last
      if (type.kind === 'UnionType' || type.kind === 'EnumType') {
        continue;
      }
      this.mergeType(this.subgraphsTypes(type), type);
    }

    for (const definition of this.merged.directives()) {
      // we should skip the supergraph specific directives, that is the @core and @join directives.
      if (this.linkSpec.isSpecDirective(definition) || this.joinSpec.isSpecDirective(definition)) {
        continue;
      }
      this.mergeDirectiveDefinition(this.subgraphsSchema.map(s => s.directive(definition.name)), definition);
    }

    // We merge enum dead last because enums can be used as both input and output types and the merging behavior
    // depends on their usage and it's easier to check said usage if everything else has been merge (at least
    // anything that may use an enum type, so all fields and arguments).
    for (const enumType of filterTypesOfKind<EnumType>(typesToMerge, 'EnumType')) {
      this.mergeType(this.subgraphsTypes(enumType), enumType);
    }

    if (!this.merged.schemaDefinition.rootType('query')) {
      this.errors.push(ERRORS.NO_QUERIES.err("No queries found in any subgraph: a supergraph must have a query root type."));
    }

    this.mergeAllAppliedDirectives();

    // When @interfaceObject is used in a subgraph, then that subgraph essentially provides fields both
    // to the interface but also to all its implementations. But so far, we only merged the type definition
    // itself, so we now need to potentially add the field to the implementations if missing.
    // Note that we do this after everything else have been merged because this method will essentially
    // copy things from interface in the merged schema into their implementation in that same schema so
    // we want to make sure everything is ready.
    this.addMissingInterfaceObjectFieldsToImplementations();

    // After converting some `@link`ed definitions to use `@join__directive`,
    // we might have some imported scalars and input types to remove from the schema.
    this.removeTypesAfterJoinDirectiveSerialization(this.merged);

    // If we already encountered errors, `this.merged` is probably incomplete. Let's not risk adding errors that
    // are only an artifact of that incompleteness as it's confusing.
    if (this.errors.length === 0) {
      this.postMergeValidations();

      if (this.errors.length === 0) {
        try {
          // TODO: Errors thrown by the `validate` below are likely to be confusing for users, because they
          // refer to a document they don't know about (the merged-but-not-returned supergraph) and don't
          // point back to the subgraphs in any way.
          // Given the subgraphs are valid and given how merging works (it takes the union of what is in the
          // subgraphs), there is only so much things that can be invalid in the supergraph at this point. We
          // should make sure we add all such validation to `postMergeValidations` with good error messages (that points
          // to subgraphs appropriately). and then simply _assert_ that `Schema.validate()` doesn't throw as a sanity
          // check.
          this.merged.validate();
          // Lastly, we validate that the API schema of the supergraph can be successfully compute, which currently will surface issues around
          // misuses of `@inaccessible` (there should be other errors in theory, but if there is, better find it now rather than later).
          this.merged.toAPISchema();
        } catch (e) {
          const causes = errorCauses(e);
          if (causes) {
            this.errors.push(...this.updateInaccessibleErrorsWithLinkToSubgraphs(causes));
          } else {
            // Not a GraphQLError, so probably a programming error. Let's re-throw so it can be more easily tracked down.
            throw e;
          }
        }
      }
    }

    if (this.errors.length > 0) {
      return { errors: this.errors };
    } else {
      return {
        supergraph: this.merged,
        hints: this.hints
      }
    }
  }

  // Amongst other thing, this will ensure all the definitions of a given name are of the same kind
  // and report errors otherwise.
  private addTypesShallow() {
    const mismatchedTypes = new Set<string>();
    const typesWithInterfaceObject = new Set<string>();
    for (const subgraph of this.subgraphs) {
      const metadata = subgraph.metadata();

      // We include the built-ins in general (even if we skip some federation specific ones): if a subgraph built-in
      // is not a supergraph built-in, we should add it as a normal type.
      for (const type of subgraph.schema.allTypes()) {
        if (!isMergedType(type)) {
          continue;
        }

        let expectedKind = type.kind;
        if (metadata.isInterfaceObjectType(type)) {
          expectedKind = 'InterfaceType';
          typesWithInterfaceObject.add(type.name);
        }
        const previous = this.merged.type(type.name);
        if (!previous) {
          this.merged.addType(newNamedType(expectedKind, type.name));
        } else if (previous.kind !== expectedKind) {
          mismatchedTypes.add(type.name);
        }
      }
    }
    mismatchedTypes.forEach(t => this.reportMismatchedTypeDefinitions(t));

    // Most invalid use of @interfaceObject are reported as a mismatch above, but one exception is the
    // case where a type is used only with @interfaceObject, but there is no corresponding interface
    // definition in any subgraph.
    for (const itfObjectType of typesWithInterfaceObject) {
      if (mismatchedTypes.has(itfObjectType)) {
        continue;
      }

      if (!this.subgraphsSchema.some((s) => s.type(itfObjectType)?.kind === 'InterfaceType')) {
        const subgraphsWithType = this.subgraphs.values().filter((s) => s.schema.type(itfObjectType) !== undefined);
        // Note that there is meaningful way in which the supergraph could work in this situation, expect maybe if
        // the type is unused, because validation composition would complain it cannot find the `__typename` in path
        // leading to that type. But the error here is a bit more "direct"/user friendly than what post-merging
        // validation would return, so we make this a hard error, not just a warning.
        this.errors.push(ERRORS.INTERFACE_OBJECT_USAGE_ERROR.err(
          `Type "${itfObjectType}" is declared with @interfaceObject in all the subgraphs in which is is defined (it is defined in ${printSubgraphNames(subgraphsWithType.map((s) => s.name))} but should be defined as an interface in at least one subgraph)`,
          { nodes: sourceASTs(...subgraphsWithType.map((s) => s.schema.type(itfObjectType))) },
        ));
      }
    }
  }

  private addCoreFeatures() {
    const features = this.composeDirectiveManager.allComposedCoreFeatures();
    for (const [feature, directives] of features) {
      const imports = directives.map(([asName, origName]) => {
        if (asName === origName) {
          return `@${asName}`;
        } else {
          return {
            name: `@${origName}`,
            as: `@${asName}`,
          };
        }
      });
      this.merged.schemaDefinition.applyDirective('link', {
        url: feature.url.toString(),
        import: imports,
      });
    }
  }

  private addDirectivesShallow() {
    // Like for types, we initially add all the directives that are defined in any subgraph.
    // However, in practice and for "execution" directives, we will only keep the the ones
    // that are in _all_ subgraphs. But we're do the remove later, and while this is all a
    // bit round-about, it's a tad simpler code-wise to do this way.
    this.subgraphsSchema.forEach((subgraph, idx) => {
      for (const directive of subgraph.allDirectives()) {
        if (!this.isMergedDirective(this.names[idx], directive)) {
          continue;
        }
        if (!this.merged.directive(directive.name)) {
          this.merged.addDirectiveDefinition(new DirectiveDefinition(directive.name));
        }
      }
    });
  }

  private reportMismatchedTypeDefinitions(mismatchedType: string) {
    const supergraphType = this.merged.type(mismatchedType)!;
    const typeKindToString = (t: NamedType) => {
      const metadata = federationMetadata(t.schema());
      if (metadata?.isInterfaceObjectType(t)) {
        return 'Interface Object Type (Object Type with @interfaceObject)';
      } else {
        return t.kind.replace("Type", " Type");
      }
    };
    this.mismatchReporter.reportMismatchError(
      ERRORS.TYPE_KIND_MISMATCH,
      `Type "${mismatchedType}" has mismatched kind: it is defined as `,
      supergraphType,
      this.subgraphsSchema.map(s => s.type(mismatchedType)),
      typeKindToString
    );
  }

  private subgraphsTypes<T extends NamedType>(supergraphType: T): (T | undefined)[] {
    return this.subgraphs.values().map((subgraph) => {
      const type = subgraph.schema.type(supergraphType.name);
      if (!type) {
        return undefined;
      }

      // At this point, we have already reported errors for type mismatches (and so composition
      // will fail, we just try to gather more errors), so simply ignore versions of the type
      // that don't have the "proper" kind.
      const kind = subgraph.metadata().isInterfaceObjectType(type) ? 'InterfaceType' : type.kind;
      if (kind !== supergraphType.kind) {
        return undefined;
      }
      return type as T;
    });
  }

  private mergeImplements<T extends ObjectType | InterfaceType>(sources: (T | undefined)[], dest: T) {
    const implemented = new Set<string>();
    const joinImplementsDirective = this.joinSpec.implementsDirective(this.merged)!;
    for (const [idx, source] of sources.entries()) {
      if (source) {
        const name = this.joinSpecName(idx);
        for (const itf of source.interfaces()) {
          implemented.add(itf.name);
          dest.applyDirective(joinImplementsDirective, { graph: name, interface: itf.name });
        }
      }
    }
    implemented.forEach(itf => dest.addImplementedInterface(itf));
  }

  private mergeDescription<T extends SchemaElement<any, any>>(sources: (T | undefined)[], dest: T) {
    const descriptions: string[] = [];
    const counts: number[] = [];
    for (const source of sources) {
      if (!source || source.description === undefined) {
        continue;
      }

      const idx = descriptions.indexOf(source.description);
      if (idx < 0) {
        descriptions.push(source.description);
        // Very much a hack but simple enough: while we do merge 'empty-string' description if that's all we have (debatable behavior in the first place,
        // but graphQL-js does print such description and fed 1 has historically merged them so ...), we really don't want to favor those if we
        // have any non-empty description, even if we have more empty ones across subgraphs. So we use a super-negative base count if the description
        // is empty so that our `indexOfMax` below never pick them if there is a choice.
        counts.push(source.description === '' ? Number.MIN_SAFE_INTEGER : 1);
      } else {
        counts[idx]++;
      }
    }

    if (descriptions.length > 0) {
      // we don't want to raise a hint if a description is ""
      const nonEmptyDescriptions = descriptions.filter(desc => desc !== '');
      if (descriptions.length === 1) {
        dest.description = descriptions[0];
      } else if (nonEmptyDescriptions.length === 1) {
        dest.description = nonEmptyDescriptions[0];
      } else {
        const idx = indexOfMax(counts);
        dest.description = descriptions[idx];
        // TODO: Currently showing full descriptions in the hint messages, which is probably fine in some cases. However
        // this might get less helpful if the description appears to differ by a very small amount (a space, a single character typo)
        // and even more so the bigger the description is, and we could improve the experience here. For instance, we could
        // print the supergraph description but then show other descriptions as diffs from that (using, say, https://www.npmjs.com/package/diff).
        // And we could even switch between diff/non-diff modes based on the levenshtein distances between the description we found.
        // That said, we should decide if we want to bother here: maybe we can leave it to studio so handle a better experience (as
        // it can more UX wise).
        const name = dest instanceof NamedSchemaElement ? `Element "${dest.coordinate}"` : 'The schema definition';
        this.mismatchReporter.reportMismatchHint({
          code: HINTS.INCONSISTENT_DESCRIPTION,
          message: `${name} has inconsistent descriptions across subgraphs. `,
          supergraphElement: dest,
          subgraphElements: sources,
          elementToString: elt => elt.description,
          supergraphElementPrinter: (desc, subgraphs) => `The supergraph will use description (from ${subgraphs}):\n${descriptionString(desc, '  ')}`,
          otherElementsPrinter: (desc: string, subgraphs) => `\nIn ${subgraphs}, the description is:\n${descriptionString(desc, '  ')}`,
          ignorePredicate: elt => elt?.description === undefined,
          noEndOfMessageDot: true,  // Skip the end-of-message '.' since it would look ugly in that specific case
        });
      }
    }
  }

  // Note that we know when we call this method that all the types in sources and dest have the same kind.
  // We could express this through a generic argument, but typescript is not smart enough to save us
  // type-casting even if we do, and in fact, using a generic forces a case on `dest` for some reason.
  // So we don't bother.
  private mergeType(sources: (NamedType | undefined)[], dest: NamedType) {
    this.checkForExtensionWithNoBase(sources, dest);
    this.mergeDescription(sources, dest);
    this.addJoinType(sources, dest);
    this.recordAppliedDirectivesToMerge(sources, dest);
    this.addJoinDirectiveDirectives(sources, dest);
    switch (dest.kind) {
      case 'ScalarType':
        // Since we don't handle applied directives yet, we have nothing specific to do for scalars.
        break;
      case 'ObjectType':
        this.mergeObject(sources as (ObjectType | undefined)[], dest);
        break;
      case 'InterfaceType':
        // Note that due to @interfaceObject, we can have some ObjectType in the sources, not just interfaces.
        this.mergeInterface(sources as (InterfaceType | ObjectType | undefined)[], dest);
        break;
      case 'UnionType':
        this.mergeUnion(sources as (UnionType | undefined)[], dest);
        break;
      case 'EnumType':
        this.mergeEnum(sources as (EnumType | undefined)[], dest);
        break;
      case 'InputObjectType':
        this.mergeInput(sources as (InputObjectType | undefined)[], dest);
        break;
    }
  }

  private checkForExtensionWithNoBase(sources: (NamedType | undefined)[], dest: NamedType) {
    if (isObjectType(dest) && dest.isRootType()) {
      return;
    }

    const defSubgraphs: string[] = [];
    const extensionSubgraphs: string[] = [];
    const extensionASTs: (ASTNode|undefined)[] = [];

    for (const [i, source] of sources.entries()) {
      if (!source) {
        continue;
      }
      if (source.hasNonExtensionElements()) {
        defSubgraphs.push(this.names[i]);
      }
      if (source.hasExtensionElements()) {
        extensionSubgraphs.push(this.names[i]);
        extensionASTs.push(firstOf<Extension<any>>(source.extensions().values())!.sourceAST);
      }
    }
    if (extensionSubgraphs.length > 0 && defSubgraphs.length === 0) {
      for (const [i, subgraph] of extensionSubgraphs.entries()) {
        this.errors.push(ERRORS.EXTENSION_WITH_NO_BASE.err(
          `[${subgraph}] Type "${dest}" is an extension type, but there is no type definition for "${dest}" in any subgraph.`,
          { nodes: extensionASTs[i] },
        ));
      }
    }
  }

  private addJoinType(sources: (NamedType | undefined)[], dest: NamedType) {
    const joinTypeDirective = this.joinSpec.typeDirective(this.merged);
    for (const [idx, source] of sources.entries()) {
      if (!source) {
        continue;
      }

      // There is either 1 join__type per-key, or if there is no key, just one for the type.
      const sourceMetadata = this.subgraphs.values()[idx].metadata();
      // Note that mechanically we don't need to substitute `undefined` for `false` below (`false` is the
      // default value), but doing so 1) yield smaller supergraph (because the parameter isn't included)
      // and 2) this avoid needless discrepancies compared to supergraphs generated before @interfaceObject was added.
      const isInterfaceObject = sourceMetadata.isInterfaceObjectType(source) ? true : undefined;
      const keys = source.appliedDirectivesOf(sourceMetadata.keyDirective());
      const name = this.joinSpecName(idx);

      if (!keys.length) {
        dest.applyDirective(joinTypeDirective, { graph: name, isInterfaceObject });
      } else {
        for (const key of keys) {
          const extension = key.ofExtension() || source.hasAppliedDirective(sourceMetadata.extendsDirective()) ? true : undefined;
          const { resolvable } = key.arguments();
          dest.applyDirective(joinTypeDirective, { graph: name, key: key.arguments().fields, extension, resolvable, isInterfaceObject });
        }
      }
    }
  }

  private mergeObject(sources: (ObjectType | undefined)[], dest: ObjectType) {
    const isEntity = this.hintOnInconsistentEntity(sources, dest);
    const isValueType = !isEntity && !dest.isRootType();
    const isSubscription = dest.isSubscriptionRootType();

    this.addFieldsShallow(sources, dest);
    if (!dest.hasFields()) {
      // This can happen for a type that existing in the subgraphs but had only non-merged fields
      // (currently, this can only be the 'Query' type, in the rare case where the federated schema
      // exposes no queries) .
      dest.remove();
    } else {
      for (const destField of dest.fields()) {
        if (isValueType) {
          this.hintOnInconsistentValueTypeField(sources, dest, destField);
        }
        const subgraphFields = sources.map(t => t?.field(destField.name));
        const mergeContext = this.validateOverride(subgraphFields, destField);

        if (isSubscription) {
          this.validateSubscriptionField(subgraphFields);
        }

        this.mergeField({
          sources: subgraphFields,
          dest: destField,
          mergeContext,
        });
        this.validateFieldSharing(subgraphFields, destField, mergeContext);
      }
    }
  }

  // Return whether the type is an entity in at least one subgraph.
  private hintOnInconsistentEntity(sources: (ObjectType | undefined)[], dest: ObjectType): boolean {
    const sourceAsEntity: ObjectType[] = [];
    const sourceAsNonEntity: ObjectType[] = [];
    for (const source of sources) {
      if (!source) {
        continue;
      }
      if (source.hasAppliedDirective('key')) {
        sourceAsEntity.push(source);
      } else {
        sourceAsNonEntity.push(source);
      }
    }
    if (sourceAsEntity.length > 0 && sourceAsNonEntity.length > 0) {
      this.mismatchReporter.reportMismatchHint({
        code: HINTS.INCONSISTENT_ENTITY,
        message: `Type "${dest}" is declared as an entity (has a @key applied) in some but not all defining subgraphs: `,
        supergraphElement: dest,
        subgraphElements: sources,
        // All we use the string of the next line for is to categorize source with a @key of the others.
        elementToString: type => type.hasAppliedDirective('key') ? 'yes' : 'no',
        // Note that the first callback is for element that are "like the supergraph". As the supergraph has no @key ...
        supergraphElementPrinter: (_, subgraphs) => `it has no @key in ${subgraphs}`,
        otherElementsPrinter: (_, subgraphs) => ` but has some @key in ${subgraphs}`,
      });
    }
    return sourceAsEntity.length > 0;
  }

  // Assume it is called on a field of a value type
  private hintOnInconsistentValueTypeField(
    sources: (ObjectType | InterfaceType | undefined)[],
    dest: ObjectType | InterfaceType,
    field: FieldDefinition<any>,
  ) {
    let hintId: HintCodeDefinition;
    let typeDescription: string;
    switch (dest.kind) {
      case 'ObjectType':
        hintId = HINTS.INCONSISTENT_OBJECT_VALUE_TYPE_FIELD;
        typeDescription = 'non-entity object'
        break;
      case 'InterfaceType':
        hintId = HINTS.INCONSISTENT_INTERFACE_VALUE_TYPE_FIELD;
        typeDescription = 'interface'
        break;
    }
    for (const [index, source] of sources.entries()) {
      // As soon as we find a subgraph that has the type but not the field, we hint.
      if (source && !source.field(field.name) && !this.areAllFieldsExternal(index, source)) {
        this.mismatchReporter.reportMismatchHint({
          code: hintId,
          message: `Field "${field.coordinate}" of ${typeDescription} type "${dest}" is defined in some but not all subgraphs that define "${dest}": `,
          supergraphElement: dest,
          subgraphElements: sources,
          elementToString: type => type.field(field.name) ? 'yes' : 'no',
          supergraphElementPrinter: (_, subgraphs) => `"${field.coordinate}" is defined in ${subgraphs}`,
          otherElementsPrinter: (_, subgraphs) => ` but not in ${subgraphs}`,
        });
      }
    }
  }

  private addMissingInterfaceObjectFieldsToImplementations() {
    // For each merged object types, we check if we're missing a field from one of the implemented interface.
    // If we do, then we look if one of the subgraph provides that field as a (non-external) interface object
    // type, and if that's the case, we add the field to the object.
    for (const type of this.merged.objectTypes()) {
      for (const implementedItf of type.interfaces()) {
        for (const itfField of implementedItf.fields()) {
          if (type.field(itfField.name)) {
            continue;
          }

          // Note that we don't blindly add the field yet, that would be incorrect in many cases (and we
          // have a specific validation that return a user-friendly error in such incorrect cases, see
          // `postMergeValidations`). We must first check that there is some subgraph that implement
          // that field as an "interface object", since in that case the field will genuinely be provided
          // by that subgraph at runtime.
          if (this.isFieldProvidedByAnInterfaceObject(itfField.name, implementedItf.name)) {
            // Note it's possible that interface is abstracted away (as an interface object) in multiple
            // subgraphs, so we don't bother with the field definition in those subgraphs, but rather
            // just copy the merged definition from the interface.
            const implemField = type.addField(itfField.name, itfField.type);
            // Cases could probably be made for both either copying or not copying the description
            // and applied directives from the interface field, but we copy both here as it feels
            // more likely to be what user expects (assume they care either way). It's unlikely
            // this will be an issue to anyone, but we can always make this behaviour tunable
            // "somehow" later if the need arise. Feels highly overkill at this point though.
            implemField.description = itfField.description;
            this.copyNonJoinAppliedDirectives(itfField, implemField);
            for (const itfArg of itfField.arguments()) {
              const implemArg = implemField.addArgument(itfArg.name, itfArg.type, itfArg.defaultValue);
              implemArg.description = itfArg.description;
              this.copyNonJoinAppliedDirectives(itfArg, implemArg);
            }

            // We add a special @join__field for those added field with no `graph` target. This
            // clarify to the later extraction process that this particular field doesn't come
            // from any particular subgraph (it comes indirectly from an @interfaceObject type,
            // but it's very much indirect so ...).
            implemField.applyDirective(this.joinSpec.fieldDirective(this.merged), { graph: undefined });


            // If we had to add a field here, it means that, for this particular implementation, the
            // field is only provided through the @interfaceObject. But because the field wasn't
            // merged, it also mean we haven't validated field sharing for that field, and we could
            // have field sharing concerns if the field is provided by multiple @interfaceObject.
            // So we validate field sharing now (it's convenient to wait until now as now that
            // the field is part of the supergraph, we can just call `validateFieldSharing` with
            // all sources `undefined` and it wil still find and check the `@interfaceObject`).
            const sources = new Array<undefined>(this.names.length);
            this.validateFieldSharing(sources, implemField, new FieldMergeContext(sources));
          }
        }
      }
    }
  }

  private copyNonJoinAppliedDirectives(source: SchemaElement<any, any>, dest: SchemaElement<any, any>) {
    // This method is used to copy "user provided" applied directives from interface fields to some
    // implementation type when @interfaceObject is used. But we shouldn't copy the `join` spec directive
    // as those are for the interface field but are invalid for the implementation field.
    source.appliedDirectives.forEach((d) => {
      if (!this.joinSpec.isSpecDirective(d.definition!)) {
        dest.applyDirective(d.name, {...d.arguments()})
      }
    });
  }

  private isFieldProvidedByAnInterfaceObject(fieldName: string, interfaceName: string): boolean {
    return this.subgraphs.values().some((s) => {
      const meta = s.metadata();
      const type = s.schema.type(interfaceName);
      const field = type && meta.isInterfaceObjectType(type) ? type.field(fieldName) : undefined;
      return field && !meta.isFieldExternal(field);
    });
  }

  private addFieldsShallow<T extends ObjectType | InterfaceType | InputObjectType>(sources: (T | undefined)[], dest: T) {
    for (const source of sources) {
      if (!source) {
        continue;
      }
      for (const field of source.fields()) {
        if (!isMergedField(field)) {
          continue;
        }
        if (!dest.field(field.name)) {
          dest.addField(field.name);
        }
      }
    }
  }

  private isExternal(sourceIdx: number, field: FieldDefinition<any> | InputFieldDefinition) {
    return this.metadata(sourceIdx).isFieldExternal(field);
  }

  private isFullyExternal(sourceIdx: number, field: FieldDefinition<any> | InputFieldDefinition) {
    return this.metadata(sourceIdx).isFieldFullyExternal(field);
  }

  private areAllFieldsExternal(sourceIdx: number, type: ObjectType | InterfaceType): boolean {
    return type.fields().every(f => this.isExternal(sourceIdx, f));
  }

  private validateAndFilterExternal(sources: (FieldDefinition<any> | undefined)[]): (FieldDefinition<any> | undefined)[] {
    const filtered: (FieldDefinition<any> | undefined)[] = [];
    for (const [i, source] of sources.entries()) {
      // If the source doesn't have the field or it is not external, we mirror the input
      if (source == undefined || !this.isExternal(i, source)) {
        filtered.push(source);
      } else {
        // Otherwise, we filter out the source, but also "validate" it.
        filtered.push(undefined);

        // We don't allow "merged" directives on external fields because as far as merging goes, external fields don't really
        // exists and allowing "merged" directives on them is dodgy. To take examples, having a `@deprecated` or `@tag` on
        // an external feels unclear semantically: should it deprecate/tag the field? Essentially we're saying that "no it
        // shouldn't" and so it's clearer to reject it.
        // Note that if we change our mind on this semantic and wanted directives on external to propagate, then we'll also
        // need to update the merging of fields since external fields are filtered out (by this very method).
        for (const directive of source.appliedDirectives) {
          if (this.isMergedDirective(source.name, directive)) {
            // Contrarily to most of the errors during merging that "merge" errors for related elements, we're logging one
            // error for every application here. But this is because there error is somewhat subgraph specific and is
            // unlikely to span multiple subgraphs. In fact, we could almost have thrown this error during subgraph validation
            // if this wasn't for the fact that it is only thrown for directives being merged and so is more logical to
            // be thrown only when merging.
            this.errors.push(ERRORS.MERGED_DIRECTIVE_APPLICATION_ON_EXTERNAL.err(
              `[${this.names[i]}] Cannot apply merged directive ${directive} to external field "${source.coordinate}"`,
              { nodes: directive.sourceAST },
            ));
          }
        }
      }
    }
    return filtered;
  }

  private hasExternal(sources: FieldOrUndefinedArray): boolean {
    return sources.some((s, i) => s !== undefined && this.isExternal(i, s));
  }

  private isShareable(sourceIdx: number, field: FieldDefinition<any>): boolean {
    return this.metadata(sourceIdx).isFieldShareable(field);
  }

  private getOverrideDirective(sourceIdx: number, field: FieldDefinition<any>): Directive<any, OverrideArgs> | undefined {
    // Check the directive on the field, then on the enclosing type.
    const metadata = this.metadata(sourceIdx);
    const overrideDirective = metadata.isFed2Schema() ? metadata.overrideDirective() : undefined;
    const allFieldOverrides = overrideDirective ? field.appliedDirectivesOf(overrideDirective) : [];
    return allFieldOverrides[0]; // if array is empty, will return undefined
  }

  private overrideConflictsWithOtherDirective({
    idx,
    field,
    subgraphName,
    fromIdx,
    fromField,
  }: {
    idx: number;
    field: FieldDefinition<any> | undefined;
    subgraphName: string;
    fromIdx: number;
    fromField: FieldDefinition<any> | undefined;
  }): { result: boolean, conflictingDirective?: DirectiveDefinition, subgraph?: string } {
    const fromMetadata = this.metadata(fromIdx);
    for (const directive of [fromMetadata.requiresDirective(), fromMetadata.providesDirective()]) {
      if (fromField?.hasAppliedDirective(directive)) {
         return {
           result: true,
           conflictingDirective: directive,
           subgraph: this.names[fromIdx],
         };
       }
    }
    if (field && this.isExternal(idx, field)) {
      return {
        result: true,
        conflictingDirective: fromMetadata.externalDirective(),
        subgraph: subgraphName,
      };
    }
    return { result: false };
  }

  /**
   * Validates whether or not the use of the @override directive is correct.
   * return value is a list of fields that has been filtered to ignore overridden fields
   */
  private validateOverride(sources: FieldOrUndefinedArray, dest: FieldDefinition<any>): FieldMergeContext {
    const result = new FieldMergeContext(sources);

    // For any field, we can't have more than one @override directive
    type MappedValue = {
      idx: number,
      name: string,
      isInterfaceField?: boolean,
      isInterfaceObject?: boolean,
      interfaceObjectAbstractingFields?: FieldDefinition<any>[],
      overrideDirective?: Directive<FieldDefinition<any>, OverrideArgs>,
    };

    type ReduceResultType = {
      subgraphsWithOverride: string[],
      subgraphMap: { [key: string]: MappedValue },
    };

    // convert sources to a map so we don't have to keep scanning through the array to find a source
    const { subgraphsWithOverride, subgraphMap } = sources.map((source, idx) => {
      if (!source) {
        // While the subgraph may not have the field directly, it could have "stand-in" for that field
        // through @interfaceObject, and it is those stand-ins that would be effectively overridden.
        const interfaceObjectAbstractingFields = this.fieldsInSourceIfAbstractedByInterfaceObject(dest, idx);
        if (interfaceObjectAbstractingFields.length > 0) {
          return {
            idx,
            name: this.names[idx],
            interfaceObjectAbstractingFields,
          };
        }

        return undefined;
      }

      return {
        idx,
        name: this.names[idx],
        isInterfaceField: isInterfaceType(source.parent),
        isInterfaceObject: this.metadata(idx).isInterfaceObjectType(source.parent),
        overrideDirective: this.getOverrideDirective(idx, source),
      };
    }).reduce((acc: ReduceResultType, elem) => {
      if (elem !== undefined) {
        acc.subgraphMap[elem.name] = elem;
        if (elem.overrideDirective !== undefined) {
          acc.subgraphsWithOverride.push(elem.name);
        }
      }
      return acc;
    }, { subgraphsWithOverride: [], subgraphMap: {} });

    // for each subgraph that has an @override directive, check to see if any errors or hints should be surfaced
    subgraphsWithOverride.forEach((subgraphName) => {
      const { overrideDirective, idx, isInterfaceObject, isInterfaceField } = subgraphMap[subgraphName];
      if (!overrideDirective) return;

      const overridingSubgraphASTNode = overrideDirective.sourceAST ? addSubgraphToASTNode(overrideDirective.sourceAST, subgraphName) : undefined;
      if (isInterfaceField) {
        this.errors.push(ERRORS.OVERRIDE_ON_INTERFACE.err(
          `@override cannot be used on field "${dest.coordinate}" on subgraph "${subgraphName}": @override is not supported on interface type fields.`,
          { nodes: overridingSubgraphASTNode }
        ));
        return;
      }

      if (isInterfaceObject) {
        this.errors.push(ERRORS.OVERRIDE_COLLISION_WITH_ANOTHER_DIRECTIVE.err(
          `@override is not yet supported on fields of @interfaceObject types: cannot be used on field "${dest.coordinate}" on subgraph "${subgraphName}".`,
          { nodes: overridingSubgraphASTNode }
        ));
        return;
      }

      const sourceSubgraphName = overrideDirective.arguments().from;
      if (!this.names.includes(sourceSubgraphName)) {
        result.setOverrideWithUnknownTarget(idx);
        const suggestions = suggestionList(sourceSubgraphName, this.names);
        const extraMsg = didYouMean(suggestions);
        this.hints.push(new CompositionHint(
          HINTS.FROM_SUBGRAPH_DOES_NOT_EXIST,
          `Source subgraph "${sourceSubgraphName}" for field "${dest.coordinate}" on subgraph "${subgraphName}" does not exist.${extraMsg}`,
          dest,
          overridingSubgraphASTNode,
        ));
      } else if (sourceSubgraphName === subgraphName) {
        this.errors.push(ERRORS.OVERRIDE_FROM_SELF_ERROR.err(
          `Source and destination subgraphs "${sourceSubgraphName}" are the same for overridden field "${dest.coordinate}"`,
          { nodes: overrideDirective.sourceAST },
        ));
      } else if (subgraphsWithOverride.includes(sourceSubgraphName)) {
        this.errors.push(ERRORS.OVERRIDE_SOURCE_HAS_OVERRIDE.err(
          `Field "${dest.coordinate}" on subgraph "${subgraphName}" is also marked with directive @override in subgraph "${sourceSubgraphName}". Only one @override directive is allowed per field.`,
          { nodes: sourceASTs(overrideDirective, subgraphMap[sourceSubgraphName].overrideDirective) }
        ));
      } else if (subgraphMap[sourceSubgraphName] === undefined) {
        this.hints.push(new CompositionHint(
          HINTS.OVERRIDE_DIRECTIVE_CAN_BE_REMOVED,
          `Field "${dest.coordinate}" on subgraph "${subgraphName}" no longer exists in the from subgraph. The @override directive can be removed.`,
          dest,
          overridingSubgraphASTNode,
        ));
      } else {
        // For now, we don't supporting overriding a field that is not truly in the source subgraph, but is instead abstracted by
        // one or more @interfaceObject.
        const { interfaceObjectAbstractingFields } = subgraphMap[sourceSubgraphName];
        if (interfaceObjectAbstractingFields) {
          const abstractingTypes = printTypes(interfaceObjectAbstractingFields.map((f) => f.parent));
          this.errors.push(ERRORS.OVERRIDE_COLLISION_WITH_ANOTHER_DIRECTIVE.err(
            `Invalid @override on field "${dest.coordinate}" of subgraph "${subgraphName}": source subgraph "${sourceSubgraphName}" does not have field "${dest.coordinate}" but abstract it in ${abstractingTypes} and overriding abstracted fields is not supported.`,
            { nodes: sourceASTs(overrideDirective, subgraphMap[sourceSubgraphName].overrideDirective) }
          ));
          return;
        }

        // check to make sure that there is no conflicting @provides, @requires, or @external directives
        const fromIdx = this.names.indexOf(sourceSubgraphName);
        const fromField = sources[fromIdx];
        const { result: hasIncompatible, conflictingDirective, subgraph } = this.overrideConflictsWithOtherDirective({
          idx,
          field: sources[idx],
          subgraphName,
          fromIdx: this.names.indexOf(sourceSubgraphName),
          fromField: sources[fromIdx],
        });
        if (hasIncompatible) {
          assert(conflictingDirective !== undefined, 'conflictingDirective should not be undefined');
          this.errors.push(ERRORS.OVERRIDE_COLLISION_WITH_ANOTHER_DIRECTIVE.err(
            `@override cannot be used on field "${fromField?.coordinate}" on subgraph "${subgraphName}" since "${fromField?.coordinate}" on "${subgraph}" is marked with directive "@${conflictingDirective.name}"`,
            { nodes: sourceASTs(overrideDirective, conflictingDirective) }
          ));
        } else {
          // if we get here, then the @override directive is valid
          // if the field being overridden is used, then we need to add an @external directive
          assert(fromField, 'fromField should not be undefined');
          const overriddenSubgraphASTNode = fromField.sourceAST ? addSubgraphToASTNode(fromField.sourceAST, sourceSubgraphName) : undefined;
          const overrideLabel = overrideDirective.arguments().label;
          const overriddenFieldIsReferenced = !!this.metadata(fromIdx).isFieldUsed(fromField);
          if (this.isExternal(fromIdx, fromField)) {
            // The from field is explicitly marked external by the user (which means it is "used" and cannot be completely
            // removed) so the @override can be removed.
            this.hints.push(new CompositionHint(
              HINTS.OVERRIDE_DIRECTIVE_CAN_BE_REMOVED,
              `Field "${dest.coordinate}" on subgraph "${subgraphName}" is not resolved anymore by the from subgraph (it is marked "@external" in "${sourceSubgraphName}"). The @override directive can be removed.`,
              dest,
              overridingSubgraphASTNode,
            ));
          } else if (overriddenFieldIsReferenced) {
            result.setUsedOverridden(fromIdx);
            if (!overrideLabel) {
              this.hints.push(new CompositionHint(
                HINTS.OVERRIDDEN_FIELD_CAN_BE_REMOVED,
                  `Field "${dest.coordinate}" on subgraph "${sourceSubgraphName}" is overridden. It is still used in some federation directive(s) (@key, @requires, and/or @provides) and/or to satisfy interface constraint(s), but consider marking it @external explicitly or removing it along with its references.`,
                  dest,
                  overriddenSubgraphASTNode,
                )
              );
            }
          } else {
            result.setUnusedOverridden(fromIdx);
            if (!overrideLabel) {
              this.hints.push(new CompositionHint(
                HINTS.OVERRIDDEN_FIELD_CAN_BE_REMOVED,
                `Field "${dest.coordinate}" on subgraph "${sourceSubgraphName}" is overridden. Consider removing it.`,
                dest,
                overriddenSubgraphASTNode,
              ));
            }
          }

          // capture an override label if it exists
          if (overrideLabel) {
            const labelRegex = /^[a-zA-Z][a-zA-Z0-9_\-:./]*$/;
            // Enforce that the label matches the following pattern: percent(x)
            // where x is a float between 0 and 100 with no more than 8 decimal places
            const percentRegex = /^percent\((\d{1,2}(\.\d{1,8})?|100)\)$/;
            if (labelRegex.test(overrideLabel)) {
              result.setOverrideLabel(idx, overrideLabel);
              result.setOverrideLabel(fromIdx, overrideLabel);
            } else if (percentRegex.test(overrideLabel)) {
              const parts = percentRegex.exec(overrideLabel);
              if (parts) {
                const percent = parseFloat(parts[1]);
                if (percent >= 0 && percent <= 100) {
                  result.setOverrideLabel(idx, overrideLabel);
                  result.setOverrideLabel(fromIdx, overrideLabel);
                }
              }
            }

            if (!result.overrideLabel(idx)) {
              this.errors.push(ERRORS.OVERRIDE_LABEL_INVALID.err(
                `Invalid @override label "${overrideLabel}" on field "${dest.coordinate}" on subgraph "${subgraphName}": labels must start with a letter and after that may contain alphanumerics, underscores, minuses, colons, periods, or slashes. Alternatively, labels may be of the form "percent(x)" where x is a float between 0-100 inclusive.`,
                { nodes: overridingSubgraphASTNode }
              ));
            }

            const message = overriddenFieldIsReferenced
              ? `Field "${dest.coordinate}" on subgraph "${sourceSubgraphName}" is currently being migrated via progressive @override. It is still used in some federation directive(s) (@key, @requires, and/or @provides) and/or to satisfy interface constraint(s). Once the migration is complete, consider marking it @external explicitly or removing it along with its references.`
              : `Field "${dest.coordinate}" is currently being migrated with progressive @override. Once the migration is complete, remove the field from subgraph "${sourceSubgraphName}".`;

            this.hints.push(new CompositionHint(
              HINTS.OVERRIDE_MIGRATION_IN_PROGRESS,
              message,
              dest,
              overriddenSubgraphASTNode,
            ));
          }
        }
      }
    });

    return result;
  }

  /**
   * Given a supergraph field `f` for an object type `T` and a given subgraph (identified by its index) where
   * `T` is not defined, check if that subgraph defines one or more of the interface of `T` as @interfaceObject,
   * and if so return any instance of `f` on those @interfaceObject.
   */
  private fieldsInSourceIfAbstractedByInterfaceObject(destField: FieldDefinition<any>, sourceIdx: number): FieldDefinition<any>[] {
    const parentInSupergraph = destField.parent;
    const schema = this.subgraphsSchema[sourceIdx];
    if (!isObjectType(parentInSupergraph) || schema.type(parentInSupergraph.name)) {
      return [];
    }

    return parentInSupergraph.interfaces().map((itfType) => {
      if (!itfType.field(destField.name)) {
        return undefined;
      }
      const typeInSchema = schema.type(itfType.name);
      // Note that since the type is an interface in the supergraph, we can assume that
      // if it is an object type in the subgraph, then it is an @interfaceObject.
      if (!typeInSchema || !isObjectType(typeInSchema)) {
        return undefined;
      }
      return typeInSchema.field(destField.name);
    }).filter(isDefined);
  }

  private mergeField({
    sources,
    dest,
    mergeContext = new FieldMergeContext(sources),
  }: {
    sources: FieldOrUndefinedArray,
    dest: FieldDefinition<any>,
    mergeContext: FieldMergeContext,
  }) {
    if (sources.every((s, i) => s === undefined ? this.fieldsInSourceIfAbstractedByInterfaceObject(dest, i).every((f) => this.isExternal(i, f)) : this.isExternal(i, s))) {
      const definingSubgraphs = sources.map((source, i) => {
        if (source) {
          return this.names[i];
        }

        const itfObjectFields = this.fieldsInSourceIfAbstractedByInterfaceObject(dest, i);
        if (itfObjectFields.length === 0) {
          return undefined;
        }
        return `${this.names[i]} (through @interaceObject ${printTypes(itfObjectFields.map((f) => f.parent))})`;
      }).filter(isDefined);
      const nodes = sources.map(source => source?.sourceAST).filter(s => s !== undefined) as ASTNode[];
      this.errors.push(ERRORS.EXTERNAL_MISSING_ON_BASE.err(
        `Field "${dest.coordinate}" is marked @external on all the subgraphs in which it is listed (${printSubgraphNames(definingSubgraphs)}).`,
        { nodes }
      ));
      return;
    }

    const withoutExternal = this.validateAndFilterExternal(sources);

    // Note that we don't truly merge externals: we don't want, for instance, a field that is non-nullable everywhere to appear nullable in the
    // supergraph just because someone fat-fingered the type in an external definition. But after merging the non-external definitions, we
    // validate the external ones are consistent.
    this.mergeDescription(withoutExternal, dest);
    this.recordAppliedDirectivesToMerge(withoutExternal, dest);
    this.addArgumentsShallow(withoutExternal, dest);
    for (const destArg of dest.arguments()) {
      const subgraphArgs = withoutExternal.map(f => f?.argument(destArg.name));
      this.mergeArgument(subgraphArgs, destArg);
    }
    // Note that due to @interfaceObject, it's possible that `withoutExternal` is "empty" (has no
    // non-undefined at all) but to still get here. That is, we can have:
    // ```
    //   # First subgraph
    //   interface I {
    //     id: ID!
    //     x: Int
    //   }
    //
    //   type T implements I @key(fields: "id") {
    //     id: ID!
    //     x: Int @external
    //     y: Int @requires(fields: "x")
    //   }
    // ```
    // and
    // ```
    //   # Second subgraph
    //   type I @interfaceObject @key(fields: "id") {
    //     id: ID!
    //     x: Int
    //   }
    // ```
    // In that case, it is valid to mark `T.x` external because it is provided by
    // another subgraph, the second one, through the interfaceObject object on I.
    // But because the first subgraph is the only one to have `T` and `x` is
    // external there, `withoutExternal` will be false.
    //
    // Anyway, we still need to merge a type in the supergraph, so in that case
    // we use merge the external declarations directly.
    const allTypesEqual = withoutExternal.every((s) => !s)
      ? this.mergeTypeReference(sources, dest)
      : this.mergeTypeReference(withoutExternal, dest);

    if (this.hasExternal(sources)) {
      this.validateExternalFields(sources, dest, allTypesEqual);
    }
    this.addJoinField({ sources, dest, allTypesEqual, mergeContext });
    this.addJoinDirectiveDirectives(sources, dest);
  }

  private validateFieldSharing(sources: FieldOrUndefinedArray, dest: FieldDefinition<ObjectType>, mergeContext: FieldMergeContext) {
    const shareableSources: { subgraph: string, idx: number}[] = [];
    const nonShareableSources: { subgraph: string, idx: number}[] = [];
    const allResolving: { subgraph: string, field: FieldDefinition<any> }[] = [];

    const categorizeField = (idx: number, subgraph: string, field: FieldDefinition<any>) => {
      if (!this.isFullyExternal(idx, field)) {
        allResolving.push({ subgraph, field });
        if (this.isShareable(idx, field)) {
          shareableSources.push({subgraph, idx});
        } else {
          nonShareableSources.push({subgraph, idx});
        }
      }
    };

    for (const [i, source] of sources.entries()) {
      const subgraph = '"' + this.names[i] + '"';
      if (!source) {
        const itfObjectFields = this.fieldsInSourceIfAbstractedByInterfaceObject(dest, i);
        // In theory, a type can implement multiple interfaces and all of them could be a @interfaceObject in
        // the source and provide the field. If so, we want to consider each as a different source of the
        // field.
        itfObjectFields.forEach((field) => categorizeField(i, subgraph + ` (through @interfaceObject field "${field.coordinate}")`, field));
        continue;
      }

      if (mergeContext.isUsedOverridden(i) || mergeContext.isUnusedOverridden(i)) {
        continue;
      }

      categorizeField(i, subgraph, source);
    }

    if (nonShareableSources.length > 0 && (shareableSources.length > 0 || nonShareableSources.length > 1)) {
      const printSubgraphs = (l: {subgraph: string}[]) => printHumanReadableList(
        l.map(({subgraph}) => subgraph),
        // When @interfaceObject is involved, the strings we print can be somewhat long, so we increase the cutoff size somewhat.
        { prefix: 'subgraph', prefixPlural: 'subgraphs', cutoff_output_length: 500 }
      );
      const resolvingSubgraphs = printSubgraphs(allResolving);
      const nonShareables = shareableSources.length > 0 ? printSubgraphs(nonShareableSources) : 'all of them';

      // An easy-to-make error that can lead here is the mispelling of the `from` argument of an @override. Because in that case, the
      // @override will essentially be ignored (we'll have logged a warning, but the error we're about to log will overshadow it) and
      // the 2 field insteances will violate the sharing rules. But because in that case the error is ultimately with @override, it
      // can be hard for user to understand why they get a shareability error, so we detect this case and offer an additional hint
      // at what the problem might be in the error message (note that even if we do find an @override with a unknown target, we
      // cannot be 100% sure this is the issue, because this could also be targeting a subgraph that has just been removed, in which
      // case the shareable error is legit; so keep the shareabilty error with a strong hint is hopefully good enough in practice).
      // Note: if there is multiple non-shareable fields with "target-less overrides", we only hint about one of them, because that's
      // easier and almost surely good enough to bring the attention of the user to potential typo in @override usage.
      const subgraphWithTargetlessOverride = nonShareableSources.find(({idx}) => mergeContext.hasOverrideWithUnknownTarget(idx));
      let extraHint = '';
      if (subgraphWithTargetlessOverride !== undefined) {
        extraHint = ` (please note that "${dest.coordinate}" has an @override directive in ${subgraphWithTargetlessOverride.subgraph} that targets an unknown subgraph so this could be due to misspelling the @override(from:) argument)`;
      }
      this.errors.push(ERRORS.INVALID_FIELD_SHARING.err(
        `Non-shareable field "${dest.coordinate}" is resolved from multiple subgraphs: it is resolved from ${resolvingSubgraphs} and defined as non-shareable in ${nonShareables}${extraHint}`,
        { nodes: sourceASTs(...allResolving.map(({field}) => field)) },
      ));
    }
  }

  private validateExternalFields(sources: FieldOrUndefinedArray, dest: FieldDefinition<any>, allTypesEqual: boolean) {
    let hasInvalidTypes = false;
    const invalidArgsPresence = new Set<string>();
    const invalidArgsTypes = new Set<string>();
    const invalidArgsDefaults = new Set<string>();
    for (const [i, source] of sources.entries()) {
      if (!source || !this.isExternal(i, source)) {
        continue;
      }
      // To be valid, an external field must use the same type as the merged field (or "at least" a subtype).
      if (!(sameType(dest.type!, source.type!) || (!allTypesEqual && this.isStrictSubtype(dest.type!, source.type!)))) {
        hasInvalidTypes = true;
      }

      // For arguments, it should at least have all the arguments of the merged, and their type needs to be supertypes (contravariance).
      // We also require the default is that of the supergraph (maybe we could relax that, but we should decide how we want
      // to deal with field with arguments in @key, @provides, @requires first as this could impact it).
      for (const destArg of dest.arguments()) {
        const name = destArg.name;
        const arg = source.argument(name);
        if (!arg) {
          invalidArgsPresence.add(name);
          continue;
        }
        if (!sameType(destArg.type!, arg.type!) && !this.isStrictSubtype(arg.type!, destArg.type!)) {
          invalidArgsTypes.add(name);
        }
        if (destArg.defaultValue !== arg.defaultValue) {
          invalidArgsDefaults.add(name);
        }
      }
    }

    if (hasInvalidTypes) {
      this.mismatchReporter.reportMismatchError(
        ERRORS.EXTERNAL_TYPE_MISMATCH,
        `Type of field "${dest.coordinate}" is incompatible across subgraphs (where marked @external): it has `,
        dest,
        sources,
        field => `type "${field.type}"`
      );
    }
    for (const arg of invalidArgsPresence) {
      const destArg = dest.argument(arg)!;
      this.mismatchReporter.reportMismatchErrorWithSpecifics({
        code: ERRORS.EXTERNAL_ARGUMENT_MISSING,
        message: `Field "${dest.coordinate}" is missing argument "${destArg.coordinate}" in some subgraphs where it is marked @external: `,
        mismatchedElement: destArg,
        subgraphElements: sources.map(s => s?.argument(destArg.name)),
        mismatchAccessor: arg => arg ? `argument "${arg.coordinate}"` : undefined,
        supergraphElementPrinter: (elt, subgraphs) => `${elt} is declared in ${subgraphs}`,
        otherElementsPrinter: (_, subgraphs) => ` but not in ${subgraphs} (where "${dest.coordinate}" is @external).`,
        includeMissingSources: true,
      });
    }
    for (const arg of invalidArgsTypes) {
      const destArg = dest.argument(arg)!;
      this.mismatchReporter.reportMismatchError(
        ERRORS.EXTERNAL_ARGUMENT_TYPE_MISMATCH,
        `Type of argument "${destArg.coordinate}" is incompatible across subgraphs (where "${dest.coordinate}" is marked @external): it has `,
        destArg,
        sources.map(s => s?.argument(destArg.name)),
        arg => `type "${arg.type}"`
      );
    }
    for (const arg of invalidArgsDefaults) {
      const destArg = dest.argument(arg)!;
      this.mismatchReporter.reportMismatchError(
        ERRORS.EXTERNAL_ARGUMENT_DEFAULT_MISMATCH,
        `Argument "${destArg.coordinate}" has incompatible defaults across subgraphs (where "${dest.coordinate}" is marked @external): it has `,
        destArg,
        sources.map(s => s?.argument(destArg.name)),
        arg => arg.defaultValue !== undefined ? `default value ${valueToString(arg.defaultValue, arg.type)}` : 'no default value'
      );
    }
  }

  private needsJoinField<T extends FieldDefinition<ObjectType | InterfaceType> | InputFieldDefinition>({
    sources,
    parentName,
    allTypesEqual,
    mergeContext,
  }: {
    sources: (T | undefined)[],
    parentName: string,
    allTypesEqual: boolean,
    mergeContext: FieldMergeContext,
  }): boolean {
    // If not all the types are equal, then we need to put a join__field to preserve the proper type information.
    if (!allTypesEqual) {
      return true;
    }
    if (mergeContext.some(({ usedOverridden, overrideLabel }) => usedOverridden || !!overrideLabel)) {
      return true;
    }
<<<<<<< HEAD

    // if there is a @fromContext directive on one of the source's arguments, we need a join__field
    if (sources.some((s, idx) => {
      const fromContextDirective = this.subgraphs.values()[idx].metadata().fromContextDirective();
      if (s && isFederationDirectiveDefinedInSchema(fromContextDirective)) {
        return s.kind === 'FieldDefinition' && s.arguments().some(arg => arg.appliedDirectivesOf(fromContextDirective).length > 0);
      }
      return false;
    })) {
=======
    
    const coordinate = sources.find(isDefined)?.coordinate;
    if (coordinate && this.fieldsWithFromContext.has(coordinate)) {
>>>>>>> b258406a
      return true;
    }

    // We can avoid the join__field if:
    //   1) the field exists in all sources having the field parent type,
    //   2) none of the field instance has a @requires or @provides.
    //   3) none of the field is @external.
    for (const [idx, source] of sources.entries()) {
      const overridden = mergeContext.isUnusedOverridden(idx);
      if (source && !overridden) {
        const sourceMeta = this.subgraphs.values()[idx].metadata();
        if (this.isExternal(idx, source)
          || source.hasAppliedDirective(sourceMeta.providesDirective())
          || source.hasAppliedDirective(sourceMeta.requiresDirective())
        ) {
          return true;
        }
      } else {
        // This subgraph does not have the field, so if it has the field type, we need a join__field.
        if (this.subgraphsSchema[idx].type(parentName)) {
          return true;
        }
      }
    }

    return false;
  }

  private addJoinField<T extends FieldDefinition<ObjectType | InterfaceType> | InputFieldDefinition>(
    {
      sources,
      dest,
      allTypesEqual,
      mergeContext,
    }: {
      sources: (T | undefined)[],
      dest: T,
      allTypesEqual: boolean,
      mergeContext: FieldMergeContext,
    }) {
    if (!this.needsJoinField({
      sources,
      parentName: dest.parent.name,
      allTypesEqual,
      mergeContext,
    })) {
      return;
    }
    const joinFieldDirective = this.joinSpec.fieldDirective(this.merged);
    for (const [idx, source] of sources.entries()) {
      const usedOverridden = mergeContext.isUsedOverridden(idx);
      const unusedOverridden = mergeContext.isUnusedOverridden(idx);
      const overrideLabel = mergeContext.overrideLabel(idx);
      if (!source || (unusedOverridden && !overrideLabel)) {
        continue;
      }

      const fromContextDirective = this.subgraphs.values()[idx].metadata().fromContextDirective();

      const contextArguments = (source.kind === 'FieldDefinition' ? source.arguments() : [])
        .map((arg): {
          context: string,
          name: string,
          type: string,
          selection: string,
        } | undefined => {
          if (!isFederationDirectiveDefinedInSchema(fromContextDirective)) {
            return undefined;
          }
          const appliedDirectives = arg.appliedDirectivesOf(fromContextDirective);
          if (appliedDirectives.length === 0) {
            return undefined;
          }
          assert(appliedDirectives.length === 1, 'There should be at most one @fromContext directive applied to an argument');
          const directive = appliedDirectives[0];
          const { context, selection } = parseContext(directive.arguments().field);
          // these are validated in the subgraph validation phase
          assert(context, 'Context should be defined');
          assert(selection, 'Selection should be defined');
          return {
            context: `${this.subgraphs.values()[idx].name}__${context}`,
            name: arg.name,
            type: arg.type!.toString(),
            selection,
          };
        })
        .filter(isDefined);

      const external = this.isExternal(idx, source);
      const sourceMeta = this.subgraphs.values()[idx].metadata();
      const name = this.joinSpecName(idx);
      dest.applyDirective(joinFieldDirective, {
        graph: name,
        requires: this.getFieldSet(source, sourceMeta.requiresDirective()),
        provides: this.getFieldSet(source, sourceMeta.providesDirective()),
        override: source.appliedDirectivesOf(sourceMeta.overrideDirective()).pop()?.arguments()?.from,
        type: allTypesEqual ? undefined : source.type?.toString(),
        external: external ? true : undefined,
        usedOverridden: usedOverridden ? true : undefined,
        overrideLabel: mergeContext.overrideLabel(idx),
        contextArguments: contextArguments.length > 0 ? contextArguments : undefined,
      });
    }
  }
  private getFieldSet(element: SchemaElement<any, any>, directive: DirectiveDefinition<{fields: string}>): string | undefined {
    const applications = element.appliedDirectivesOf(directive);
    assert(applications.length <= 1, () => `Found more than one application of ${directive} on ${element}`);
    return applications.length === 0 ? undefined : applications[0].arguments().fields;
  }

  // Returns `true` if the type references were all completely equal and `false` if some subtyping happened (or
  // if types were incompatible since an error is logged in this case but the method does not throw).
  private mergeTypeReference<TType extends Type, TElement extends NamedSchemaElementWithType<TType, any, any, any>>(
    sources: (TElement | undefined)[],
    dest: TElement,
    isInputPosition: boolean = false
  ): boolean {
    let destType: TType | undefined;
    let hasSubtypes = false;
    let hasIncompatible = false;
    for (const source of sources) {
      if (!source) {
        continue;
      }
      // Note that subtyping checks below relies on
      const sourceType = source.type!;
      if (!destType || sameType(destType, sourceType)) {
        destType = sourceType;
      } else if (this.isStrictSubtype(destType, sourceType)) {
        hasSubtypes = true;
        if (isInputPosition) {
          destType = sourceType;
        }
      } else if (this.isStrictSubtype(sourceType, destType)) {
        hasSubtypes = true;
        if (!isInputPosition) {
          destType = sourceType;
        }
      } else {
        hasIncompatible = true;
      }
    }

    assert(destType, () => `We should have found at least one subgraph with a type for ${dest.coordinate}`);
    // Note that destType is direct reference to one of the subgraph, so we need to copy it into our merged schema.
    dest.type = copyTypeReference(destType, this.merged) as TType;

    const isArgument = dest instanceof ArgumentDefinition;
    const elementKind: string = isArgument ? 'argument' : 'field';

    const base = baseType(dest.type);
    // Collecting enum usage for the sake of merging enums later.
    if (isEnumType(base)) {
      const existing = this.enumUsages.get(base.name);
      const thisPosition = isInputPosition ? 'Input' : 'Output';
      const position = existing && existing.position !== thisPosition ? 'Both' : thisPosition;
      const examples = existing?.examples ?? {};
      if (!examples[thisPosition]) {
        const idx = sources.findIndex((s) => !!s);
        if (idx >= 0) {
          const example = sources[idx]!;
          examples[thisPosition] = {
            coordinate: example.coordinate,
            sourceAST: example.sourceAST ? addSubgraphToASTNode(example.sourceAST, this.names[idx]) : undefined,
          };
        }
      }
      this.enumUsages.set(base.name, { position, examples });
    }

    if (hasIncompatible) {
      this.mismatchReporter.reportMismatchError(
        isArgument ? ERRORS.ARGUMENT_TYPE_MISMATCH : ERRORS.FIELD_TYPE_MISMATCH,
        `Type of ${elementKind} "${dest.coordinate}" is incompatible across subgraphs: it has `,
        dest,
        sources,
        field => `type "${field.type}"`
      );
      return false;
    } else if (hasSubtypes) {
      // Note that we use the type `toString` representation as a way to group which subgraphs have the exact same type.
      // Doing so is actually equivalent of checking `sameType` (more precisely, it is equivalent if we ignore the kind
      // of named types, but if 2 subgraphs differs in kind for the same type name (say one has "X" be a scalar and the
      // other an interface) we know we've already registered an error and the hint her won't matter).
      this.mismatchReporter.reportMismatchHint({
        code: isArgument ? HINTS.INCONSISTENT_BUT_COMPATIBLE_ARGUMENT_TYPE : HINTS.INCONSISTENT_BUT_COMPATIBLE_FIELD_TYPE,
        message: `Type of ${elementKind} "${dest.coordinate}" is inconsistent but compatible across subgraphs: `,
        supergraphElement: dest,
        subgraphElements: sources,
        elementToString: field => field.type!.toString(),
        supergraphElementPrinter: (elt, subgraphs) => `will use type "${elt}" (from ${subgraphs}) in supergraph but "${dest.coordinate}" has `,
        otherElementsPrinter: (elt, subgraphs) => `${isInputPosition ? 'supertype' : 'subtype'} "${elt}" in ${subgraphs}`
      });
      return false;
    }
    return true;
  }

  private isStrictSubtype(type: Type, maybeSubType: Type): boolean {
    // To be as generic as possible, when we check if a type is a direct subtype of another (which happens if either
    // the subtype is one of the member of an union type, or the subtype explicitly implements an interface), we want
    // to use the union/interface definitions from the merged schema. This is why we have merged interface implementation
    // relationships and unions first.
    return isStrictSubtype(
      type,
      maybeSubType,
      this.options.allowedFieldTypeMergingSubtypingRules,
      (union, maybeMember) => (this.merged.type(union.name)! as UnionType).hasTypeMember(maybeMember.name),
      (maybeImplementer, itf) => (this.merged.type(maybeImplementer.name)! as (ObjectType | InterfaceType)).implementsInterface(itf)
    );
  }

  private addArgumentsShallow<T extends FieldDefinition<any> | DirectiveDefinition>(sources: (T | undefined)[], dest: T) {
    const argNames = new Set<string>();
    for (const source of sources) {
      if (!source) {
        continue;
      }
      source.arguments().forEach((arg) => argNames.add(arg.name));
    }

    for (const argName of argNames) {
      // We add the argument unconditionally even if we're going to remove it in
      // some path. Done because this helps reusing our "reportMismatchHint" method
      // in those cases.
      const arg = dest.addArgument(argName);

      // helper function to determine if an argument is contextual in a given subgraph
      const isContextualArg = (index: number, arg: ArgumentDefinition<DirectiveDefinition<any>> | ArgumentDefinition<FieldDefinition<any>>) => {
        const fromContextDirective = this.metadata(index).fromContextDirective();
        return fromContextDirective && isFederationDirectiveDefinedInSchema(fromContextDirective) && arg.appliedDirectivesOf(fromContextDirective).length >= 1;
      }

      const isContextualArray = sources.map((s, idx) => {
        const arg = s?.argument(argName);
        return arg && isContextualArg(idx, arg);
      });



      if (isContextualArray.some((c) => c === true)) {
        // if the argument is contextual in some subgraph, then it should also be contextual in other subgraphs,
        // unless it is nullable. Also, we need to remove it from the supergraph
        isContextualArray.forEach((isContextual, idx) => {
          const argument = sources[idx]?.argument(argName);
          const argType = argument?.type;
          if (!isContextual && argument && argType && isNonNullType(argType) && argument.defaultValue === undefined) {
            this.errors.push(ERRORS.CONTEXTUAL_ARGUMENT_NOT_CONTEXTUAL_IN_ALL_SUBGRAPHS.err(
              `Argument "${arg.coordinate}" is contextual in at least one subgraph but in "${argument.coordinate}" it does not have @fromContext, is not nullable and has no default value.`,
              { nodes: sourceASTs(sources[idx]?.argument(argName)) },
            ));
          }

          if (!isContextual && argument && argType && (isNullableType(argType) || argument.defaultValue !== undefined)) {
            // in this case, we want to issue a hint that the argument will not be present in the supergraph schema
            this.mismatchReporter.pushHint(new CompositionHint(
              HINTS.CONTEXTUAL_ARGUMENT_NOT_CONTEXTUAL_IN_ALL_SUBGRAPHS,
              `Contextual argument "${argument.coordinate}" will not be included in the supergraph since it is contextual in at least one subgraph`,
              undefined,
            ));
          }
        });

        arg.remove();
        continue;
      }

      // If all the sources that have the field have the argument, we do merge it
      // and we're good, but otherwise ...
      if (sources.some((s) => s && !s.argument(argName))) {
        // ... we don't merge the argument: some subgraphs wouldn't know what
        // to make of it and that would be dodgy at best. If the argument is
        // optional in all sources, then we can compose properly and just issue a
        // hint. But if it is mandatory, then we have to fail composition, otherwise
        // the query planner would have no choice but to generate invalidate queries.
        const nonOptionalSources = sources.map((s, i) => s && s.argument(argName)?.isRequired() ? this.names[i] : undefined).filter((s) => !!s) as string[];
        if (nonOptionalSources.length > 0) {
          const nonOptionalSubgraphs = printSubgraphNames(nonOptionalSources);
          const missingSources = printSubgraphNames(sources.map((s, i) => s && !s.argument(argName) ? this.names[i] : undefined).filter((s) => !!s) as string[]);
          this.errors.push(ERRORS.REQUIRED_ARGUMENT_MISSING_IN_SOME_SUBGRAPH.err(
            `Argument "${arg.coordinate}" is required in some subgraphs but does not appear in all subgraphs: it is required in ${nonOptionalSubgraphs} but does not appear in ${missingSources}`,
            { nodes: sourceASTs(...sources.map((s) => s?.argument(argName))) },
          ));
        } else {
          this.mismatchReporter.reportMismatchHint({
            code: HINTS.INCONSISTENT_ARGUMENT_PRESENCE,
            message: `Optional argument "${arg.coordinate}" will not be included in the supergraph as it does not appear in all subgraphs: `,
            supergraphElement: arg,
            subgraphElements: sources.map((s) => s ? s.argument(argName) : undefined),
            elementToString: _ => 'yes',
            supergraphElementPrinter: (_, subgraphs) => `it is defined in ${subgraphs}`,
            otherElementsPrinter: (_, subgraphs) => ` but not in ${subgraphs}`,
            includeMissingSources: true
          });
        }
        // Note that we remove the element after the hint/error because we access it in the hint message generation.
        arg.remove();
      }
    }
  }

  private mergeArgument(sources: (ArgumentDefinition<any> | undefined)[], dest: ArgumentDefinition<any>) {
    this.mergeDescription(sources, dest);
    this.recordAppliedDirectivesToMerge(sources, dest);
    this.mergeTypeReference(sources, dest, true);
    this.mergeDefaultValue(sources, dest, 'Argument');
  }

  private mergeDefaultValue<T extends ArgumentDefinition<any> | InputFieldDefinition>(sources: (T | undefined)[], dest: T, kind: string) {
    let destDefault;
    let hasSeenSource = false;
    let isInconsistent = false;
    let isIncompatible = false;
    for (const source of sources) {
      if (!source) {
        continue;
      }
      // Because default values are always in input/contra-variant positions, we use an intersection strategy. Namely,
      // the result only has a default if _all_ have a default (which has to be the same, but we error if we found
      // 2 different defaults no matter what). Essentially, an argument/input field can only be made optional
      // in the supergraph API if it is optional in all subgraphs, or we may query a subgraph that expects the
      // value to be provided when it isn't. Note that an alternative could be to use an union strategy instead
      // but have the router/gateway fill in the default for subgraphs that don't know it, but that imply parsing
      // all the subgraphs fetches and we probably don't want that.
      const sourceDefault = source.defaultValue;
      if (destDefault === undefined) {
        // Note that we set destDefault even if we have seen a source before and maybe thus be inconsistent.
        // We won't use that value later if we're inconsistent, but keeping it allows us to always error out
        // if we any 2 incompatible defaults.
        destDefault = sourceDefault;
        // destDefault may be undefined either because we haven't seen any source (having the argument)
        // or because we've seen one but that source had no default. In the later case (`hasSeenSource`),
        // if the new source _has_ a default, then we're inconsistent.
        if (hasSeenSource && sourceDefault !== undefined) {
          isInconsistent = true;
        }
      } else if (!valueEquals(destDefault, sourceDefault)) {
        isInconsistent = true;
        // It's only incompatible if neither is undefined
        if (sourceDefault !== undefined) {
          isIncompatible = true;
        }
      }
      hasSeenSource = true;
    }
    // Note that we set the default if isIncompatible mostly to help the building of the error message. But
    // as we'll error out, it doesn't really matter.
    if (!isInconsistent || isIncompatible) {
      dest.defaultValue = destDefault;
    }

    if (isIncompatible) {
      this.mismatchReporter.reportMismatchError(
        kind === 'Argument' ? ERRORS.ARGUMENT_DEFAULT_MISMATCH : ERRORS.INPUT_FIELD_DEFAULT_MISMATCH,
        `${kind} "${dest.coordinate}" has incompatible default values across subgraphs: it has `,
        dest,
        sources,
        arg => arg.defaultValue !== undefined ? `default value ${valueToString(arg.defaultValue, arg.type)}` : 'no default value'
      );
    } else if (isInconsistent) {
      this.mismatchReporter.reportMismatchHint({
        code: HINTS.INCONSISTENT_DEFAULT_VALUE_PRESENCE,
        message: `${kind} "${dest.coordinate}" has a default value in only some subgraphs: `,
        supergraphElement: dest,
        subgraphElements: sources,
        elementToString: arg => arg.defaultValue !== undefined ? valueToString(arg.defaultValue, arg.type) : undefined,
        supergraphElementPrinter: (_, subgraphs) => `will not use a default in the supergraph (there is no default in ${subgraphs}) but `,
        otherElementsPrinter: (elt, subgraphs) => `"${dest.coordinate}" has default value ${elt} in ${subgraphs}`
      });
    }
  }

  private mergeInterface(sources: (InterfaceType | ObjectType | undefined)[], dest: InterfaceType) {
    const hasKey = this.validateInterfaceKeys(sources, dest);
    this.validateInterfaceObjects(sources, dest);

    this.addFieldsShallow(sources, dest);
    for (const destField of dest.fields()) {
      if (!hasKey) {
        this.hintOnInconsistentValueTypeField(sources, dest, destField);
      }
      const subgraphFields = sources.map(t => t?.field(destField.name));
      const mergeContext = this.validateOverride(subgraphFields, destField);
      this.mergeField({
        sources: subgraphFields,
        dest: destField,
        mergeContext,
      });
    }
  }

  // Returns whether the interface has a key (even a non-resolvable one) in any subgraph.
  private validateInterfaceKeys(sources: (InterfaceType | ObjectType | undefined)[], dest: InterfaceType): boolean {
    // Remark: it might be ok to filter @inaccessible types in `supergraphImplementations`, but this requires
    // some more thinking (and I'm not even sure it makes a practical difference given the rules for validity
    // of @inaccessible) and it will be backward compatible to filter them later, while the reverse wouldn't
    // technically be, so we stay on the safe side.
    const supergraphImplementations = dest.possibleRuntimeTypes();

    // Validate that if a source defines a (resolvable) @key on an interface, then that subgraph defines
    // all the implementations of that interface in the supergraph.
    let hasKey = false;
    for (const [idx, source] of sources.entries()) {
      if (!source || !isInterfaceType(source)) {
        continue;
      }
      const sourceMetadata = this.subgraphs.values()[idx].metadata();
      const keys = source.appliedDirectivesOf(sourceMetadata.keyDirective());
      hasKey ||= keys.length > 0;
      const resolvableKey = keys.find((k) => k.arguments().resolvable !== false);
      if (!resolvableKey) {
        continue;
      }

      const implementationsInSubgraph = source.possibleRuntimeTypes();
      if (implementationsInSubgraph.length < supergraphImplementations.length) {
        const missingImplementations = supergraphImplementations.filter((superImpl) => !implementationsInSubgraph.some((subgImpl) => superImpl.name === subgImpl.name));
        this.errors.push(addSubgraphToError(
          ERRORS.INTERFACE_KEY_MISSING_IMPLEMENTATION_TYPE.err(
            `Interface type "${source.coordinate}" has a resolvable key (${resolvableKey}) in subgraph "${this.names[idx]}" but that subgraph is missing some of the supergraph implementation types of "${dest.coordinate}". `
            + `Subgraph "${this.names[idx]}" should define ${printTypes(missingImplementations)} (and have ${missingImplementations.length > 1 ? 'them' : 'it'} implement "${source.coordinate}").`,
            { nodes: resolvableKey.sourceAST},
          ),
          this.names[idx],
        ));
      }
    }
    return hasKey;
  }

  private validateInterfaceObjects(sources: (InterfaceType | ObjectType | undefined)[], dest: InterfaceType) {
    const supergraphImplementations = dest.possibleRuntimeTypes();

    // Validates that if a source defines the interface as an @interfaceObject, then it doesn't define any
    // of the implementations. We can discuss if there is ways to lift that limitation later, but an
    // @interfaceObject already "provides" fields for all the underlying impelmentations, so also defining
    // one those implementation would require additional care for shareability and more. This also feel
    // like this can get easily be done by mistake and gets rather confusing, so it's worth some additional
    // consideration before allowing.
    for (const [idx, source] of sources.entries()) {
      if (!source || !this.metadata(idx).isInterfaceObjectType(source)) {
        continue;
      }

      const subgraphName = this.names[idx];
      const schema = source.schema();
      const definedImplementations = supergraphImplementations.map((i) => schema.type(i.name)).filter(isDefined);
      if (definedImplementations.length > 0) {
        this.errors.push(addSubgraphToError(
          ERRORS.INTERFACE_OBJECT_USAGE_ERROR.err(
            `Interface type "${dest.coordinate}" is defined as an @interfaceObject in subgraph "${subgraphName}" so that subgraph should not define any of the implementation types of "${dest.coordinate}", but it defines ${printTypes(definedImplementations)}`,
            { nodes: sourceASTs(source, ...definedImplementations) },
          ),
          subgraphName,
        ));
      }
    }
  }

  private mergeUnion(sources: (UnionType | undefined)[], dest: UnionType) {
    for (const source of sources) {
      if (!source) {
        continue;
      }
      for (const type of source.types()) {
        if (!dest.hasTypeMember(type.name)) {
          dest.addType(type.name);
        }
      }
    }
    for (const type of dest.types()) {
      this.addJoinUnionMember(sources, dest, type);
      this.hintOnInconsistentUnionMember(sources, dest, type.name);
    }
  }

  private addJoinUnionMember(sources: (UnionType | undefined)[], dest: UnionType, member: ObjectType) {
    const joinUnionMemberDirective = this.joinSpec.unionMemberDirective(this.merged);
    // We should always be merging with the latest join spec, so this should exists, but well, in prior versions where
    // the directive didn't existed, we simply did had any replacement so ...
    if (!joinUnionMemberDirective) {
      return;
    }

    for (const [idx, source] of sources.entries()) {
      if (!source?.hasTypeMember(member.name)) {
        continue;
      }

      const name = this.joinSpecName(idx);
      dest.applyDirective(joinUnionMemberDirective, {
        graph: name,
        member: member.name,
      });
    }
  }

  private hintOnInconsistentUnionMember(
    sources: (UnionType | undefined)[],
    dest: UnionType,
    memberName: string
  ) {
    for (const source of sources) {
      // As soon as we find a subgraph that has the type but not the member, we hint.
      if (source && !source.hasTypeMember(memberName)) {
        this.mismatchReporter.reportMismatchHint({
          code: HINTS.INCONSISTENT_UNION_MEMBER,
          message: `Union type "${dest}" includes member type "${memberName}" in some but not all defining subgraphs: `,
          supergraphElement: dest,
          subgraphElements: sources,
          elementToString: type => type.hasTypeMember(memberName) ? 'yes' : 'no',
          supergraphElementPrinter: (_, subgraphs) => `"${memberName}" is defined in ${subgraphs}`,
          otherElementsPrinter: (_, subgraphs) => ` but not in ${subgraphs}`,
        });
        return;
      }
    }
  }

  private mergeEnum(sources: (EnumType | undefined)[], dest: EnumType) {
    let usage = this.enumUsages.get(dest.name);
    if (!usage) {
      // If the enum is unused, we have a choice to make. We could skip the enum entirely (after all, exposing an unreferenced type mostly "pollutes" the supergraph API), but
      // some evidence shows that many a user have such unused enums in federation 1 and having those removed from their API might be surprising. We could merge it as
      // an "input-only" or as a "input/ouput" type, but the hints/errors generated in both those cases would be confusing in that case, and while we could amend them
      // for this case, it would complicate things and doesn't feel like it would feel very justified. So we merge it as an "output" type, which is the least contraining
      // option. We do raise an hint though so users can notice this.
      usage = { position: 'Output', examples: {}};
      this.hints.push(new CompositionHint(
        HINTS.UNUSED_ENUM_TYPE,
        `Enum type "${dest}" is defined but unused. It will be included in the supergraph with all the values appearing in any subgraph ("as if" it was only used as an output type).`,
        dest
      ));
    }

    for (const source of sources) {
      if (!source) {
        continue;
      }
      for (const value of source.values) {
        // Note that we add all the values we see as a simple way to know which values there is to consider. But some of those value may
        // be removed later in `mergeEnumValue`
        if (!dest.value(value.name)) {
          dest.addValue(value.name);
        }
      }
    }
    for (const value of dest.values) {
      this.mergeEnumValue(sources, dest, value, usage);
    }

    // We could be left with an enum type with no values, and that's invalid in graphQL
    if (dest.values.length === 0) {
      this.errors.push(ERRORS.EMPTY_MERGED_ENUM_TYPE.err(
        `None of the values of enum type "${dest}" are defined consistently in all the subgraphs defining that type. As only values common to all subgraphs are merged, this would result in an empty type.`,
        { nodes: sourceASTs(...sources) },
      ));
    }
  }

  private mergeEnumValue(
    sources: (EnumType | undefined)[],
    dest: EnumType,
    value: EnumValue,
    { position, examples }: EnumTypeUsage,
  ) {
    // We merge directives (and description while at it) on the value even though we might remove it later in that function,
    // but we do so because:
    // 1. this will catch any problems merging the description/directives (which feels like a good thing).
    // 2. it easier to see if the value is marked @inaccessible.
    const valueSources = sources.map(s => s?.value(value.name));
    this.mergeDescription(valueSources, value);
    this.recordAppliedDirectivesToMerge(valueSources, value);
    this.addJoinEnumValue(valueSources, value);

    const inaccessibleInSupergraph = this.mergedFederationDirectiveInSupergraph.get(this.inaccessibleSpec.inaccessibleDirectiveSpec.name);
    const isInaccessible = inaccessibleInSupergraph && value.hasAppliedDirective(inaccessibleInSupergraph.definition);
    // The merging strategy depends on the enum type usage:
    //  - if it is _only_ used in position of Input type, we merge it with an "intersection" strategy (like other input types/things).
    //  - if it is _only_ used in position of Output type, we merge it with an "union" strategy (like other output types/things).
    //  - otherwise, it's used as both input and output and we can only merge it if it has the same values in all subgraphs.
    // So in particular, the value will be in the supergraph only if it is either an "output only" enum, or if the value is in all subgraphs.
    // Note that (like for input object fields), manually marking the value as @inaccessible let's use skips any check and add the value
    // regardless of inconsistencies.
    if (!isInaccessible && position !== 'Output' && sources.some((source) => source && !source.value(value.name))) {
      // We have a source (subgraph) that _has_ the enum type but not that particular enum value. If we've in the "both input and output usages",
      // that's where we have to fail. But if we're in the "only input" case, we simply don't merge that particular value and hint about it.
      if (position === 'Both') {
        const inputExample = examples.Input!;
        const outputExample = examples.Output!;
        this.mismatchReporter.reportMismatchErrorWithSpecifics({
          code: ERRORS.ENUM_VALUE_MISMATCH,
          message: `Enum type "${dest}" is used as both input type (for example, as type of "${inputExample.coordinate}") and output type (for example, as type of "${outputExample.coordinate}"), but value "${value}" is not defined in all the subgraphs defining "${dest}": `,
          mismatchedElement: dest,
          subgraphElements: sources,
          mismatchAccessor: (type) => type?.value(value.name) ? 'yes' : 'no',
          supergraphElementPrinter: (_, subgraphs) => `"${value}" is defined in ${subgraphs}`,
          otherElementsPrinter: (_, subgraphs) => ` but not in ${subgraphs}`,
          extraNodes: sourceASTs(inputExample, outputExample),
        });
        // We leave the value in the merged output in that case because:
        // 1. it's harmless to do so; we have an error so we won't return a supergraph.
        // 2. it avoids generating an additional "enum type is empty" error in `mergeEnum` if all the values are inconsistent.
      } else {
        this.mismatchReporter.reportMismatchHint({
          code: HINTS.INCONSISTENT_ENUM_VALUE_FOR_INPUT_ENUM,
          message: `Value "${value}" of enum type "${dest}" will not be part of the supergraph as it is not defined in all the subgraphs defining "${dest}": `,
          supergraphElement: dest,
          subgraphElements: sources,
          targetedElement: value,
          elementToString: (type) => type.value(value.name) ? 'yes' : 'no',
          supergraphElementPrinter: (_, subgraphs) => `"${value}" is defined in ${subgraphs}`,
          otherElementsPrinter: (_, subgraphs) => ` but not in ${subgraphs}`,
        });
        // We remove the value after the generation of the hint/errors because `reportMismatchHint` will show the message for the subgraphs that are "like" the supergraph
        // first, and the message flows better if we say which subgraph defines the value first, so we want the value to still be present for the generation of the
        // message.
        value.remove();
      }
    } else if (position === 'Output') {
      this.hintOnInconsistentOutputEnumValue(sources, dest, value);
    }
  }

  private addJoinEnumValue(sources: (EnumValue | undefined)[], dest: EnumValue) {
    const joinEnumValueDirective = this.joinSpec.enumValueDirective(this.merged);
    // We should always be merging with the latest join spec, so this should exists, but well, in prior versions where
    // the directive didn't existed, we simply did had any replacement so ...
    if (!joinEnumValueDirective) {
      return;
    }

    for (const [idx, source] of sources.entries()) {
      if (!source) {
        continue;
      }

      const name = this.joinSpecName(idx);
      dest.applyDirective(joinEnumValueDirective, {
        graph: name,
      });
    }
  }

  private hintOnInconsistentOutputEnumValue(
    sources: (EnumType | undefined)[],
    dest: EnumType,
    value: EnumValue,
  ) {
    const valueName: string = value.name
    for (const source of sources) {
      // As soon as we find a subgraph that has the type but not the member, we hint.
      if (source && !source.value(valueName)) {
        this.mismatchReporter.reportMismatchHint({
          code: HINTS.INCONSISTENT_ENUM_VALUE_FOR_OUTPUT_ENUM,
          message: `Value "${valueName}" of enum type "${dest}" has been added to the supergraph but is only defined in a subset of the subgraphs defining "${dest}": `,
          supergraphElement: dest,
          subgraphElements: sources,
          targetedElement: value,
          elementToString: type => type.value(valueName) ? 'yes' : 'no',
          supergraphElementPrinter: (_, subgraphs) => `"${valueName}" is defined in ${subgraphs}`,
          otherElementsPrinter: (_, subgraphs) => ` but not in ${subgraphs}`,
        });
        return;
      }
    }
  }

  private mergeInput(sources: (InputObjectType | undefined)[], dest: InputObjectType) {
    const inaccessibleInSupergraph = this.mergedFederationDirectiveInSupergraph.get(this.inaccessibleSpec.inaccessibleDirectiveSpec.name);

    // Like for other inputs, we add all the fields found in any subgraphs initially as a simple mean to have a complete list of
    // field to iterate over, but we will remove those that are not in all subgraphs.
    this.addFieldsShallow(sources, dest);
    for (const destField of dest.fields()) {
      const name = destField.name
      // We merge the details of the field first, even if we may remove it afterwards because 1) this ensure we always checks type
      // compatibility between definitions and 2) we actually want to see if the result is marked inaccessible or not and it makes
      // that easier.
      this.mergeInputField(sources.map(t => t?.field(name)), destField);
      const isInaccessible = inaccessibleInSupergraph && destField.hasAppliedDirective(inaccessibleInSupergraph.definition);
      // Note that if the field is manually marked @inaccessible, we can always accept it to be inconsistent between subgraphs since
      // it won't be exposed in the API, and we don't hint about it because we're just doing what the user is explicitely asking.
      if (!isInaccessible && sources.some((source) => source && !source.field(name))) {
        // One of the subgraph has the input type but not that field. If the field is optional, we remove it for the supergraph
        // and issue a hint. But if it is required, we have to error out.
        const nonOptionalSources = sources.map((s, i) => s && s.field(name)?.isRequired() ? this.names[i] : undefined).filter((s) => !!s) as string[];
        if (nonOptionalSources.length > 0) {
          const nonOptionalSubgraphs = printSubgraphNames(nonOptionalSources);
          const missingSources = printSubgraphNames(sources.map((s, i) => s && !s.field(name) ? this.names[i] : undefined).filter((s) => !!s) as string[]);
          this.errors.push(ERRORS.REQUIRED_INPUT_FIELD_MISSING_IN_SOME_SUBGRAPH.err(
            `Input object field "${destField.coordinate}" is required in some subgraphs but does not appear in all subgraphs: it is required in ${nonOptionalSubgraphs} but does not appear in ${missingSources}`,
            { nodes: sourceASTs(...sources.map((s) => s?.field(name))) },
          ));
        } else {
          this.mismatchReporter.reportMismatchHint({
            code: HINTS.INCONSISTENT_INPUT_OBJECT_FIELD,
            message: `Input object field "${destField.name}" will not be added to "${dest}" in the supergraph as it does not appear in all subgraphs: `,
            supergraphElement: destField,
            subgraphElements: sources.map((s) => s ? s.field(name) : undefined),
            elementToString: _ => 'yes',
            // Note that the first callback is for element that are "like the supergraph" and we've pass `destField` which we havne't yet removed.
            supergraphElementPrinter: (_, subgraphs) => `it is defined in ${subgraphs}`,
            otherElementsPrinter: (_, subgraphs) => ` but not in ${subgraphs}`,
            includeMissingSources: true
          });
        }
        // Note that we remove the element after the hint/error because we access the parent in the hint message.
        destField.remove();
      }
    }

    // We could be left with an input type with no fields, and that's invalid in graphQL
    if (!dest.hasFields()) {
      this.errors.push(ERRORS.EMPTY_MERGED_INPUT_TYPE.err(
        `None of the fields of input object type "${dest}" are consistently defined in all the subgraphs defining that type. As only fields common to all subgraphs are merged, this would result in an empty type.`,
        { nodes: sourceASTs(...sources) },
      ));
    }
  }

  private mergeInputField(sources: (InputFieldDefinition | undefined)[], dest: InputFieldDefinition) {
    this.mergeDescription(sources, dest);
    this.recordAppliedDirectivesToMerge(sources, dest);
    const allTypesEqual = this.mergeTypeReference(sources, dest, true);
    const mergeContext = new FieldMergeContext(sources);
    this.addJoinField({ sources, dest, allTypesEqual, mergeContext });
    this.mergeDefaultValue(sources, dest, 'Input field');
  }

  private mergeDirectiveDefinition(sources: (DirectiveDefinition | undefined)[], dest: DirectiveDefinition) {
    // We have 2 behavior depending on the kind of directives:
    // 1) for the few handpicked type system directives that we merge, we always want to keep
    //   them (it's ok if a subgraph decided to not include the definition because that particular
    //   subgraph didn't use the directive on its own definitions). For those, we essentially take
    //   a "union" strategy.
    // 2) for other directives, the ones we keep for their 'execution' locations, we instead
    //   use an "intersection" strategy: we only keep directives that are defined everywhere.
    //   The reason is that those directives may be used anywhere in user queries (those made
    //   against the supergraph API), and hence can end up in queries to any subgraph, and as
    //   a consequence all subgraphs need to be able to handle any application of the directive.
    //   Which we can only guarantee if all the subgraphs know the directive, and that the directive
    //   definition is the intersection of all definitions (meaning that if there divergence in
    //   locations, we only expose locations that are common everywhere).
    if (this.composeDirectiveManager.directiveExistsInSupergraph(dest.name)) {
      this.mergeCustomCoreDirective(dest);
    } else if (sources.some((s, idx) => s && this.isMergedDirective(this.names[idx], s))) {
      this.mergeExecutableDirectiveDefinition(sources, dest);
    }
  }

  // Note: as far as directive definition goes, we currently only merge directive having execution location, and only for
  // thos locations. Any type system directive definition that propagates to the supergraph (graphQL built-ins and `@tag`)
  // is currently handled in an hard-coded way. This will change very soon however so keeping this code around to be
  // re-enabled by a future commit.
  //private mergeTypeSystemDirectiveDefinition(sources: (DirectiveDefinition | undefined)[], dest: DirectiveDefinition) {
  //  this.addArgumentsShallow(sources, dest);
  //  for (const destArg of dest.arguments()) {
  //    const subgraphArgs = sources.map(f => f?.argument(destArg.name));
  //    this.mergeArgument(subgraphArgs, destArg);
  //  }

  //  let repeatable: boolean | undefined = undefined;
  //  let inconsistentRepeatable = false;
  //  let locations: DirectiveLocation[] | undefined = undefined;
  //  let inconsistentLocations = false;
  //  for (const source of sources) {
  //    if (!source) {
  //      continue;
  //    }
  //    if (repeatable === undefined) {
  //      repeatable = source.repeatable;
  //    } else if (repeatable !== source.repeatable) {
  //      inconsistentRepeatable = true;
  //    }

  //    const sourceLocations = this.extractLocations(source);
  //    if (!locations) {
  //      locations = sourceLocations;
  //    } else {
  //      if (!arrayEquals(locations, sourceLocations)) {
  //        inconsistentLocations = true;
  //      }
  //      // This create duplicates, but `addLocations` below eliminate them.
  //      sourceLocations.forEach(loc => {
  //        if (!locations!.includes(loc)) {
  //          locations!.push(loc);
  //        }
  //      });
  //    }
  //  }
  //  dest.repeatable = repeatable!;
  //  dest.addLocations(...locations!);

  //  if (inconsistentRepeatable) {
  //    this.mismatchReporter.reportMismatchHint(
  //      HINTS.INCONSISTENT_TYPE_SYSTEM_DIRECTIVE_REPEATABLE,
  //      `Type system directive "${dest}" is marked repeatable in the supergraph but it is inconsistently marked repeatable in subgraphs: `,
  //      dest,
  //      sources,
  //      directive => directive.repeatable ? 'yes' : 'no',
  //      // Note that the first callback is for element that are "like the supergraph". And the supergraph will be repeatable on inconsistencies.
  //      (_, subgraphs) => `it is repeatable in ${subgraphs}`,
  //      (_, subgraphs) => ` but not in ${subgraphs}`,
  //    );
  //  }
  //  if (inconsistentLocations) {
  //    this.mismatchReporter.reportMismatchHint(
  //      HINTS.INCONSISTENT_TYPE_SYSTEM_DIRECTIVE_LOCATIONS,
  //      `Type system directive "${dest}" has inconsistent locations across subgraphs `,
  //      dest,
  //      sources,
  //      directive => locationString(this.extractLocations(directive)),
  //      // Note that the first callback is for element that are "like the supergraph".
  //      (locs, subgraphs) => `and will use ${locs} (union of all subgraphs) in the supergraph, but has: ${subgraphs ? `${locs} in ${subgraphs} and ` : ''}`,
  //      (locs, subgraphs) => `${locs} in ${subgraphs}`,
  //    );
  //  }
  //}

  private mergeCustomCoreDirective(dest: DirectiveDefinition) {
    const def = this.composeDirectiveManager.getLatestDirectiveDefinition(dest.name);
    if (def) {
      dest.repeatable = def.repeatable;
      dest.description = def.description;
      dest.addLocations(...def.locations);
      this.addArgumentsShallow([def], dest);
      for (const arg of def.arguments()) {
        const destArg = dest.argument(arg.name);
        assert(destArg, 'argument must exist on destination directive');
        this.mergeArgument([arg], destArg);
      }
    }
  }

  private mergeExecutableDirectiveDefinition(sources: (DirectiveDefinition | undefined)[], dest: DirectiveDefinition) {
    let repeatable: boolean | undefined = undefined;
    let inconsistentRepeatable = false;
    let locations: DirectiveLocation[] | undefined = undefined;
    let inconsistentLocations = false;
    for (const source of sources) {
      if (!source) {
        // An executable directive could appear in any place of a query and thus get to any subgraph, so we cannot keep an
        // executable directive unless it is in all subgraphs. We use an 'intersection' strategy.
        const usages = dest.remove();
        assert(usages.length === 0, () => `Found usages of executable directive ${dest}: ${usages}`);
        this.mismatchReporter.reportMismatchHint({
          code: HINTS.INCONSISTENT_EXECUTABLE_DIRECTIVE_PRESENCE,
          message: `Executable directive "${dest}" will not be part of the supergraph as it does not appear in all subgraphs: `,
          supergraphElement: dest,
          subgraphElements: sources,
          elementToString: _ => 'yes',
          supergraphElementPrinter: (_, subgraphs) => `it is defined in ${subgraphs}`,
          otherElementsPrinter: (_, subgraphs) => ` but not in ${subgraphs}`,
          includeMissingSources: true,
        });
        return;
      }

      if (repeatable === undefined) {
        repeatable = source.repeatable;
      } else if (repeatable !== source.repeatable) {
        inconsistentRepeatable = true;
        // Again, we use an intersection strategy: we can let users repeat the directive on a query only if
        // all subgraphs know it as repeatable.
        repeatable = false;
      }

      const sourceLocations = this.extractExecutableLocations(source);
      if (!locations) {
        locations = sourceLocations;
      } else {
        if (!arrayEquals(locations, sourceLocations)) {
          inconsistentLocations = true;
        }
        // Still an intersection: we can only allow locations that all subgraphs understand.
        locations = locations.filter(loc => sourceLocations.includes(loc));
        if (locations.length === 0) {
          const usages = dest.remove();
          assert(usages.length === 0, () => `Found usages of executable directive ${dest}: ${usages}`);
          this.mismatchReporter.reportMismatchHint({
            code: HINTS.NO_EXECUTABLE_DIRECTIVE_LOCATIONS_INTERSECTION,
            message: `Executable directive "${dest}" has no location that is common to all subgraphs: `,
            supergraphElement: dest,
            subgraphElements: sources,
            elementToString: directive => locationString(this.extractExecutableLocations(directive)),
            // Note that the first callback is for element that are "like the supergraph" and only the subgraph will have no locations (the
            // source that do not have the directive are not included).
            supergraphElementPrinter: () => `it will not appear in the supergraph as there no intersection between `,
            otherElementsPrinter: (locs, subgraphs) => `${locs} in ${subgraphs}`,
          });
          return;
        }
      }
    }
    dest.repeatable = repeatable!;
    dest.addLocations(...locations!);

    this.mergeDescription(sources, dest);

    if (inconsistentRepeatable) {
      this.mismatchReporter.reportMismatchHint({
        code: HINTS.INCONSISTENT_EXECUTABLE_DIRECTIVE_REPEATABLE,
        message: `Executable directive "${dest}" will not be marked repeatable in the supergraph as it is inconsistently marked repeatable in subgraphs: `,
        supergraphElement: dest,
        subgraphElements: sources,
        elementToString: directive => directive.repeatable ? 'yes' : 'no',
        supergraphElementPrinter: (_, subgraphs) => `it is not repeatable in ${subgraphs}`,
        otherElementsPrinter: (_, subgraphs) => ` but is repeatable in ${subgraphs}`,
      });
    }
    if (inconsistentLocations) {
      this.mismatchReporter.reportMismatchHint({
        code: HINTS.INCONSISTENT_EXECUTABLE_DIRECTIVE_LOCATIONS,
        message: `Executable directive "${dest}" has inconsistent locations across subgraphs `,
        supergraphElement: dest,
        subgraphElements: sources,
        elementToString: directive => locationString(this.extractExecutableLocations(directive)),
        supergraphElementPrinter: (locs, subgraphs) => `and will use ${locs} (intersection of all subgraphs) in the supergraph, but has: ${subgraphs ? `${locs} in ${subgraphs} and ` : ''}`,
        otherElementsPrinter: (locs, subgraphs) => `${locs} in ${subgraphs}`,
      });
    }

    // Doing args last, mostly so we don't bother adding if the directive doesn't make it in.
    this.addArgumentsShallow(sources, dest);
    for (const destArg of dest.arguments()) {
      const subgraphArgs = sources.map(f => f?.argument(destArg.name));
      this.mergeArgument(subgraphArgs, destArg);
    }
  }

  private extractExecutableLocations(source: DirectiveDefinition): DirectiveLocation[] {
    // We sort the locations so that the return list of locations essentially act like a set.
    return this.filterExecutableDirectiveLocations(source).concat().sort();
  }

  private filterExecutableDirectiveLocations(source: DirectiveDefinition): readonly DirectiveLocation[] {
    return source.locations.filter(loc => isExecutableDirectiveLocation(loc));
  }

  // In general, we want to merge applied directives after merging elements, the one exception
  // is @inaccessible, which is necessary to exist in the supergraph for EnumValues to properly
  // determine whether the fact that a value is both input / output will matter
  private recordAppliedDirectivesToMerge(sources: (SchemaElement<any, any> | undefined)[], dest: SchemaElement<any, any>) {
    const inaccessibleInSupergraph = this.mergedFederationDirectiveInSupergraph.get(this.inaccessibleSpec.inaccessibleDirectiveSpec.name);
    const inaccessibleName = inaccessibleInSupergraph?.definition.name;
    const names = this.gatherAppliedDirectiveNames(sources);

    if (inaccessibleName && names.has(inaccessibleName)) {
      this.mergeAppliedDirective(inaccessibleName, sources, dest);
      names.delete(inaccessibleName);
    }
    this.appliedDirectivesToMerge.push({
      names,
      sources,
      dest,
    });
  }

  // to be called after elements are merged
  private mergeAllAppliedDirectives() {
    for (const { names, sources, dest } of this.appliedDirectivesToMerge) {
      // There is some cases where we had to call the method that records directives to merged
      // on a `dest` that ended up being removed from the ouptut (typically because we needed
      // to known if that `dest` was @inaccessible before deciding if it should be kept or
      // not). So check that the `dest` is still there (still "attached") and skip it entirely
      // otherwise.
      if (!dest.isAttached()) {
        continue;
      }
      for (const name of names) {
        this.mergeAppliedDirective(name, sources, dest);
      }
    }
    this.appliedDirectivesToMerge = [];
  }

  private gatherAppliedDirectiveNames(sources: (SchemaElement<any, any> | undefined)[]): Set<string> {
    const names = new Set<string>();
    sources.forEach((source, idx) => {
      if (source) {
        for (const directive of source.appliedDirectives) {
          if (this.isMergedDirective(this.names[idx], directive)) {
            names.add(directive.name);
          }
        }
      }
    });
    return names;
  }

  private mergeAppliedDirective(name: string, sources: (SchemaElement<any, any> | undefined)[], dest: SchemaElement<any, any>) {
    // TODO: we currently "only" merge together applications that have the exact same arguments (with defaults expanded however),
    // but when an argument is an input object type, we should (?) ignore those fields that will not be included in the supergraph
    // due the intersection merging of input types, otherwise the merged value may be invalid for the supergraph.
    let perSource: { directives: Directive[], subgraphIndex: number}[] = [];
    sources.forEach((source, index) => {
      if (source) {
        const directives: Directive[] = source.appliedDirectivesOf(name);
        if (directives.length > 0) {
          perSource.push({ directives, subgraphIndex: index });
        }
      }
    });

    if (perSource.length === 0) {
      return;
    }

    const directiveInSupergraph = this.mergedFederationDirectiveInSupergraph.get(name);

    if (dest.schema().directive(name)?.repeatable) {
      // For repeatable directives, we simply include each application found but with exact duplicates removed
      while (perSource.length > 0) {
        const directive = perSource[0].directives[0];
        const subgraphIndex = perSource[0].subgraphIndex;

        const transformedArgs = directiveInSupergraph && directiveInSupergraph.staticArgumentTransform && directiveInSupergraph.staticArgumentTransform(this.subgraphs.values()[subgraphIndex], directive.arguments(false));
        dest.applyDirective(directive.name, transformedArgs ?? directive.arguments(false));
        // We remove every instances of this particular application. That is we remove any other applicaiton with
        // the same arguments. Note that when doing so, we include default values. This allows "merging" 2 applications
        // when one rely on the default value while another don't but explicitely uses that exact default value.
        perSource = perSource
          .map(ds => ({ directives: ds.directives.filter(d => !this.sameDirectiveApplication(directive, d)), subgraphIndex: ds.subgraphIndex }))
          .filter(ds => ds.directives.length);
      }
    } else {
      // When non-repeatable, we use a similar strategy than for descriptions: we count the occurence of each _different_ application (different arguments)
      // and if there is more than one option (that is, if not all subgraph have the same application), we use in the supergraph whichever application appeared
      // in the most subgraph and warn that we have had to ignore some other applications (of course, if the directive has no arguments, this is moot and
      // we'll never warn, but this is handled by the general code below.
      const differentApplications: Directive[] = [];
      const counts: number[] = [];
      for (const { directives: source } of perSource) {
        assert(source.length === 1, () => `Non-repeatable directive shouldn't have multiple application ${source} in a subgraph`)
        const application = source[0];
        const idx = differentApplications.findIndex((existing) => this.sameDirectiveApplication(existing, application));
        if (idx < 0) {
          differentApplications.push(application);
          counts.push(1);
        } else {
          counts[idx]++;
        }
      }

      assert(differentApplications.length > 0, 'We exited early when there was no applications, so we should have found one');
      if (differentApplications.length === 1) {
        dest.applyDirective(name, differentApplications[0].arguments(false));
      } else {
        const info = this.mergedFederationDirectiveInSupergraph.get(name);
        if (info && info.argumentsMerger) {
          const mergedArguments = Object.create(null);
          const applicationsArguments = differentApplications.map((a) => a.arguments(true));
          for (const argDef of info.definition.arguments()) {
            const values = applicationsArguments.map((args) => args[argDef.name]);
            mergedArguments[argDef.name] = info.argumentsMerger.merge(argDef.name, values);
          }
          dest.applyDirective(name, mergedArguments);
          this.mismatchReporter.pushHint(new CompositionHint(
            HINTS.MERGED_NON_REPEATABLE_DIRECTIVE_ARGUMENTS,
            `Directive @${name} is applied to "${(dest as any)['coordinate'] ?? dest}" in multiple subgraphs with different arguments. Merging strategies used by arguments: ${info.argumentsMerger}`,
            undefined,
          ));
        } else {
          const idx = indexOfMax(counts);
          // We apply the directive to the destination first, we allows `reportMismatchHint` to find which application is used in
          // the supergraph.
          dest.applyDirective(name, differentApplications[idx].arguments(false));
          this.mismatchReporter.reportMismatchHint({
            code: HINTS.INCONSISTENT_NON_REPEATABLE_DIRECTIVE_ARGUMENTS,
            message: `Non-repeatable directive @${name} is applied to "${(dest as any)['coordinate'] ?? dest}" in multiple subgraphs but with incompatible arguments. `,
            supergraphElement: dest,
            subgraphElements: sources,
            elementToString: (elt) => {
              const args = elt.appliedDirectivesOf(name).pop()?.arguments();
              return args === undefined
                ? undefined
                : Object.values(args).length === 0 ? 'no arguments' : (`arguments ${valueToString(args)}`);
            },
            supergraphElementPrinter: (application, subgraphs) => `The supergraph will use ${application} (from ${subgraphs}), but found `,
            otherElementsPrinter: (application, subgraphs) => `${application} in ${subgraphs}`,
          });
        }
      }
    }
  }

  private sameDirectiveApplication(application1: Directive, application2: Directive): boolean {
    // Note that when comparing arguments, we include default values. This means that we consider it the same thing (as far as
    // merging application goes) to rely on a default value or to pass that very exact value explicitely. In theory we
    // could make the difference between the two, but this feel more surprising/convenient.
    // TODO: we use valueEquals on the whole argument object rather than on individual values. This
    // work just fine given how valueEquals is defined today, but we might want to clean this nonetheless.
    return application1.name === application2.name
      && valueEquals(application1.arguments(true), application2.arguments(true));
  }

  private mergeSchemaDefinition(sources: SchemaDefinition[], dest: SchemaDefinition) {
    this.mergeDescription(sources, dest);
    this.recordAppliedDirectivesToMerge(sources, dest);
    // Before merging, we actually rename all the root types to their default name
    // in subgraphs (see federation.ts, `prepareSubgraphsForFederation`), so this
    // method should never report an error in practice as there should never be
    // a name discrepancy. That said, it's easy enough to double-check this, which
    // might at least help debugging case where we forgot to call
    // `prepareSubgraphsForFederation`.
    for (const rootKind of allSchemaRootKinds) {
      let rootType: string | undefined;
      let isIncompatible = false;
      for (const sourceType of sources.map(s => filteredRoot(s, rootKind))) {
        if (!sourceType) {
          continue;
        }
        if (rootType) {
          isIncompatible = isIncompatible || rootType !== sourceType.name;
        } else {
          rootType = sourceType.name;
        }
      }
      if (!rootType) {
        continue;
      }
      dest.setRoot(rootKind, rootType);

      // Because we rename all root type in subgraphs to their default names, we shouldn't ever have incompatibilities here.
      assert(!isIncompatible, () => `Should not have incompatible root type for ${rootKind}`);
    }
    this.addJoinDirectiveDirectives(sources, dest);
  }

  private shouldUseJoinDirectiveForURL(url: FeatureUrl | undefined): boolean {
    return Boolean(
      url &&
      this.joinDirectiveIdentityURLs.has(url.identity)
    );
  }

  private computeMapFromImportNameToIdentityUrl(
    schema: Schema,
  ): Map<string, FeatureUrl> {
    // For each @link directive on the schema definition, store its normalized
    // identity url in a Map, reachable from all its imported names.
    const map = new Map<string, FeatureUrl>();
    for (const linkDirective of schema.schemaDefinition.appliedDirectivesOf<LinkDirectiveArgs>('link')) {
      const { url, import: imports } = linkDirective.arguments();
      const parsedUrl = FeatureUrl.maybeParse(url);
      if (parsedUrl && imports) {
        for (const i of imports) {
          if (typeof i === 'string') {
            map.set(i, parsedUrl);
          } else {
            map.set(i.as ?? i.name, parsedUrl);
          }
        }
      }
    }
    return map;
  }

  // This method gets called at various points during the merge to allow
  // subgraph directive applications to be reflected (unapplied) in the
  // supergraph, using the @join__directive(graphs,name,args) directive.
  private addJoinDirectiveDirectives(
    sources: (SchemaElement<any, any> | undefined)[],
    dest: SchemaElement<any, any>,
  ) {
    const joinsByDirectiveName: {
      [directiveName: string]: Array<{
        graphs: string[];
        args: Record<string, any>;
      }>
    } = Object.create(null);

    for (const [idx, source] of sources.entries()) {
      if (!source) continue;
      const graph = this.joinSpecName(idx);

      // We compute this map only once per subgraph, as it takes time
      // proportional to the size of the schema.
      const linkImportIdentityURLMap =
        this.schemaToImportNameToFeatureUrl.get(source.schema());
      if (!linkImportIdentityURLMap) continue;

      for (const directive of source.appliedDirectives) {
        let shouldIncludeAsJoinDirective = false;

        if (directive.name === 'link') {
          const { url } = directive.arguments();
          const parsedUrl = FeatureUrl.maybeParse(url);
          if (typeof url === 'string' && parsedUrl) {
            shouldIncludeAsJoinDirective =
              this.shouldUseJoinDirectiveForURL(parsedUrl);
          }
        } else {
          // To be consistent with other code accessing
          // linkImportIdentityURLMap, we ensure directive names start with a
          // leading @.
          const nameWithAtSymbol =
            directive.name.startsWith('@') ? directive.name : '@' + directive.name;
          shouldIncludeAsJoinDirective = this.shouldUseJoinDirectiveForURL(
            linkImportIdentityURLMap.get(nameWithAtSymbol),
          );
        }

        if (shouldIncludeAsJoinDirective) {
          const existingJoins = (joinsByDirectiveName[directive.name] ??= []);
          let found = false;
          for (const existingJoin of existingJoins) {
            if (valueEquals(existingJoin.args, directive.arguments())) {
              existingJoin.graphs.push(graph);
              found = true;
              break;
            }
          }
          if (!found) {
            existingJoins.push({
              graphs: [graph],
              args: directive.arguments(),
            });
          }
        }
      }
    }

    const joinDirective = this.joinSpec.directiveDirective(this.merged);
    Object.keys(joinsByDirectiveName).forEach(directiveName => {
      joinsByDirectiveName[directiveName].forEach(join => {
        dest.applyDirective(joinDirective, {
          graphs: join.graphs,
          name: directiveName,
          args: join.args,
        });
      });
    });
  }

  // After merging, if we added any join__directive directives, we want to
  // remove types imported from the original `@link` directive to avoid
  // orphaned types. When extractSubgraphsFromSupergraph is called, it will
  // add the types back to the subgraph.
  //
  // TODO: this doesn't handle renamed imports
  private removeTypesAfterJoinDirectiveSerialization(schema: Schema) {
    const joinDirectiveLinks = schema.directives()
      .filter(d => d.name === 'join__directive')
      .flatMap(d => d.applications())
      .filter(a => a.arguments().name === 'link');

    // We can't use `.nameInSchema()` because the `@link` directive isn't
    // directly in the schema, it's obscured by the `@join__directive` directive
    const joinDirectiveFieldsWithNamespaces = Object.fromEntries(joinDirectiveLinks.flatMap(link => {
      const url = link.arguments().args.url;
      const parsed = FeatureUrl.parse(url);
      if (parsed) {
        const featureDefinition = coreFeatureDefinitionIfKnown(parsed);
        if (featureDefinition) {
          const nameInSchema = link.arguments().args.as ?? featureDefinition.url.name;
          return [[nameInSchema, featureDefinition]] as [string, FeatureDefinition][];
        }
      }

      // TODO: error if we can't parse URLs or find core feature definitions?
      return [] as [string, FeatureDefinition][];
    }));

    for (const [namespace, featureDefinition] of Object.entries(joinDirectiveFieldsWithNamespaces)) {
      featureDefinition.allElementNames().forEach(name => {
        schema.type(`${namespace}__${name}`)?.removeRecursive()
      });
    }
  }

  private filterSubgraphs(predicate: (schema: Schema) => boolean): string[] {
    return this.subgraphsSchema.map((s, i) => predicate(s) ? this.names[i] : undefined).filter(n => n !== undefined) as string[];
  }

  private subgraphByName(name: string): Schema {
    return this.subgraphsSchema[this.names.indexOf(name)];
  }

  // TODO: the code here largely duplicate code that is in `internals-js/src/validate.ts`, except that when it detect an error, it
  // provides an error in terms of subgraph inputs (rather than what is merge). We could maybe try to save some of that duplication.
  private postMergeValidations() {
    for (const type of this.merged.types()) {
      if (!isObjectType(type) && !isInterfaceType(type)) {
        continue;
      }
      for (const itf of type.interfaces()) {
        for (const itfField of itf.fields()) {
          const field = type.field(itfField.name);
          if (!field) {
            // This means that the type was defined (or at least implemented the interface) only in subgraphs where the interface didn't have
            // that field.
            const subgraphsWithTheField = this.filterSubgraphs(s => s.typeOfKind<InterfaceType>(itf.name, 'InterfaceType')?.field(itfField.name) !== undefined);
            const subgraphsWithTypeImplementingItf = this.filterSubgraphs(s => {
              const typeInSubgraph = s.type(type.name);
              return typeInSubgraph !== undefined && (typeInSubgraph as ObjectType | InterfaceType).implementsInterface(itf.name);
            });
            this.errors.push(ERRORS.INTERFACE_FIELD_NO_IMPLEM.err(
              `Interface field "${itfField.coordinate}" is declared in ${printSubgraphNames(subgraphsWithTheField)} but type "${type}", `
                + `which implements "${itf}" only in ${printSubgraphNames(subgraphsWithTypeImplementingItf)} does not have field "${itfField.name}".`,
              {
                nodes: sourceASTs(
                  ...subgraphsWithTheField.map(s => this.subgraphByName(s).typeOfKind<InterfaceType>(itf.name, 'InterfaceType')?.field(itfField.name)),
                  ...subgraphsWithTypeImplementingItf.map(s => this.subgraphByName(s).type(type.name))
                )
              }
            ));
            continue;
          }

          // TODO: should we validate more? Can we have some invalid implementation of a field post-merging?
        }
      }
    }

    // We need to redo some validation for @requires after merge. The reason is that each subgraph validates that its own
    // @requires are valid, but "requirements" are requested from _other_ subgraphs (by definition of @requires really),
    // and there is a few situations (see details below) where a validity within the originated subgraph does not entail
    // validity for all subgraph that would have to provide those "requirements".
    // Long story short, we need to re-validate every @requires against the supergraph to guarantee it will always work
    // at runtime.
    for (const subgraph of this.subgraphs) {
      for (const requiresApplication of subgraph.metadata().requiresDirective().applications()) {
        const originalField = requiresApplication.parent as FieldDefinition<CompositeType>;
        assert(originalField.kind === 'FieldDefinition', () => `Expected ${inspect(originalField)} to be a field`);
        const mergedType = this.merged.type(originalField.parent.name);
        // The type should exists: there is a few types we don't merge, but those are from specific core features and they shouldn't have @provides.
        // In fact, if we were to not merge a type with a @provides, this would essentially mean that @provides cannot work, so worth catching
        // the issue early if this ever happen for some reason. And of course, the type should be composite since it is in at least the one
        // subgraph we're checking.
        assert(mergedType && isCompositeType(mergedType), () => `Merged type ${originalField.parent.name} should exist should have field ${originalField.name}`)
        assert(isCompositeType(mergedType), `${mergedType} should be a composite type but got ${mergedType.kind}`);
        try {
          parseFieldSetArgument({
            parentType: mergedType,
            directive: requiresApplication,
            decorateValidationErrors: false,
          });
        } catch (e) {
          if (!(e instanceof GraphQLError)) {
            throw e;
          }

          // Providing a useful error message to the user here is tricky in the general case because what we checked is that
          // a given subgraph @provides definition is invalid "on the supergraph", but the user seeing the error will not have
          // the supergraph, so we need to express the error in terms of the subgraphs.
          // But in practice, there is only a handful of cases that can trigger an error here. Indeed, at this point we know that
          //  - the @require application is valid in its original subgraph.
          //  - there was not merging errors (we don't call this whole method otherwise).
          // This eliminate the risk of the error being due to some invalid syntax, of some subsection on a non-composite or missing
          // on on a composite one (merging would have error), or of some unknown field in the selection (output types are merged
          // by union, so any field that was in the subgraph will be in the supergraph), or even any error due to the types of fields
          // involved (because the merged type is always a (non-strict) supertype of its counterpart in any subgraph, and anything
          // that could be queried in a subtype can be queried on a supertype).
          // As such, the only errors that we can have here are due to field arguments: because they are merged by intersection,
          // it _is_ possible that something that is valid in a subgraph is not valid in the supergraph. And the only 2 things that
          // can make such invalidity are:
          //  1. an argument may not be in the supergraph: it is in the subgraph, but not in all the subgraphs having the field,
          //    and the `@provides` passes a concrete value to that argument.
          //  2. the type of an argument in the supergraph is a strict subtype the type that argument has in `subgraph` (the one
          //    with the `@provides`) _and_ the `@provides` selection relies on the type difference. Now, argument types are input
          //    types and the only subtyping difference input types is related to nullability (neither interfaces nor union are
          //    input types in particular), so the only case this can happen is if a field `x` has some argument `a` type `A` in
          //    `subgraph` but type `!A` with no default in the supergraph, _and_ the `@provides` queries that field `x` _without_
          //    value for `a` (valid when `a` has type `A` but not with `!A` and no default).
          // So to ensure we provide good error messages, we brute-force detecting those 2 possible cases and have a special
          // treatment for each.
          // Note that this detection is based on pattern-matching the error message, which is somewhat fragile, but because we
          // only have 2 cases, we can easily cover them with unit tests, which means there is no practical risk of a message
          // change breaking this code and being released undetected. A cleaner implementation would probably require having
          // error codes and classes for all the graphqQL validations, but doing so cleanly is a fair amount of effort and probably
          // no justified "just for this particular case".
          const requireAST = requiresApplication.sourceAST ? [ addSubgraphToASTNode(requiresApplication.sourceAST, subgraph.name)] : [];

          const that = this;
          const registerError = (
            arg: string,
            field: string,
            isIncompatible: (f: FieldDefinition<any>) => boolean,
            makeMsg: (incompatibleSubgraphs: string) => string,
          ) => {
            const incompatibleSubgraphs = that.subgraphs.values().map((otherSubgraph) => {
              if (otherSubgraph.name === subgraph.name) {
                return undefined;
              }
              const fieldInOther = otherSubgraph.schema.elementByCoordinate(field);
              const fieldIsIncompatible = fieldInOther
                && fieldInOther instanceof FieldDefinition
                && isIncompatible(fieldInOther);
              return fieldIsIncompatible
                ? {
                  name: otherSubgraph.name,
                  node: fieldInOther.sourceAST ? addSubgraphToASTNode(fieldInOther.sourceAST, otherSubgraph.name) : undefined,
                }
                : undefined;
            }).filter(isDefined);
            assert(incompatibleSubgraphs.length > 0, () => `Got error on ${arg} of ${field} but no "incompatible" subgraphs (error: ${e})`);
            const nodes = requireAST.concat(incompatibleSubgraphs.map((s) => s.node).filter(isDefined));
            const error = ERRORS.REQUIRES_INVALID_FIELDS.err(
              `On field "${originalField.coordinate}", for ${requiresApplication}: ${makeMsg(printSubgraphNames(incompatibleSubgraphs.map((s) => s.name)))}`,
              { nodes }
            );
            that.errors.push(addSubgraphToError(error, subgraph.name));
          }

          const unknownArgument = e.message.match(/Unknown argument \"(?<arg>[^"]*)\" found in value: \"(?<field>[^"]*)\" has no argument.*/);
          if (unknownArgument) {
            const arg = unknownArgument.groups?.arg!;
            const field = unknownArgument.groups?.field!;
            registerError(
              arg,
              field,
              (f) => !f.argument(arg),
              (incompatibleSubgraphs) => `cannot provide a value for argument "${arg}" of field "${field}" as argument "${arg}" is not defined in ${incompatibleSubgraphs}`,
            );
            continue;
          }

          const missingMandatory = e.message.match(/Missing mandatory value for argument \"(?<arg>[^"]*)\" of field \"(?<field>[^"]*)\".*/);
          if (missingMandatory) {
            const arg = missingMandatory.groups?.arg!;
            const field = missingMandatory.groups?.field!;
            registerError(
              arg,
              field,
              (f) => !!f.argument(arg)?.isRequired(),
              (incompatibleSubgraphs) => `no value provided for argument "${arg}" of field "${field}" but a value is mandatory as "${arg}" is required in ${incompatibleSubgraphs}`,
            );
            continue;
          }

          assert(false, () => `Unexpected error throw by ${requiresApplication} when evaluated on supergraph: ${e.message}`);
        }
      }
    }
  }

  private updateInaccessibleErrorsWithLinkToSubgraphs(
    errors: GraphQLError[]
  ): GraphQLError[] {
    // While we could just take the supergraph referencer coordinate and return
    // any corresponding elements in the subgraphs, some of those subgraph
    // referencers may not have been the cause of the erroneous reference; it
    // often depends on the kind of reference (the logic of which is captured
    // below).
    function isRelevantSubgraphReferencer(
      subgraphReferencer: NamedSchemaElement<any, any, any>,
      err: GraphQLError,
      supergraphElements: string[],
      hasInaccessibleElements: boolean,
    ): boolean {
      switch (errorCode(err)) {
        case ERRORS.REFERENCED_INACCESSIBLE.code: {
          // We only care about subgraph fields/arguments/input fields whose
          // base type matches that of the inaccessible element.
          if (
            !((subgraphReferencer instanceof FieldDefinition) ||
            (subgraphReferencer instanceof ArgumentDefinition) ||
            (subgraphReferencer instanceof InputFieldDefinition))
          ) {
            return false;
          }
          const subgraphType = subgraphReferencer.type;
          const supergraphType = supergraphElements[0];

          return !!subgraphType &&
            baseType(subgraphType).name === supergraphType;
        }
        case ERRORS.DEFAULT_VALUE_USES_INACCESSIBLE.code: {
          // Default values are merged via intersection, so no need to filter
          // out any subgraph referencers here.
          return true;
        }
        case ERRORS.REQUIRED_INACCESSIBLE.code: {
          // An argument is required if it's non-nullable and has no default
          // value. This means that a required supergraph argument could be
          // the result of merging two non-required subgraph arguments (e.g.
          // one is non-nullable with a default while the other is nullable
          // without a default value). So we include nodes that are either
          // non-nullable or have no default value.
          if (
            !((subgraphReferencer instanceof ArgumentDefinition) ||
            (subgraphReferencer instanceof InputFieldDefinition))
          ) {
            return false;
          }
          const subgraphType = subgraphReferencer.type;
          return (subgraphType && isNonNullType(subgraphType)) ||
          subgraphReferencer.defaultValue === undefined;
        }
        case ERRORS.IMPLEMENTED_BY_INACCESSIBLE.code: {
          // Any subgraph containing the implemented field/argument is relevant,
          // so no need to filter out any subgraph elements here.
          return true;
        }
        case ERRORS.DISALLOWED_INACCESSIBLE.code: {
          // We only care about disallowed types/directives that contained at
          // least one @inaccessible descendant, so we filter by that here.
          return hasInaccessibleElements;
        }
        case ERRORS.ONLY_INACCESSIBLE_CHILDREN.code: {
          // We only care about parent types that contained at least one
          // @inaccessible descendant, so we filter by that here.
          return hasInaccessibleElements;
        }
        default: {
          return false;
        }
      }
    }

    return errors.map((err) => {
      const elements = err.extensions['inaccessible_elements'];
      if (!Array.isArray(elements)) return err;
      const errorNodes = [];
      const subgraphHasInaccessibleElements: boolean[] = [];
      for (const coordinate of elements) {
        if (typeof coordinate !== 'string') continue;
        errorNodes.push(...sourceASTs(...this.subgraphsSchema.flatMap(
          (subgraphSchema, subgraphIndex) => {
            const subgraphElement =
              subgraphSchema.elementByCoordinate(coordinate);
            if (subgraphElement) {
              const inaccessibleDirective =
                federationMetadata(subgraphSchema)!.inaccessibleDirective();
              if (subgraphElement.hasAppliedDirective(inaccessibleDirective)) {
                subgraphHasInaccessibleElements[subgraphIndex] = true;
                return [subgraphElement];
              }
          }
          return [];
        })));
      }

      const referencers = err.extensions['inaccessible_referencers'];
      if (Array.isArray(referencers)) {
        for (const coordinate of referencers) {
          if (typeof coordinate !== 'string') continue;
          errorNodes.push(...sourceASTs(...this.subgraphsSchema.flatMap(
            (subgraphSchema, subgraphIndex) => {
              const subgraphReferencer =
                subgraphSchema.elementByCoordinate(coordinate);
              if (
                subgraphReferencer &&
                isRelevantSubgraphReferencer(
                  subgraphReferencer,
                  err,
                  elements,
                  subgraphHasInaccessibleElements[subgraphIndex]
                )
              ) {
                return [subgraphReferencer];
              }
            return [];
          })));
        }
      }

      return errorNodes.length > 0
        ? withModifiedErrorNodes(err, errorNodes)
        : err;
    });
  }

  private validateSubscriptionField(sources: FieldOrUndefinedArray) {
    // no subgraph marks field as @shareable
    const fieldsWithShareable = sources.filter((src, idx) => src && src.appliedDirectivesOf(this.metadata(idx).shareableDirective()).length > 0);
    if (fieldsWithShareable.length > 0) {
      const nodes = sourceASTs(...fieldsWithShareable);
      this.errors.push(ERRORS.INVALID_FIELD_SHARING.err(
        `Fields on root level subscription object cannot be marked as shareable`,
        { nodes},
      ));
    }
  }
  
  private getFieldsWithFromContextDirective(): Set<string> {
    const fieldsWithFromContext = new Set<string>();
    for (const subgraph of this.subgraphs) {
      const fromContextDirective = subgraph.metadata().fromContextDirective();
      if (isFederationDirectiveDefinedInSchema(fromContextDirective)) {
        for (const application of fromContextDirective.applications()) {
          const field = application.parent.parent;
          assert(isFieldDefinition(field), () => `Expected ${application.parent.parent} to be a field`);
          const coordinate = field.coordinate;
          if (!fieldsWithFromContext.has(coordinate)) {
            fieldsWithFromContext.add(coordinate);
          }
        }
      }
    }
    return fieldsWithFromContext;
  }
}<|MERGE_RESOLUTION|>--- conflicted
+++ resolved
@@ -80,12 +80,9 @@
   Subgraph,
   StaticArgumentsTransform,
   isNullableType,
-<<<<<<< HEAD
+  isFieldDefinition,
   coreFeatureDefinitionIfKnown,
   FeatureDefinition,
-=======
-  isFieldDefinition,
->>>>>>> b258406a
 } from "@apollo/federation-internals";
 import { ASTNode, GraphQLError, DirectiveLocation } from "graphql";
 import {
@@ -324,7 +321,7 @@
     this.linkSpec = LINK_VERSIONS.getMinimumRequiredVersion(this.latestFedVersionUsed);
     this.inaccessibleSpec = INACCESSIBLE_VERSIONS.getMinimumRequiredVersion(this.latestFedVersionUsed);
     this.fieldsWithFromContext = this.getFieldsWithFromContextDirective();
-    
+
     this.names = subgraphs.names();
     this.composeDirectiveManager = new ComposeDirectiveManager(
       this.subgraphs,
@@ -1672,21 +1669,10 @@
     if (mergeContext.some(({ usedOverridden, overrideLabel }) => usedOverridden || !!overrideLabel)) {
       return true;
     }
-<<<<<<< HEAD
-
-    // if there is a @fromContext directive on one of the source's arguments, we need a join__field
-    if (sources.some((s, idx) => {
-      const fromContextDirective = this.subgraphs.values()[idx].metadata().fromContextDirective();
-      if (s && isFederationDirectiveDefinedInSchema(fromContextDirective)) {
-        return s.kind === 'FieldDefinition' && s.arguments().some(arg => arg.appliedDirectivesOf(fromContextDirective).length > 0);
-      }
-      return false;
-    })) {
-=======
-    
+
+
     const coordinate = sources.find(isDefined)?.coordinate;
     if (coordinate && this.fieldsWithFromContext.has(coordinate)) {
->>>>>>> b258406a
       return true;
     }
 
@@ -3263,7 +3249,7 @@
       ));
     }
   }
-  
+
   private getFieldsWithFromContextDirective(): Set<string> {
     const fieldsWithFromContext = new Set<string>();
     for (const subgraph of this.subgraphs) {
