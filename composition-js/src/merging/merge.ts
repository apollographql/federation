import {
  ArgumentDefinition,
  assert,
  arrayEquals,
  DirectiveDefinition,
  EnumType,
  FieldDefinition,
  InputObjectType,
  InterfaceType,
  NamedType,
  newNamedType,
  ObjectType,
  Schema,
  SchemaDefinition,
  SchemaElement,
  UnionType,
  sameType,
  isStrictSubtype,
  ListType,
  NonNullType,
  Type,
  NullableType,
  NamedSchemaElementWithType,
  valueEquals,
  valueToString,
  InputFieldDefinition,
  allSchemaRootKinds,
  Directive,
  isFederationField,
  SchemaRootKind,
  CompositeType,
  Subgraphs,
  JOIN_VERSIONS,
  NamedSchemaElement,
  errorCauses,
  isObjectType,
  SubgraphASTNode,
  addSubgraphToASTNode,
  firstOf,
  Extension,
  isInterfaceType,
  sourceASTs,
  ERRORS,
  FederationMetadata,
  printSubgraphNames,
  federationIdentity,
  linkIdentity,
  coreIdentity,
  FEDERATION_OPERATION_TYPES,
  LINK_VERSIONS,
  federationMetadata,
  errorCode,
  withModifiedErrorNodes,
  didYouMean,
  suggestionList,
  EnumValue,
  baseType,
  isEnumType,
  isNonNullType,
  isExecutableDirectiveLocation,
  parseFieldSetArgument,
  isCompositeType,
  isDefined,
  addSubgraphToError,
  printHumanReadableList,
  ArgumentMerger,
  JoinSpecDefinition,
  CoreSpecDefinition,
  FeatureVersion,
  FEDERATION_VERSIONS,
  LinkDirectiveArgs,
  connectIdentity,
  FeatureUrl,
  isFederationDirectiveDefinedInSchema,
  parseContext,
  CoreFeature,
  Subgraph,
  StaticArgumentsTransform,
  isNullableType,
  isFieldDefinition,
  Post20FederationDirectiveDefinition,
  coreFeatureDefinitionIfKnown,
  FeatureDefinition,
  DirectiveCompositionSpecification,
  CoreImport,
  inaccessibleIdentity,
} from "@apollo/federation-internals";
import { ASTNode, GraphQLError, DirectiveLocation } from "graphql";
import {
  CompositionHint,
  HintCodeDefinition,
  HINTS,
} from "../hints";
import { ComposeDirectiveManager } from '../composeDirectiveManager';
import { MismatchReporter } from './reporter';
import { inspect } from "util";
import { collectCoreDirectivesToCompose, CoreDirectiveInSubgraphs } from "./coreDirectiveCollector";
import { CompositionOptions } from "../compose";

// A Sources<T> map represents the contributions from each subgraph of the given
// element type T. The numeric keys correspond to the indexes of the subgraphs
// in the original Subgraphs/names/subgraphsSchema arrays. When merging a
// specific type or field, this Map will ideally contain far fewer entries than
// the total number of subgraphs, though it will sometimes need to contain
// explicitly undefined entries (hence T | undefined).
export type Sources<T> = Map<number, T | undefined>;

// Like Array.prototype.map, but for Sources<T> maps.
function mapSources<T, R>(
  sources: Sources<T>,
  mapper: (source: T | undefined, index: number) => R,
): Sources<R> {
  const result: Sources<R> = new Map;
  sources.forEach((source, idx) => {
    result.set(idx, mapper(source, idx));
  });
  return result;
}

// Removes all undefined sources from a given Sources<T> map. In other words,
// this is not the same as Array.prototype.filter, which takes an arbitrary
// boolean predicate.
function filterSources<T>(sources: Sources<T>): Sources<T> {
  const result: Sources<T> = new Map;
  sources.forEach((source, idx) => {
    if (typeof source !== 'undefined') {
      result.set(idx, source);
    }
  });
  return result;
}

// Like Array.prototype.some, but for Sources<T> maps.
function someSources<T>(sources: Sources<T>, predicate: (source: T | undefined, index: number) => boolean | undefined): boolean {
  for (const [idx, source] of sources.entries()) {
    if (predicate(source, idx)) {
      return true;
    }
  }
  return false;
}

// Converts an array of T | undefined into a dense Sources<T> map.
export function sourcesFromArray<T>(array: (T | undefined)[]): Sources<T> {
  const sources: Sources<T> = new Map;
  array.forEach((source, idx) => {
    sources.set(idx, source);
  });
  return sources;
}

export type MergeResult = MergeSuccess | MergeFailure;

type FieldMergeContextProperties = {
  usedOverridden: boolean,
  unusedOverridden: boolean,
  overrideWithUnknownTarget: boolean,
  overrideLabel: string | undefined,
}

// for each source, specify additional properties that validate functions can set
class FieldMergeContext {
  _props: Map<number, FieldMergeContextProperties>;

  constructor(sources: Sources<FieldDefinition<any> | InputFieldDefinition>) {
    this._props = new Map;
    sources.forEach((_, i) => {
      this._props.set(i, {
        usedOverridden: false,
        unusedOverridden: false,
        overrideWithUnknownTarget: false,
        overrideLabel: undefined,
      });
    });
  }

  isUsedOverridden(idx: number) {
    return !!this._props.get(idx)?.usedOverridden;
  }

  isUnusedOverridden(idx: number) {
    return !!this._props.get(idx)?.unusedOverridden;
  }

  hasOverrideWithUnknownTarget(idx: number) {
    return !!this._props.get(idx)?.overrideWithUnknownTarget;
  }

  overrideLabel(idx: number) {
    return this._props.get(idx)?.overrideLabel;
  }

  setUsedOverridden(idx: number) {
    this._props.get(idx)!.usedOverridden = true;
  }

  setUnusedOverridden(idx: number) {
    this._props.get(idx)!.unusedOverridden = true;
  }

  setOverrideWithUnknownTarget(idx: number) {
    this._props.get(idx)!.overrideWithUnknownTarget = true;
  }

  setOverrideLabel(idx: number, label: string) {
    this._props.get(idx)!.overrideLabel = label;
  }

  some(predicate: (props: FieldMergeContextProperties, index: number) => boolean) {
    for (const [i, props] of this._props.entries()) {
      if (predicate(props, i)) {
        return true;
      }
    }
    return false;
  }
}

export interface MergeSuccess {
  supergraph: Schema;
  hints: CompositionHint[];
  errors?: undefined;
}

export interface MergeFailure {
  errors: GraphQLError[];
  supergraph?: undefined;
  hints?: undefined;
}

export function isMergeSuccessful(mergeResult: MergeResult): mergeResult is MergeSuccess {
  return !isMergeFailure(mergeResult);
}

export function isMergeFailure(mergeResult: MergeResult): mergeResult is MergeFailure {
  return !!mergeResult.errors;
}

export function mergeSubgraphs(subgraphs: Subgraphs, options: CompositionOptions = {}): MergeResult {
  assert(subgraphs.values().every((s) => s.isFed2Subgraph()), 'Merging should only be applied to federation 2 subgraphs');
  return new Merger(subgraphs, options).merge();
}

function copyTypeReference(source: Type, dest: Schema): Type {
  switch (source.kind) {
    case 'ListType':
      return new ListType(copyTypeReference(source.ofType, dest));
    case 'NonNullType':
      return new NonNullType(copyTypeReference(source.ofType, dest) as NullableType);
    default:
      const type = dest.type(source.name);
      assert(type, () => `Cannot find type ${source} in destination schema (with types: ${dest.types().join(', ')})`);
      return type;
  }
}

const NON_MERGED_CORE_FEATURES = [ federationIdentity, linkIdentity, coreIdentity, connectIdentity ];

function isMergedType(type: NamedType): boolean {
  if (type.isIntrospectionType() || FEDERATION_OPERATION_TYPES.map((s) => s.name).includes(type.name)) {
    return false;
  }

  const coreFeatures = type.schema().coreFeatures;
  const typeFeature = coreFeatures?.sourceFeature(type)?.feature.url.identity;
  return !(typeFeature && NON_MERGED_CORE_FEATURES.includes(typeFeature));
}

function isMergedField(field: InputFieldDefinition | FieldDefinition<CompositeType>): boolean {
  return field.kind !== 'FieldDefinition' || !isFederationField(field);
}

function isGraphQLBuiltInDirective(def: DirectiveDefinition): boolean {
  // `def.isBuiltIn` is not entirely reliable here because if it will be `false`
  // if the user has manually redefined the built-in directive (if they do,
  // we validate the definition is "compabitle" with the built-in version, but
  // otherwise return the use one). But when merging, we want to essentially
  // ignore redefinitions, so we instead just check if the "name" is that of
  // built-in directive.
  return !!def.schema().builtInDirective(def.name);
}

function printTypes<T extends NamedType>(types: T[]): string {
  return printHumanReadableList(
    types.map((t) => `"${t.coordinate}"`),
    {
      prefix: 'type',
      prefixPlural: 'types',
    }
  );
}

// Access the type set as a particular root in the provided `SchemaDefinition`, but ignoring "query" type
// that only exists due to federation operations. In other words, if a subgraph don't have a query type,
// but one was automatically added for _entities and _services, this method returns 'undefined'.
// This mainly avoid us trying to set the supergraph root in the rare case where the supergraph has
// no actual queries (knowing that subgraphs will _always_ have a queries since they have at least
// the federation ones).
function filteredRoot(def: SchemaDefinition, rootKind: SchemaRootKind): ObjectType | undefined {
  const type = def.root(rootKind)?.type;
  return type && hasMergedFields(type) ? type : undefined;
}

function hasMergedFields(type: ObjectType): boolean {
  for (const field of type.fields()) {
    if (isMergedField(field)) {
      return true;
    }
  }
  return false;
}

function indexOfMax(arr: number[]): number {
  if (arr.length === 0) {
    return -1;
  }
  let indexOfMax = 0;
  for (let i = 1; i < arr.length; i++) {
    if (arr[i] > arr[indexOfMax]) {
      indexOfMax = i;
    }
  }
  return indexOfMax;
}

function descriptionString(toIndent: string, indentation: string): string {
  return indentation + '"""\n' + indentation + toIndent.replace('\n', '\n' + indentation) + '\n' + indentation + '"""';
}

function locationString(locations: DirectiveLocation[]): string {
  if (locations.length === 0) {
    return "";
  }
  return (locations.length === 1 ? 'location ' : 'locations ') + '"' + locations.join(', ') + '"';
}

type EnumTypeUsagePosition = 'Input' | 'Output' | 'Both';
type EnumTypeUsage = {
  position: EnumTypeUsagePosition,
  examples: {
    Input?: {coordinate: string, sourceAST?: SubgraphASTNode},
    Output?: {coordinate: string, sourceAST?: SubgraphASTNode},
  },
}

interface OverrideArgs {
  from: string;
  label?: string;
}

interface MergedDirectiveInfo {
  definition: DirectiveDefinition;
  argumentsMerger?: ArgumentMerger;
  staticArgumentTransform?: StaticArgumentsTransform;
}

class Merger {
  readonly names: readonly string[];
  readonly subgraphsSchema: readonly Schema[];
  readonly errors: GraphQLError[] = [];
  readonly hints: CompositionHint[] = [];
  readonly merged: Schema = new Schema();
  readonly subgraphNamesToJoinSpecName: Map<string, string>;
  readonly mergedFederationDirectiveNames = new Set<string>();
  readonly mergedFederationDirectiveInSupergraphByDirectiveName =
    new Map<string, MergedDirectiveInfo>();
  readonly enumUsages = new Map<string, EnumTypeUsage>();
  private composeDirectiveManager: ComposeDirectiveManager;
  private mismatchReporter: MismatchReporter;
  private appliedDirectivesToMerge: {
    names: Set<string>,
    sources: Sources<SchemaElement<any, any>>,
    dest: SchemaElement<any, any>,
  }[];
  private joinSpec: JoinSpecDefinition;
  private linkSpec: CoreSpecDefinition;
  private inaccessibleDirectiveInSupergraph?: DirectiveDefinition;
  private latestFedVersionUsed: FeatureVersion;
  private joinDirectiveIdentityURLs = new Set<string>();
  private schemaToImportNameToFeatureUrl = new Map<Schema, Map<string, FeatureUrl>>();
  private fieldsWithFromContext: Set<string>;
  private fieldsWithOverride: Set<string>;

  constructor(readonly subgraphs: Subgraphs, readonly options: CompositionOptions) {
    this.latestFedVersionUsed = this.getLatestFederationVersionUsed();
    this.joinSpec = JOIN_VERSIONS.getMinimumRequiredVersion(this.latestFedVersionUsed);
    this.linkSpec = LINK_VERSIONS.getMinimumRequiredVersion(this.latestFedVersionUsed);
    this.fieldsWithFromContext = this.getFieldsWithFromContextDirective();
    this.fieldsWithOverride = this.getFieldsWithOverrideDirective();

    this.names = subgraphs.names();
    this.composeDirectiveManager = new ComposeDirectiveManager(
      this.subgraphs,
      (error: GraphQLError) => { this.errors.push(error) },
      (hint: CompositionHint) => { this.hints.push(hint) },
    );
    this.mismatchReporter = new MismatchReporter(
      this.names,
      (error: GraphQLError) => { this.errors.push(error); },
      (hint: CompositionHint) => { this.hints.push(hint); },
    );

    this.subgraphsSchema = subgraphs.values().map(({ schema }) => {
      if (!this.schemaToImportNameToFeatureUrl.has(schema)) {
        this.schemaToImportNameToFeatureUrl.set(
          schema,
          this.computeMapFromImportNameToIdentityUrl(schema),
        );
      }
      return schema;
    });

    this.subgraphNamesToJoinSpecName = this.prepareSupergraph();
    this.appliedDirectivesToMerge = [];

    [ // Represent any applications of directives imported from these spec URLs
      // using @join__directive in the merged supergraph.
      connectIdentity,
    ].forEach(url => this.joinDirectiveIdentityURLs.add(url));
  }

  private getLatestFederationVersionUsed(): FeatureVersion {
    const versions = this.subgraphs.values()
                        .map((s) => this.getLatestFederationVersionUsedInSubgraph(s))
                        .filter(isDefined);

    return FeatureVersion.max(versions) ?? FEDERATION_VERSIONS.latest().version;
  }

  private getLatestFederationVersionUsedInSubgraph(subgraph: Subgraph): FeatureVersion | undefined {
    const linkedFederationVersion = subgraph.metadata()?.federationFeature()?.url.version;
    if (!linkedFederationVersion) {
      return undefined;
    }

    // Check if any of the directives imply a newer version of federation than is explicitly linked
    const versionsFromFeatures: FeatureVersion[] = [];
    for (const feature of subgraph.schema.coreFeatures?.allFeatures() ?? []) {
      const version = feature.minimumFederationVersion();
      if (version) {
        versionsFromFeatures.push(version);
      }
    }
    const impliedFederationVersion = FeatureVersion.max(versionsFromFeatures);
    if (!impliedFederationVersion?.satisfies(linkedFederationVersion) || linkedFederationVersion.gte(impliedFederationVersion)) {
      return linkedFederationVersion;
    }

    // If some of the directives are causing an implicit upgrade, put one in the hint
    let featureCausingUpgrade: CoreFeature | undefined;
    for (const feature of subgraph.schema.coreFeatures?.allFeatures() ?? []) {
      if (feature.minimumFederationVersion() == impliedFederationVersion) {
        featureCausingUpgrade = feature;
        break;
      }
    }

    if (featureCausingUpgrade) {
      this.hints.push(new CompositionHint(
        HINTS.IMPLICITLY_UPGRADED_FEDERATION_VERSION,
        `Subgraph ${subgraph.name} has been implicitly upgraded from federation ${linkedFederationVersion} to ${impliedFederationVersion}`,
        featureCausingUpgrade.directive.definition,
        featureCausingUpgrade.directive.sourceAST ?
          addSubgraphToASTNode(featureCausingUpgrade.directive.sourceAST, subgraph.name) :
          undefined
      ));
    }

    return impliedFederationVersion;
  }


  private prepareSupergraph(): Map<string, string> {
    // TODO: we will soon need to look for name conflicts for @core and @join with potentially user-defined directives and
    // pass a `as` to the methods below if necessary. However, as we currently don't propagate any subgraph directives to
    // the supergraph outside of a few well-known ones, we don't bother yet.
    this.linkSpec.addToSchema(this.merged);
    const errors = this.linkSpec.applyFeatureToSchema(this.merged, this.joinSpec, undefined, this.joinSpec.defaultCorePurpose);
    assert(errors.length === 0, "We shouldn't have errors adding the join spec to the (still empty) supergraph schema");

    const directivesMergeInfo = collectCoreDirectivesToCompose(this.subgraphs);
    this.validateAndMaybeAddSpecs(directivesMergeInfo);
    return this.joinSpec.populateGraphEnum(this.merged, this.subgraphs);
  }

  private validateAndMaybeAddSpecs(directivesMergeInfo: CoreDirectiveInSubgraphs[]) {
    const supergraphInfoByIdentity = new Map<
      string,
      {
        specInSupergraph: FeatureDefinition;
        directives: {
          nameInFeature: string;
          nameInSupergraph: string;
          compositionSpec: DirectiveCompositionSpecification;
        }[];
      }
    >;

    for (const {url, name, definitionsPerSubgraph, compositionSpec} of directivesMergeInfo) {
      // No composition specification means that it shouldn't be composed.
      if (!compositionSpec) {
        return;
      }

      let nameInSupergraph: string | undefined;
      for (const subgraph of this.subgraphs) {
        const directive = definitionsPerSubgraph.get(subgraph.name);
        if (!directive) {
          continue;
        }

        if (!nameInSupergraph) {
          nameInSupergraph = directive.name;
        } else if (nameInSupergraph !== directive.name) {
          this.mismatchReporter.reportMismatchError(
            ERRORS.LINK_IMPORT_NAME_MISMATCH,
            `The "@${name}" directive (from ${url}) is imported with mismatched name between subgraphs: it is imported as `,
            directive,
            sourcesFromArray(this.subgraphs.values().map((s) => definitionsPerSubgraph.get(s.name))),
            (def) => `"@${def.name}"`,
          );
          return;
        }
      }

      // If we get here with `nameInSupergraph` unset, it means there is no usage for the directive at all and we
      // don't bother adding the spec to the supergraph.
      if (nameInSupergraph) {
        const specInSupergraph = compositionSpec.supergraphSpecification(this.latestFedVersionUsed);
        let supergraphInfo = supergraphInfoByIdentity.get(specInSupergraph.url.identity);
        if (supergraphInfo) {
          assert(
            specInSupergraph.url.equals(supergraphInfo.specInSupergraph.url),
            `Spec ${specInSupergraph.url} directives disagree on version for supergraph`,
          );
        } else {
          supergraphInfo = {
            specInSupergraph,
            directives: [],
          };
          supergraphInfoByIdentity.set(specInSupergraph.url.identity, supergraphInfo);
        }
        supergraphInfo.directives.push({
          nameInFeature: name,
          nameInSupergraph,
          compositionSpec,
        });
      }
    }

    for (const { specInSupergraph, directives } of supergraphInfoByIdentity.values()) {
      const imports: CoreImport[] = [];
      for (const { nameInFeature, nameInSupergraph } of directives) {
        const defaultNameInSupergraph = CoreFeature.directiveNameInSchemaForCoreArguments(
          specInSupergraph.url,
          specInSupergraph.url.name,
          [],
          nameInFeature,
        );
        if (nameInSupergraph !== defaultNameInSupergraph) {
          imports.push(nameInFeature === nameInSupergraph
            ? { name: `@${nameInFeature}` }
            : { name: `@${nameInFeature}`, as: `@${nameInSupergraph}` }
          );
        }
      }
      const errors = this.linkSpec.applyFeatureToSchema(
        this.merged,
        specInSupergraph,
        undefined,
        specInSupergraph.defaultCorePurpose,
        imports,
      );
      assert(
        errors.length === 0,
        "We shouldn't have errors adding the join spec to the (still empty) supergraph schema"
      );
      const feature = this.merged.coreFeatures?.getByIdentity(specInSupergraph.url.identity);
      assert(feature, 'Should have found the feature we just added');
      for (const { nameInFeature, nameInSupergraph, compositionSpec } of directives) {
        const argumentsMerger = compositionSpec.argumentsMerger?.call(null, this.merged, feature);
        if (argumentsMerger instanceof GraphQLError) {
          // That would mean we made a mistake in the declaration of a hard-coded directive,
          // so we just throw right away so this can be caught and corrected.
          throw argumentsMerger;
        }
        this.mergedFederationDirectiveNames.add(nameInSupergraph);
        this.mergedFederationDirectiveInSupergraphByDirectiveName.set(nameInSupergraph, {
          definition: this.merged.directive(nameInSupergraph)!,
          argumentsMerger,
          staticArgumentTransform: compositionSpec.staticArgumentTransform,
        });
        // If we encounter the @inaccessible directive, we need to record its
        // definition so certain merge validations that care about @inaccessible
        // can act accordingly.
        if (
          specInSupergraph.identity === inaccessibleIdentity
            && nameInFeature === specInSupergraph.url.name
        ) {
          this.inaccessibleDirectiveInSupergraph = this.merged.directive(nameInSupergraph)!;
        }
      }
    }
  }

  private joinSpecName(subgraphIndex: number): string {
    return this.subgraphNamesToJoinSpecName.get(this.names[subgraphIndex])!;
  }

  private metadata(idx: number): FederationMetadata {
    return this.subgraphs.values()[idx].metadata();
  }

  private isMergedDirective(subgraphName: string, definition: DirectiveDefinition | Directive): boolean {
    // If it's a directive application, then we skip it unless it's a graphQL built-in
    // (even if the definition itself allows executable locations, this particular
    // application is an type-system element and we don't want to merge it).
    if (this.composeDirectiveManager.shouldComposeDirective({ subgraphName, directiveName: definition.name })) {
      return true;
    }
    if (definition instanceof Directive) {
      // We have special code in `Merger.prepareSupergraph` to include the _definition_ of merged federation
      // directives in the supergraph, so we don't have to merge those _definition_, but we *do* need to merge
      // the applications.
      // Note that this is a temporary solution: a more principled way to have directive propagated
      // is coming and will remove the hard-coding.
      return this.mergedFederationDirectiveNames.has(definition.name) || isGraphQLBuiltInDirective(definition.definition!);
    } else if (isGraphQLBuiltInDirective(definition)) {
      // We never "merge" graphQL built-in definitions, since they are built-in and
      // don't need to be defined.
      return false;
    }
    return definition.hasExecutableLocations();
  }

  merge(): MergeResult {

    this.composeDirectiveManager.validate();
    this.addCoreFeatures();
    // We first create empty objects for all the types and directives definitions that will exists in the
    // supergraph. This allow to be able to reference those from that point on.
    this.addTypesShallow();
    this.addDirectivesShallow();

    const objectTypes: ObjectType[] = [];
    const interfaceTypes: InterfaceType[] = [];
    const unionTypes: UnionType[] = [];
    const enumTypes: EnumType[] = [];
    const nonUnionEnumTypes: NamedType[] = [];

    this.merged.types().forEach(type => {
      if (
        this.linkSpec.isSpecType(type) ||
        this.joinSpec.isSpecType(type)
      ) {
        return;
      }

      switch (type.kind) {
        case 'UnionType':
          unionTypes.push(type);
          return;
        case 'EnumType':
          enumTypes.push(type);
          return;
        case 'ObjectType':
          objectTypes.push(type);
          break;
        case 'InterfaceType':
          interfaceTypes.push(type);
          break;
      }

      nonUnionEnumTypes.push(type);
    });

    // Then, for object and interface types, we merge the 'implements' relationship, and we merge the unions.
    // We do this first because being able to know if a type is a subtype of another one (which relies on those
    // 2 things) is used when merging fields.
    for (const objectType of objectTypes) {
      this.mergeImplements(this.subgraphsTypes(objectType), objectType);
    }
    for (const interfaceType of interfaceTypes) {
      this.mergeImplements(this.subgraphsTypes(interfaceType), interfaceType);
    }
    for (const unionType of unionTypes) {
      this.mergeType(this.subgraphsTypes(unionType), unionType);
    }

    // We merge the roots first as it only depend on the type existing, not being fully merged, and when
    // we merge types next, we actually rely on this having been called to detect "root types"
    // (in order to skip the _entities and _service fields on that particular type, and to avoid
    // calling root type a "value type" when hinting).
    this.mergeSchemaDefinition(
      sourcesFromArray(this.subgraphsSchema.map(s => s.schemaDefinition)),
      this.merged.schemaDefinition,
    );

    // We've already merged unions above and we've going to merge enums last
    for (const type of nonUnionEnumTypes) {
      this.mergeType(this.subgraphsTypes(type), type);
    }

    for (const definition of this.merged.directives()) {
      // we should skip the supergraph specific directives, that is the @core and @join directives.
      if (this.linkSpec.isSpecDirective(definition) || this.joinSpec.isSpecDirective(definition)) {
        continue;
      }
      this.mergeDirectiveDefinition(
        sourcesFromArray(this.subgraphsSchema.map(s => s.directive(definition.name))),
        definition,
      );
    }

    // We merge enum dead last because enums can be used as both input and output types and the merging behavior
    // depends on their usage and it's easier to check said usage if everything else has been merge (at least
    // anything that may use an enum type, so all fields and arguments).
    for (const enumType of enumTypes) {
      this.mergeType(this.subgraphsTypes(enumType), enumType);
    }

    if (!this.merged.schemaDefinition.rootType('query')) {
      this.errors.push(ERRORS.NO_QUERIES.err("No queries found in any subgraph: a supergraph must have a query root type."));
    }

    this.mergeAllAppliedDirectives();

    // When @interfaceObject is used in a subgraph, then that subgraph essentially provides fields both
    // to the interface but also to all its implementations. But so far, we only merged the type definition
    // itself, so we now need to potentially add the field to the implementations if missing.
    // Note that we do this after everything else have been merged because this method will essentially
    // copy things from interface in the merged schema into their implementation in that same schema so
    // we want to make sure everything is ready.
    this.addMissingInterfaceObjectFieldsToImplementations();

    // If we already encountered errors, `this.merged` is probably incomplete. Let's not risk adding errors that
    // are only an artifact of that incompleteness as it's confusing.
    if (this.errors.length === 0) {
      this.postMergeValidations();

      if (this.errors.length === 0) {
        try {
          // TODO: Errors thrown by the `validate` below are likely to be confusing for users, because they
          // refer to a document they don't know about (the merged-but-not-returned supergraph) and don't
          // point back to the subgraphs in any way.
          // Given the subgraphs are valid and given how merging works (it takes the union of what is in the
          // subgraphs), there is only so much things that can be invalid in the supergraph at this point. We
          // should make sure we add all such validation to `postMergeValidations` with good error messages (that points
          // to subgraphs appropriately). and then simply _assert_ that `Schema.validate()` doesn't throw as a sanity
          // check.
          this.merged.validate();
          // Lastly, we validate that the API schema of the supergraph can be successfully compute, which currently will surface issues around
          // misuses of `@inaccessible` (there should be other errors in theory, but if there is, better find it now rather than later).
          this.merged.toAPISchema();
        } catch (e) {
          const causes = errorCauses(e);
          if (causes) {
            this.errors.push(...this.updateInaccessibleErrorsWithLinkToSubgraphs(causes));
          } else {
            // Not a GraphQLError, so probably a programming error. Let's re-throw so it can be more easily tracked down.
            throw e;
          }
        }
      }
    }

    if (this.errors.length > 0) {
      return { errors: this.errors };
    } else {
      return {
        supergraph: this.merged,
        hints: this.hints
      }
    }
  }

  // Amongst other thing, this will ensure all the definitions of a given name are of the same kind
  // and report errors otherwise.
  private addTypesShallow() {
    const mismatchedTypes = new Set<string>();
    const typesWithInterfaceObject = new Set<string>();
    for (const subgraph of this.subgraphs) {
      const metadata = subgraph.metadata();

      // We include the built-ins in general (even if we skip some federation specific ones): if a subgraph built-in
      // is not a supergraph built-in, we should add it as a normal type.
      for (const type of subgraph.schema.allTypes()) {
        if (!isMergedType(type)) {
          continue;
        }

        let expectedKind = type.kind;
        if (metadata.isInterfaceObjectType(type)) {
          expectedKind = 'InterfaceType';
          typesWithInterfaceObject.add(type.name);
        }
        const previous = this.merged.type(type.name);
        if (!previous) {
          this.merged.addType(newNamedType(expectedKind, type.name));
        } else if (previous.kind !== expectedKind) {
          mismatchedTypes.add(type.name);
        }
      }
    }
    mismatchedTypes.forEach(t => this.reportMismatchedTypeDefinitions(t));

    // Most invalid use of @interfaceObject are reported as a mismatch above, but one exception is the
    // case where a type is used only with @interfaceObject, but there is no corresponding interface
    // definition in any subgraph.
    for (const itfObjectType of typesWithInterfaceObject) {
      if (mismatchedTypes.has(itfObjectType)) {
        continue;
      }

      if (!this.subgraphsSchema.some((s) => s.type(itfObjectType)?.kind === 'InterfaceType')) {
        const subgraphsWithType = this.subgraphs.values().filter((s) => s.schema.type(itfObjectType) !== undefined);
        // Note that there is meaningful way in which the supergraph could work in this situation, expect maybe if
        // the type is unused, because validation composition would complain it cannot find the `__typename` in path
        // leading to that type. But the error here is a bit more "direct"/user friendly than what post-merging
        // validation would return, so we make this a hard error, not just a warning.
        this.errors.push(ERRORS.INTERFACE_OBJECT_USAGE_ERROR.err(
          `Type "${itfObjectType}" is declared with @interfaceObject in all the subgraphs in which is is defined (it is defined in ${printSubgraphNames(subgraphsWithType.map((s) => s.name))} but should be defined as an interface in at least one subgraph)`,
          { nodes: sourceASTs(...subgraphsWithType.map((s) => s.schema.type(itfObjectType))) },
        ));
      }
    }
  }

  private addCoreFeatures() {
    const features = this.composeDirectiveManager.allComposedCoreFeatures();
    for (const [feature, directives] of features) {
      const imports = directives.map(([asName, origName]) => {
        if (asName === origName) {
          return `@${asName}`;
        } else {
          return {
            name: `@${origName}`,
            as: `@${asName}`,
          };
        }
      });
      this.merged.schemaDefinition.applyDirective('link', {
        url: feature.url.toString(),
        import: imports,
      });
    }
  }

  private addDirectivesShallow() {
    // Like for types, we initially add all the directives that are defined in any subgraph.
    // However, in practice and for "execution" directives, we will only keep the the ones
    // that are in _all_ subgraphs. But we're do the remove later, and while this is all a
    // bit round-about, it's a tad simpler code-wise to do this way.
    this.subgraphsSchema.forEach((subgraph, idx) => {
      for (const directive of subgraph.allDirectives()) {
        if (!this.isMergedDirective(this.names[idx], directive)) {
          continue;
        }
        if (!this.merged.directive(directive.name)) {
          this.merged.addDirectiveDefinition(new DirectiveDefinition(directive.name));
        }
      }
    });
  }

  private reportMismatchedTypeDefinitions(mismatchedType: string) {
    const supergraphType = this.merged.type(mismatchedType)!;
    const typeKindToString = (t: NamedType) => {
      const metadata = federationMetadata(t.schema());
      if (metadata?.isInterfaceObjectType(t)) {
        return 'Interface Object Type (Object Type with @interfaceObject)';
      } else {
        return t.kind.replace("Type", " Type");
      }
    };
    this.mismatchReporter.reportMismatchError(
      ERRORS.TYPE_KIND_MISMATCH,
      `Type "${mismatchedType}" has mismatched kind: it is defined as `,
      supergraphType,
      sourcesFromArray(this.subgraphsSchema.map(s => s.type(mismatchedType))),
      typeKindToString
    );
  }

  private subgraphsTypes<T extends NamedType>(supergraphType: T): Sources<T> {
    return sourcesFromArray(this.subgraphs.values().map(subgraph => {
      const type = subgraph.schema.type(supergraphType.name);
      if (!type) {
        return;
      }

      // At this point, we have already reported errors for type mismatches (and so composition
      // will fail, we just try to gather more errors), so simply ignore versions of the type
      // that don't have the "proper" kind.
      const kind = subgraph.metadata().isInterfaceObjectType(type) ? 'InterfaceType' : type.kind;
      if (kind !== supergraphType.kind) {
        return;
      }

      return type as T;
    }));
  }

  private mergeImplements<T extends ObjectType | InterfaceType>(sources: Sources<T>, dest: T) {
    const implemented = new Set<string>();
    const joinImplementsDirective = this.joinSpec.implementsDirective(this.merged)!;
    for (const [idx, source] of sources.entries()) {
      if (source) {
        const name = this.joinSpecName(idx);
        for (const itf of source.interfaces()) {
          implemented.add(itf.name);
          dest.applyDirective(joinImplementsDirective, { graph: name, interface: itf.name });
        }
      }
    }
    implemented.forEach(itf => dest.addImplementedInterface(itf));
  }

  private mergeDescription<T extends SchemaElement<any, any>>(sources: Sources<T>, dest: T) {
    const descriptions: string[] = [];
    const counts: number[] = [];
    for (const source of sources.values()) {
      if (!source || source.description === undefined) {
        continue;
      }

      const idx = descriptions.indexOf(source.description);
      if (idx < 0) {
        descriptions.push(source.description);
        // Very much a hack but simple enough: while we do merge 'empty-string' description if that's all we have (debatable behavior in the first place,
        // but graphQL-js does print such description and fed 1 has historically merged them so ...), we really don't want to favor those if we
        // have any non-empty description, even if we have more empty ones across subgraphs. So we use a super-negative base count if the description
        // is empty so that our `indexOfMax` below never pick them if there is a choice.
        counts.push(source.description === '' ? Number.MIN_SAFE_INTEGER : 1);
      } else {
        counts[idx]++;
      }
    }

    if (descriptions.length > 0) {
      // we don't want to raise a hint if a description is ""
      const nonEmptyDescriptions = descriptions.filter(desc => desc !== '');
      if (descriptions.length === 1) {
        dest.description = descriptions[0];
      } else if (nonEmptyDescriptions.length === 1) {
        dest.description = nonEmptyDescriptions[0];
      } else {
        const idx = indexOfMax(counts);
        dest.description = descriptions[idx];
        // TODO: Currently showing full descriptions in the hint messages, which is probably fine in some cases. However
        // this might get less helpful if the description appears to differ by a very small amount (a space, a single character typo)
        // and even more so the bigger the description is, and we could improve the experience here. For instance, we could
        // print the supergraph description but then show other descriptions as diffs from that (using, say, https://www.npmjs.com/package/diff).
        // And we could even switch between diff/non-diff modes based on the levenshtein distances between the description we found.
        // That said, we should decide if we want to bother here: maybe we can leave it to studio so handle a better experience (as
        // it can more UX wise).
        const name = dest instanceof NamedSchemaElement ? `Element "${dest.coordinate}"` : 'The schema definition';
        this.mismatchReporter.reportMismatchHint({
          code: HINTS.INCONSISTENT_DESCRIPTION,
          message: `${name} has inconsistent descriptions across subgraphs. `,
          supergraphElement: dest,
          subgraphElements: sources,
          elementToString: elt => elt.description,
          supergraphElementPrinter: (desc, subgraphs) => `The supergraph will use description (from ${subgraphs}):\n${descriptionString(desc, '  ')}`,
          otherElementsPrinter: (desc: string, subgraphs) => `\nIn ${subgraphs}, the description is:\n${descriptionString(desc, '  ')}`,
          ignorePredicate: elt => elt?.description === undefined,
          noEndOfMessageDot: true,  // Skip the end-of-message '.' since it would look ugly in that specific case
        });
      }
    }
  }

  // Note that we know when we call this method that all the types in sources and dest have the same kind.
  // We could express this through a generic argument, but typescript is not smart enough to save us
  // type-casting even if we do, and in fact, using a generic forces a case on `dest` for some reason.
  // So we don't bother.
  private mergeType(sources: Sources<NamedType>, dest: NamedType) {
    this.checkForExtensionWithNoBase(sources, dest);
    this.mergeDescription(sources, dest);
    this.addJoinType(sources, dest);
    this.recordAppliedDirectivesToMerge(sources, dest);
    this.addJoinDirectiveDirectives(sources, dest);
    switch (dest.kind) {
      case 'ScalarType':
        // Since we don't handle applied directives yet, we have nothing specific to do for scalars.
        break;
      case 'ObjectType':
        this.mergeObject(sources as Sources<ObjectType>, dest);
        break;
      case 'InterfaceType':
        // Note that due to @interfaceObject, we can have some ObjectType in the sources, not just interfaces.
        this.mergeInterface(sources as Sources<InterfaceType | ObjectType>, dest);
        break;
      case 'UnionType':
        this.mergeUnion(sources as Sources<UnionType>, dest);
        break;
      case 'EnumType':
        this.mergeEnum(sources as Sources<EnumType>, dest);
        break;
      case 'InputObjectType':
        this.mergeInput(sources as Sources<InputObjectType>, dest);
        break;
    }
  }

  private checkForExtensionWithNoBase(sources: Sources<NamedType>, dest: NamedType) {
    if (isObjectType(dest) && dest.isRootType()) {
      return;
    }

    const defSubgraphs: string[] = [];
    const extensionSubgraphs: string[] = [];
    const extensionASTs: (ASTNode|undefined)[] = [];

    for (const [i, source] of sources.entries()) {
      if (!source) {
        continue;
      }
      if (source.hasNonExtensionElements()) {
        defSubgraphs.push(this.names[i]);
      }
      if (source.hasExtensionElements()) {
        extensionSubgraphs.push(this.names[i]);
        extensionASTs.push(firstOf<Extension<any>>(source.extensions().values())!.sourceAST);
      }
    }
    if (extensionSubgraphs.length > 0 && defSubgraphs.length === 0) {
      for (const [i, subgraph] of extensionSubgraphs.entries()) {
        this.errors.push(ERRORS.EXTENSION_WITH_NO_BASE.err(
          `[${subgraph}] Type "${dest}" is an extension type, but there is no type definition for "${dest}" in any subgraph.`,
          { nodes: extensionASTs[i] },
        ));
      }
    }
  }

  private addJoinType(sources: Sources<NamedType>, dest: NamedType) {
    const joinTypeDirective = this.joinSpec.typeDirective(this.merged);
    for (const [idx, source] of sources.entries()) {
      if (!source) {
        continue;
      }

      // There is either 1 join__type per-key, or if there is no key, just one for the type.
      const sourceMetadata = this.subgraphs.values()[idx].metadata();
      // Note that mechanically we don't need to substitute `undefined` for `false` below (`false` is the
      // default value), but doing so 1) yield smaller supergraph (because the parameter isn't included)
      // and 2) this avoid needless discrepancies compared to supergraphs generated before @interfaceObject was added.
      const isInterfaceObject = sourceMetadata.isInterfaceObjectType(source) ? true : undefined;
      const keys = source.appliedDirectivesOf(sourceMetadata.keyDirective());
      const name = this.joinSpecName(idx);

      if (!keys.length) {
        dest.applyDirective(joinTypeDirective, { graph: name, isInterfaceObject });
      } else {
        for (const key of keys) {
          const extension = key.ofExtension() || source.hasAppliedDirective(sourceMetadata.extendsDirective()) ? true : undefined;
          const { resolvable } = key.arguments();
          dest.applyDirective(joinTypeDirective, { graph: name, key: key.arguments().fields, extension, resolvable, isInterfaceObject });
        }
      }
    }
  }

  private mergeObject(sources: Sources<ObjectType>, dest: ObjectType) {
    const isEntity = this.hintOnInconsistentEntity(sources, dest);
    const isValueType = !isEntity && !dest.isRootType();
    const isSubscription = dest.isSubscriptionRootType();

    const added = this.addFieldsShallow(sources, dest);
    if (!added.size) {
      // This can happen for a type that existing in the subgraphs but had only non-merged fields
      // (currently, this can only be the 'Query' type, in the rare case where the federated schema
      // exposes no queries) .
      dest.remove();
    } else {
      added.forEach((subgraphFields, destField) => {
        if (isValueType) {
          this.hintOnInconsistentValueTypeField(sources, dest, destField);
        }
        const mergeContext = this.validateOverride(subgraphFields, destField);

        if (isSubscription) {
          this.validateSubscriptionField(subgraphFields);
        }

        this.mergeField({
          sources: subgraphFields,
          dest: destField,
          mergeContext,
        });
        this.validateFieldSharing(subgraphFields, destField, mergeContext);
      });
    }
  }

  // Return whether the type is an entity in at least one subgraph.
  private hintOnInconsistentEntity(sources: Sources<ObjectType>, dest: ObjectType): boolean {
    const sourceAsEntity: ObjectType[] = [];
    const sourceAsNonEntity: ObjectType[] = [];
    for (const [idx, source] of sources.entries()) {
      if (!source) {
        continue;
      }
<<<<<<< HEAD

=======
      
>>>>>>> 1462c918
      const sourceMetadata = this.subgraphs.values()[idx].metadata();
      const keyDirective = sourceMetadata.keyDirective();
      if (source.hasAppliedDirective(keyDirective)) {
        sourceAsEntity.push(source);
      } else {
        sourceAsNonEntity.push(source);
      }
    }
    if (sourceAsEntity.length > 0 && sourceAsNonEntity.length > 0) {
      this.mismatchReporter.reportMismatchHint({
        code: HINTS.INCONSISTENT_ENTITY,
        message: `Type "${dest}" is declared as an entity (has a @key applied) in some but not all defining subgraphs: `,
        supergraphElement: dest,
        subgraphElements: sources,
        // All we use the string of the next line for is to categorize source with a @key of the others.
        elementToString: type => sourceAsEntity.find(entity => entity === type) ? 'yes' : 'no',
        // Note that the first callback is for element that are "like the supergraph". As the supergraph has no @key ...
        supergraphElementPrinter: (_, subgraphs) => `it has no @key in ${subgraphs}`,
        otherElementsPrinter: (_, subgraphs) => ` but has some @key in ${subgraphs}`,
      });
    }
    return sourceAsEntity.length > 0;
  }

  // Assume it is called on a field of a value type
  private hintOnInconsistentValueTypeField(
    sources: Sources<ObjectType | InterfaceType>,
    dest: ObjectType | InterfaceType,
    field: FieldDefinition<any>,
  ) {
    let hintId: HintCodeDefinition;
    let typeDescription: string;
    switch (dest.kind) {
      case 'ObjectType':
        hintId = HINTS.INCONSISTENT_OBJECT_VALUE_TYPE_FIELD;
        typeDescription = 'non-entity object'
        break;
      case 'InterfaceType':
        hintId = HINTS.INCONSISTENT_INTERFACE_VALUE_TYPE_FIELD;
        typeDescription = 'interface'
        break;
    }
    for (const [index, source] of sources.entries()) {
      // As soon as we find a subgraph that has the type but not the field, we hint.
      if (source && !source.field(field.name) && !this.areAllFieldsExternal(index, source)) {
        this.mismatchReporter.reportMismatchHint({
          code: hintId,
          message: `Field "${field.coordinate}" of ${typeDescription} type "${dest}" is defined in some but not all subgraphs that define "${dest}": `,
          supergraphElement: dest,
          subgraphElements: sources,
          elementToString: type => type.field(field.name) ? 'yes' : 'no',
          supergraphElementPrinter: (_, subgraphs) => `"${field.coordinate}" is defined in ${subgraphs}`,
          otherElementsPrinter: (_, subgraphs) => ` but not in ${subgraphs}`,
        });
        break;
      }
    }
  }

  private addMissingInterfaceObjectFieldsToImplementations() {
    // For each merged object types, we check if we're missing a field from one of the implemented interface.
    // If we do, then we look if one of the subgraph provides that field as a (non-external) interface object
    // type, and if that's the case, we add the field to the object.
    for (const type of this.merged.objectTypes()) {
      for (const implementedItf of type.interfaces()) {
        for (const itfField of implementedItf.fields()) {
          if (type.field(itfField.name)) {
            continue;
          }

          // Note that we don't blindly add the field yet, that would be incorrect in many cases (and we
          // have a specific validation that return a user-friendly error in such incorrect cases, see
          // `postMergeValidations`). We must first check that there is some subgraph that implement
          // that field as an "interface object", since in that case the field will genuinely be provided
          // by that subgraph at runtime.
          if (this.isFieldProvidedByAnInterfaceObject(itfField.name, implementedItf.name)) {
            // Note it's possible that interface is abstracted away (as an interface object) in multiple
            // subgraphs, so we don't bother with the field definition in those subgraphs, but rather
            // just copy the merged definition from the interface.
            const implemField = type.addField(itfField.name, itfField.type);
            // Cases could probably be made for both either copying or not copying the description
            // and applied directives from the interface field, but we copy both here as it feels
            // more likely to be what user expects (assume they care either way). It's unlikely
            // this will be an issue to anyone, but we can always make this behaviour tunable
            // "somehow" later if the need arise. Feels highly overkill at this point though.
            implemField.description = itfField.description;
            this.copyNonJoinAppliedDirectives(itfField, implemField);
            for (const itfArg of itfField.arguments()) {
              const implemArg = implemField.addArgument(itfArg.name, itfArg.type, itfArg.defaultValue);
              implemArg.description = itfArg.description;
              this.copyNonJoinAppliedDirectives(itfArg, implemArg);
            }

            // We add a special @join__field for those added field with no `graph` target. This
            // clarify to the later extraction process that this particular field doesn't come
            // from any particular subgraph (it comes indirectly from an @interfaceObject type,
            // but it's very much indirect so ...).
            implemField.applyDirective(this.joinSpec.fieldDirective(this.merged), { graph: undefined });


            // If we had to add a field here, it means that, for this particular implementation, the
            // field is only provided through the @interfaceObject. But because the field wasn't
            // merged, it also mean we haven't validated field sharing for that field, and we could
            // have field sharing concerns if the field is provided by multiple @interfaceObject.
            // So we validate field sharing now (it's convenient to wait until now as now that
            // the field is part of the supergraph, we can just call `validateFieldSharing` with
            // all sources `undefined` and it wil still find and check the `@interfaceObject`).
            const sources: Sources<FieldDefinition<ObjectType>> = new Map;
            for (let i = 0; i < this.names.length; ++i) {
              // We don't usually want undefined sources in our Sources maps,
              // but both validateFieldSharing and FieldMergeContext need the
              // undefined sources to be registered in order to do their work.
              sources.set(i, undefined);
            }
            this.validateFieldSharing(sources, implemField, new FieldMergeContext(sources));
          }
        }
      }
    }
  }

  private copyNonJoinAppliedDirectives(source: SchemaElement<any, any>, dest: SchemaElement<any, any>) {
    // This method is used to copy "user provided" applied directives from interface fields to some
    // implementation type when @interfaceObject is used. But we shouldn't copy the `join` spec directive
    // as those are for the interface field but are invalid for the implementation field.
    source.appliedDirectives.forEach((d) => {
      if (!this.joinSpec.isSpecDirective(d.definition!)) {
        dest.applyDirective(d.name, {...d.arguments()})
      }
    });
  }

  private isFieldProvidedByAnInterfaceObject(fieldName: string, interfaceName: string): boolean {
    return this.subgraphs.values().some((s) => {
      const meta = s.metadata();
      const type = s.schema.type(interfaceName);
      const field = type && meta.isInterfaceObjectType(type) ? type.field(fieldName) : undefined;
      return field && !meta.isFieldExternal(field);
    });
  }

  private addFieldsShallow<T extends ObjectType | InterfaceType | InputObjectType>(
    sources: Sources<T>,
    dest: T,
  ) {
    type FieldDef = FieldDefinition<ObjectType | InterfaceType> | InputFieldDefinition;
    const added = new Map<FieldDef, Sources<FieldDef>>();
    const fieldsToAdd = new Map<number, Set<FieldDef | undefined>>();
    function fieldSet(sourceIndex: number): Set<FieldDef | undefined> {
      let set = fieldsToAdd.get(sourceIndex);
      if (!set) fieldsToAdd.set(sourceIndex, set = new Set);
      return set;
    }

    const extraSources: Sources<FieldDef> = new Map;

    sources.forEach((source, sourceIndex) => {
      const schema = this.subgraphsSchema[sourceIndex];
      const fields = fieldSet(sourceIndex);

      // If a source is undefined, it may still have an @interfaceObject object
      // for one of the interfaces implemented by the object in question.
      if (isObjectType(dest) || isInterfaceType(dest)) {
        for (const itf of dest.interfaces()) {
          const itfType = schema.type(itf.name);
          const subgraph = this.subgraphs.get(this.names[sourceIndex]);
          if (
            itfType &&
            isObjectType(itfType) &&
            subgraph?.metadata().isInterfaceObjectType(itfType)
          ) {
            // This marks the subgraph as having a relevant @interfaceObject,
            // even though we do not actively add the itfType.fields().
            extraSources.set(sourceIndex, undefined);
          }
        }
      }

      if (source) {
        for (const field of source.fields()) {
          fields.add(field);
        }
      }

      if (schema.type(dest.name)) {
        // Our needsJoinField logic adds @join__field if any subgraphs define
        // the parent type containing the field but not the field itself. In
        // those cases, for each field we add, we need to add undefined entries
        // for each subgraph that defines the parent object/interface/input
        // type. We do this by populating extraSources with undefined entries
        // here, then create each new Sources map from that starting set (see
        // `new Map(extraSources)` below).
        extraSources.set(sourceIndex, undefined);
      }
    });

    fieldsToAdd.forEach((fieldSet, sourceIndex) => {
      fieldSet.forEach(field => {
        if (field && isMergedField(field)) {
          const destField = dest.field(field.name) || dest.addField(field.name);
          let sources = added.get(destField)!;
          if (!sources) {
            sources = new Map(extraSources);
            added.set(destField, sources);
          }
          sources.set(sourceIndex, field);
        }
      });
    });

    // Although Map<FieldDef, Sources<FieldDef>> makes the work of this method
    // easier, we return a more specific type that depends conditionally on T,
    // so (for example) callers receive a Map<FieldDefinition<ObjectType>,
    // Sources<FieldDefinition<ObjectType>> when T extends ObjectType, rather
    // than the more generic Map<FieldDef, Source<FieldDef>>.
    type FieldDefExact = T extends ObjectType | InterfaceType
      ? FieldDefinition<T>
      : T extends InputObjectType ? InputFieldDefinition : never;
    return added as Map<FieldDefExact, Sources<FieldDefExact>>;
  }

  private isExternal(sourceIdx: number, field: FieldDefinition<any> | InputFieldDefinition) {
    return this.metadata(sourceIdx).isFieldExternal(field);
  }

  private isFullyExternal(sourceIdx: number, field: FieldDefinition<any> | InputFieldDefinition) {
    return this.metadata(sourceIdx).isFieldFullyExternal(field);
  }

  private areAllFieldsExternal(sourceIdx: number, type: ObjectType | InterfaceType): boolean {
    return type.fields().every(f => this.isExternal(sourceIdx, f));
  }

  private validateAndFilterExternal(sources: Sources<FieldDefinition<any>>): Sources<FieldDefinition<any>> {
    const filtered: Sources<FieldDefinition<any>> = new Map;
    for (const [i, source] of sources.entries()) {
      // If the source doesn't have the field or it is not external, we mirror the input
      if (!source || !this.isExternal(i, source)) {
        filtered.set(i, source);
      } else {
        // Otherwise, we filter out the source, but also "validate" it.
        filtered.set(i, undefined);

        // We don't allow "merged" directives on external fields because as far as merging goes, external fields don't really
        // exists and allowing "merged" directives on them is dodgy. To take examples, having a `@deprecated` or `@tag` on
        // an external feels unclear semantically: should it deprecate/tag the field? Essentially we're saying that "no it
        // shouldn't" and so it's clearer to reject it.
        // Note that if we change our mind on this semantic and wanted directives on external to propagate, then we'll also
        // need to update the merging of fields since external fields are filtered out (by this very method).
        for (const directive of source.appliedDirectives) {
          if (this.isMergedDirective(source.name, directive)) {
            // Contrarily to most of the errors during merging that "merge" errors for related elements, we're logging one
            // error for every application here. But this is because there error is somewhat subgraph specific and is
            // unlikely to span multiple subgraphs. In fact, we could almost have thrown this error during subgraph validation
            // if this wasn't for the fact that it is only thrown for directives being merged and so is more logical to
            // be thrown only when merging.
            this.errors.push(ERRORS.MERGED_DIRECTIVE_APPLICATION_ON_EXTERNAL.err(
              `[${this.names[i]}] Cannot apply merged directive ${directive} to external field "${source.coordinate}"`,
              { nodes: directive.sourceAST },
            ));
          }
        }
      }
    }
    return filtered;
  }

  private hasExternal(sources: Sources<FieldDefinition<any>>): boolean {
    for (const [i, source] of sources.entries()) {
      if (source && this.isExternal(i, source)) {
        return true;
      }
    }
    return false;
  }

  private isShareable(sourceIdx: number, field: FieldDefinition<any>): boolean {
    return this.metadata(sourceIdx).isFieldShareable(field);
  }

  private getOverrideDirective(sourceIdx: number, field: FieldDefinition<any>): Directive<any, OverrideArgs> | undefined {
    // Check the directive on the field, then on the enclosing type.
    const metadata = this.metadata(sourceIdx);
    const overrideDirective = metadata.isFed2Schema() ? metadata.overrideDirective() : undefined;
    const allFieldOverrides = overrideDirective ? field.appliedDirectivesOf(overrideDirective) : [];
    return allFieldOverrides[0]; // if array is empty, will return undefined
  }

  private overrideConflictsWithOtherDirective({
    idx,
    field,
    subgraphName,
    fromIdx,
    fromField,
  }: {
    idx: number;
    field: FieldDefinition<any> | undefined;
    subgraphName: string;
    fromIdx: number;
    fromField: FieldDefinition<any> | undefined;
  }): { result: boolean, conflictingDirective?: DirectiveDefinition, subgraph?: string } {
    const fromMetadata = this.metadata(fromIdx);
    for (const directive of [fromMetadata.requiresDirective(), fromMetadata.providesDirective()]) {
      if (fromField?.hasAppliedDirective(directive)) {
         return {
           result: true,
           conflictingDirective: directive,
           subgraph: this.names[fromIdx],
         };
       }
    }
    if (field && this.isExternal(idx, field)) {
      return {
        result: true,
        conflictingDirective: fromMetadata.externalDirective(),
        subgraph: subgraphName,
      };
    }
    return { result: false };
  }

  /**
   * Validates whether or not the use of the @override directive is correct.
   * return value is a list of fields that has been filtered to ignore overridden fields
   */
  private validateOverride(sources: Sources<FieldDefinition<any>>, dest: FieldDefinition<any>): FieldMergeContext {
    const result = new FieldMergeContext(sources);
    if (!this.fieldsWithOverride.has(dest.coordinate)) {
      return result;
    }

    // For any field, we can't have more than one @override directive
    type MappedValue = {
      idx: number,
      name: string,
      isInterfaceField?: boolean,
      isInterfaceObject?: boolean,
      interfaceObjectAbstractingFields?: FieldDefinition<any>[],
      overrideDirective?: Directive<FieldDefinition<any>, OverrideArgs>,
    };

    type ReduceResultType = {
      subgraphsWithOverride: string[],
      subgraphMap: { [key: string]: MappedValue },
    };

    // convert sources to a map so we don't have to keep scanning through the array to find a source
    const mapped = mapSources(sources, (source, idx) => {
      if (!source) {
        // While the subgraph may not have the field directly, it could have "stand-in" for that field
        // through @interfaceObject, and it is those stand-ins that would be effectively overridden.
        const interfaceObjectAbstractingFields = this.fieldsInSourceIfAbstractedByInterfaceObject(dest, idx);
        if (interfaceObjectAbstractingFields.length > 0) {
          return {
            idx,
            name: this.names[idx],
            interfaceObjectAbstractingFields,
          };
        }

        return undefined;
      }

      return {
        idx,
        name: this.names[idx],
        isInterfaceField: isInterfaceType(source.parent),
        isInterfaceObject: this.metadata(idx).isInterfaceObjectType(source.parent),
        overrideDirective: this.getOverrideDirective(idx, source),
      };
    });

    const { subgraphsWithOverride, subgraphMap } = Array.from(
      mapped.values()
    ).reduce((acc: ReduceResultType, elem) => {
      if (elem !== undefined) {
        acc.subgraphMap[elem.name] = elem;
        if (elem.overrideDirective !== undefined) {
          acc.subgraphsWithOverride.push(elem.name);
        }
      }
      return acc;
    }, { subgraphsWithOverride: [], subgraphMap: {} });

    // for each subgraph that has an @override directive, check to see if any errors or hints should be surfaced
    subgraphsWithOverride.forEach((subgraphName) => {
      const { overrideDirective, idx, isInterfaceObject, isInterfaceField } = subgraphMap[subgraphName];
      if (!overrideDirective) return;

      const overridingSubgraphASTNode = overrideDirective.sourceAST ? addSubgraphToASTNode(overrideDirective.sourceAST, subgraphName) : undefined;
      if (isInterfaceField) {
        this.errors.push(ERRORS.OVERRIDE_ON_INTERFACE.err(
          `@override cannot be used on field "${dest.coordinate}" on subgraph "${subgraphName}": @override is not supported on interface type fields.`,
          { nodes: overridingSubgraphASTNode }
        ));
        return;
      }

      if (isInterfaceObject) {
        this.errors.push(ERRORS.OVERRIDE_COLLISION_WITH_ANOTHER_DIRECTIVE.err(
          `@override is not yet supported on fields of @interfaceObject types: cannot be used on field "${dest.coordinate}" on subgraph "${subgraphName}".`,
          { nodes: overridingSubgraphASTNode }
        ));
        return;
      }

      const sourceSubgraphName = overrideDirective.arguments().from;
      if (!this.names.includes(sourceSubgraphName)) {
        result.setOverrideWithUnknownTarget(idx);
        const suggestions = suggestionList(sourceSubgraphName, this.names);
        const extraMsg = didYouMean(suggestions);
        this.hints.push(new CompositionHint(
          HINTS.FROM_SUBGRAPH_DOES_NOT_EXIST,
          `Source subgraph "${sourceSubgraphName}" for field "${dest.coordinate}" on subgraph "${subgraphName}" does not exist.${extraMsg}`,
          dest,
          overridingSubgraphASTNode,
        ));
      } else if (sourceSubgraphName === subgraphName) {
        this.errors.push(ERRORS.OVERRIDE_FROM_SELF_ERROR.err(
          `Source and destination subgraphs "${sourceSubgraphName}" are the same for overridden field "${dest.coordinate}"`,
          { nodes: overrideDirective.sourceAST },
        ));
      } else if (subgraphsWithOverride.includes(sourceSubgraphName)) {
        this.errors.push(ERRORS.OVERRIDE_SOURCE_HAS_OVERRIDE.err(
          `Field "${dest.coordinate}" on subgraph "${subgraphName}" is also marked with directive @override in subgraph "${sourceSubgraphName}". Only one @override directive is allowed per field.`,
          { nodes: sourceASTs(overrideDirective, subgraphMap[sourceSubgraphName].overrideDirective) }
        ));
      } else if (subgraphMap[sourceSubgraphName] === undefined) {
        this.hints.push(new CompositionHint(
          HINTS.OVERRIDE_DIRECTIVE_CAN_BE_REMOVED,
          `Field "${dest.coordinate}" on subgraph "${subgraphName}" no longer exists in the from subgraph. The @override directive can be removed.`,
          dest,
          overridingSubgraphASTNode,
        ));
      } else {
        // For now, we don't supporting overriding a field that is not truly in the source subgraph, but is instead abstracted by
        // one or more @interfaceObject.
        const { interfaceObjectAbstractingFields } = subgraphMap[sourceSubgraphName];
        if (interfaceObjectAbstractingFields) {
          const abstractingTypes = printTypes(interfaceObjectAbstractingFields.map((f) => f.parent));
          this.errors.push(ERRORS.OVERRIDE_COLLISION_WITH_ANOTHER_DIRECTIVE.err(
            `Invalid @override on field "${dest.coordinate}" of subgraph "${subgraphName}": source subgraph "${sourceSubgraphName}" does not have field "${dest.coordinate}" but abstract it in ${abstractingTypes} and overriding abstracted fields is not supported.`,
            { nodes: sourceASTs(overrideDirective, subgraphMap[sourceSubgraphName].overrideDirective) }
          ));
          return;
        }

        // check to make sure that there is no conflicting @provides, @requires, or @external directives
        const fromIdx = this.names.indexOf(sourceSubgraphName);
        const fromField = sources.get(fromIdx);
        const { result: hasIncompatible, conflictingDirective, subgraph } = this.overrideConflictsWithOtherDirective({
          idx,
          field: sources.get(idx),
          subgraphName,
          fromIdx: this.names.indexOf(sourceSubgraphName),
          fromField: sources.get(fromIdx),
        });
        if (hasIncompatible) {
          assert(conflictingDirective !== undefined, 'conflictingDirective should not be undefined');
          this.errors.push(ERRORS.OVERRIDE_COLLISION_WITH_ANOTHER_DIRECTIVE.err(
            `@override cannot be used on field "${fromField?.coordinate}" on subgraph "${subgraphName}" since "${fromField?.coordinate}" on "${subgraph}" is marked with directive "@${conflictingDirective.name}"`,
            { nodes: sourceASTs(overrideDirective, conflictingDirective) }
          ));
        } else {
          // if we get here, then the @override directive is valid
          // if the field being overridden is used, then we need to add an @external directive
          assert(fromField, 'fromField should not be undefined');
          const overriddenSubgraphASTNode = fromField.sourceAST ? addSubgraphToASTNode(fromField.sourceAST, sourceSubgraphName) : undefined;
          const overrideLabel = overrideDirective.arguments().label;
          const overriddenFieldIsReferenced = !!this.metadata(fromIdx).isFieldUsed(fromField);
          if (this.isExternal(fromIdx, fromField)) {
            // The from field is explicitly marked external by the user (which means it is "used" and cannot be completely
            // removed) so the @override can be removed.
            this.hints.push(new CompositionHint(
              HINTS.OVERRIDE_DIRECTIVE_CAN_BE_REMOVED,
              `Field "${dest.coordinate}" on subgraph "${subgraphName}" is not resolved anymore by the from subgraph (it is marked "@external" in "${sourceSubgraphName}"). The @override directive can be removed.`,
              dest,
              overridingSubgraphASTNode,
            ));
          } else if (overriddenFieldIsReferenced) {
            result.setUsedOverridden(fromIdx);
            if (!overrideLabel) {
              this.hints.push(new CompositionHint(
                HINTS.OVERRIDDEN_FIELD_CAN_BE_REMOVED,
                  `Field "${dest.coordinate}" on subgraph "${sourceSubgraphName}" is overridden. It is still used in some federation directive(s) (@key, @requires, and/or @provides) and/or to satisfy interface constraint(s), but consider marking it @external explicitly or removing it along with its references.`,
                  dest,
                  overriddenSubgraphASTNode,
                )
              );
            }
          } else {
            result.setUnusedOverridden(fromIdx);
            if (!overrideLabel) {
              this.hints.push(new CompositionHint(
                HINTS.OVERRIDDEN_FIELD_CAN_BE_REMOVED,
                `Field "${dest.coordinate}" on subgraph "${sourceSubgraphName}" is overridden. Consider removing it.`,
                dest,
                overriddenSubgraphASTNode,
              ));
            }
          }

          // capture an override label if it exists
          if (overrideLabel) {
            const labelRegex = /^[a-zA-Z][a-zA-Z0-9_\-:./]*$/;
            // Enforce that the label matches the following pattern: percent(x)
            // where x is a float between 0 and 100 with no more than 8 decimal places
            const percentRegex = /^percent\((\d{1,2}(\.\d{1,8})?|100)\)$/;
            if (labelRegex.test(overrideLabel)) {
              result.setOverrideLabel(idx, overrideLabel);
              result.setOverrideLabel(fromIdx, overrideLabel);
            } else if (percentRegex.test(overrideLabel)) {
              const parts = percentRegex.exec(overrideLabel);
              if (parts) {
                const percent = parseFloat(parts[1]);
                if (percent >= 0 && percent <= 100) {
                  result.setOverrideLabel(idx, overrideLabel);
                  result.setOverrideLabel(fromIdx, overrideLabel);
                }
              }
            }

            if (!result.overrideLabel(idx)) {
              this.errors.push(ERRORS.OVERRIDE_LABEL_INVALID.err(
                `Invalid @override label "${overrideLabel}" on field "${dest.coordinate}" on subgraph "${subgraphName}": labels must start with a letter and after that may contain alphanumerics, underscores, minuses, colons, periods, or slashes. Alternatively, labels may be of the form "percent(x)" where x is a float between 0-100 inclusive.`,
                { nodes: overridingSubgraphASTNode }
              ));
            }

            const message = overriddenFieldIsReferenced
              ? `Field "${dest.coordinate}" on subgraph "${sourceSubgraphName}" is currently being migrated via progressive @override. It is still used in some federation directive(s) (@key, @requires, and/or @provides) and/or to satisfy interface constraint(s). Once the migration is complete, consider marking it @external explicitly or removing it along with its references.`
              : `Field "${dest.coordinate}" is currently being migrated with progressive @override. Once the migration is complete, remove the field from subgraph "${sourceSubgraphName}".`;

            this.hints.push(new CompositionHint(
              HINTS.OVERRIDE_MIGRATION_IN_PROGRESS,
              message,
              dest,
              overriddenSubgraphASTNode,
            ));
          }
        }
      }
    });

    return result;
  }

  /**
   * Given a supergraph field `f` for an object type `T` and a given subgraph (identified by its index) where
   * `T` is not defined, check if that subgraph defines one or more of the interface of `T` as @interfaceObject,
   * and if so return any instance of `f` on those @interfaceObject.
   */
  private fieldsInSourceIfAbstractedByInterfaceObject(destField: FieldDefinition<any>, sourceIdx: number): FieldDefinition<any>[] {
    const parentInSupergraph = destField.parent;
    const schema = this.subgraphsSchema[sourceIdx];
    if (!isObjectType(parentInSupergraph) || schema.type(parentInSupergraph.name)) {
      return [];
    }

    return parentInSupergraph.interfaces().map((itfType) => {
      if (!itfType.field(destField.name)) {
        return undefined;
      }
      const typeInSchema = schema.type(itfType.name);
      // Note that since the type is an interface in the supergraph, we can assume that
      // if it is an object type in the subgraph, then it is an @interfaceObject.
      if (!typeInSchema || !isObjectType(typeInSchema)) {
        return undefined;
      }
      return typeInSchema.field(destField.name);
    }).filter(isDefined);
  }

  private mergeField({
    sources,
    dest,
    mergeContext = new FieldMergeContext(sources),
  }: {
    sources: Sources<FieldDefinition<any>>,
    dest: FieldDefinition<any>,
    mergeContext: FieldMergeContext,
  }) {
    let everySourceIsExternal = true;
    for (const [i, s] of sources.entries()) {
      if (s === undefined) {
        everySourceIsExternal = everySourceIsExternal &&
          this.fieldsInSourceIfAbstractedByInterfaceObject(dest, i)
            .every((f) => this.isExternal(i, f));
      } else {
        everySourceIsExternal = everySourceIsExternal && this.isExternal(i, s);
      }
      if (!everySourceIsExternal) {
        break;
      }
    }

    if (everySourceIsExternal) {
      const nodes: ASTNode[] = [];
      const definingSubgraphs: string[] = [];
      sources.forEach((source, i) => {
        if (source) {
          definingSubgraphs.push(this.names[i]);
          if (source.sourceAST) {
            nodes.push(source.sourceAST);
          }
          return;
        }

        const itfObjectFields = this.fieldsInSourceIfAbstractedByInterfaceObject(dest, i);
        if (itfObjectFields.length === 0) {
          return;
        }

        definingSubgraphs.push(
          `${this.names[i]} (through @interaceObject ${printTypes(itfObjectFields.map((f) => f.parent))})`
        );
      });

      this.errors.push(ERRORS.EXTERNAL_MISSING_ON_BASE.err(
        `Field "${dest.coordinate}" is marked @external on all the subgraphs in which it is listed (${printSubgraphNames(definingSubgraphs)}).`,
        { nodes }
      ));

      return;
    }

    const withoutExternal = this.validateAndFilterExternal(sources);

    // Note that we don't truly merge externals: we don't want, for instance, a field that is non-nullable everywhere to appear nullable in the
    // supergraph just because someone fat-fingered the type in an external definition. But after merging the non-external definitions, we
    // validate the external ones are consistent.
    this.mergeDescription(withoutExternal, dest);
    this.recordAppliedDirectivesToMerge(withoutExternal, dest);
    this.addArgumentsShallow(withoutExternal, dest);
    for (const destArg of dest.arguments()) {
      const subgraphArgs = mapSources(withoutExternal, f => f?.argument(destArg.name));
      this.mergeArgument(subgraphArgs, destArg);
    }
    // Note that due to @interfaceObject, it's possible that `withoutExternal` is "empty" (has no
    // non-undefined at all) but to still get here. That is, we can have:
    // ```
    //   # First subgraph
    //   interface I {
    //     id: ID!
    //     x: Int
    //   }
    //
    //   type T implements I @key(fields: "id") {
    //     id: ID!
    //     x: Int @external
    //     y: Int @requires(fields: "x")
    //   }
    // ```
    // and
    // ```
    //   # Second subgraph
    //   type I @interfaceObject @key(fields: "id") {
    //     id: ID!
    //     x: Int
    //   }
    // ```
    // In that case, it is valid to mark `T.x` external because it is provided by
    // another subgraph, the second one, through the interfaceObject object on I.
    // But because the first subgraph is the only one to have `T` and `x` is
    // external there, `withoutExternal` will be false.
    //
    // Anyway, we still need to merge a type in the supergraph, so in that case
    // we use merge the external declarations directly.
    const allTypesEqual = this.mergeTypeReference(
      someSources(withoutExternal, isDefined) ? withoutExternal : sources,
      dest,
    );

    if (this.hasExternal(sources)) {
      this.validateExternalFields(sources, dest, allTypesEqual);
    }
    this.addJoinField({ sources, dest, allTypesEqual, mergeContext });
    this.addJoinDirectiveDirectives(sources, dest);
  }

  private validateFieldSharing(sources: Sources<FieldDefinition<ObjectType | InterfaceType>>, dest: FieldDefinition<ObjectType | InterfaceType>, mergeContext: FieldMergeContext) {
    const shareableSources: { subgraph: string, idx: number}[] = [];
    const nonShareableSources: { subgraph: string, idx: number}[] = [];
    const allResolving: { subgraph: string, field: FieldDefinition<any> }[] = [];

    const categorizeField = (idx: number, subgraph: string, field: FieldDefinition<any>) => {
      if (!this.isFullyExternal(idx, field)) {
        allResolving.push({ subgraph, field });
        if (this.isShareable(idx, field)) {
          shareableSources.push({subgraph, idx});
        } else {
          nonShareableSources.push({subgraph, idx});
        }
      }
    };

    for (const [i, source] of sources.entries()) {
      const subgraph = '"' + this.names[i] + '"';
      if (!source) {
        const itfObjectFields = this.fieldsInSourceIfAbstractedByInterfaceObject(dest, i);
        // In theory, a type can implement multiple interfaces and all of them could be a @interfaceObject in
        // the source and provide the field. If so, we want to consider each as a different source of the
        // field.
        itfObjectFields.forEach((field) => categorizeField(i, subgraph + ` (through @interfaceObject field "${field.coordinate}")`, field));
        continue;
      }

      if (mergeContext.isUsedOverridden(i) || mergeContext.isUnusedOverridden(i)) {
        continue;
      }

      categorizeField(i, subgraph, source);
    }

    if (nonShareableSources.length > 0 && (shareableSources.length > 0 || nonShareableSources.length > 1)) {
      const printSubgraphs = (l: {subgraph: string}[]) => printHumanReadableList(
        l.map(({subgraph}) => subgraph),
        // When @interfaceObject is involved, the strings we print can be somewhat long, so we increase the cutoff size somewhat.
        { prefix: 'subgraph', prefixPlural: 'subgraphs', cutoff_output_length: 500 }
      );
      const resolvingSubgraphs = printSubgraphs(allResolving);
      const nonShareables = shareableSources.length > 0 ? printSubgraphs(nonShareableSources) : 'all of them';

      // An easy-to-make error that can lead here is the mispelling of the `from` argument of an @override. Because in that case, the
      // @override will essentially be ignored (we'll have logged a warning, but the error we're about to log will overshadow it) and
      // the 2 field insteances will violate the sharing rules. But because in that case the error is ultimately with @override, it
      // can be hard for user to understand why they get a shareability error, so we detect this case and offer an additional hint
      // at what the problem might be in the error message (note that even if we do find an @override with a unknown target, we
      // cannot be 100% sure this is the issue, because this could also be targeting a subgraph that has just been removed, in which
      // case the shareable error is legit; so keep the shareabilty error with a strong hint is hopefully good enough in practice).
      // Note: if there is multiple non-shareable fields with "target-less overrides", we only hint about one of them, because that's
      // easier and almost surely good enough to bring the attention of the user to potential typo in @override usage.
      const subgraphWithTargetlessOverride = nonShareableSources.find(({idx}) => mergeContext.hasOverrideWithUnknownTarget(idx));
      let extraHint = '';
      if (subgraphWithTargetlessOverride !== undefined) {
        extraHint = ` (please note that "${dest.coordinate}" has an @override directive in ${subgraphWithTargetlessOverride.subgraph} that targets an unknown subgraph so this could be due to misspelling the @override(from:) argument)`;
      }
      this.errors.push(ERRORS.INVALID_FIELD_SHARING.err(
        `Non-shareable field "${dest.coordinate}" is resolved from multiple subgraphs: it is resolved from ${resolvingSubgraphs} and defined as non-shareable in ${nonShareables}${extraHint}`,
        { nodes: sourceASTs(...allResolving.map(({field}) => field)) },
      ));
    }
  }

  private validateExternalFields(sources: Sources<FieldDefinition<any>>, dest: FieldDefinition<any>, allTypesEqual: boolean) {
    let hasInvalidTypes = false;
    const invalidArgsPresence = new Set<string>();
    const invalidArgsTypes = new Set<string>();
    const invalidArgsDefaults = new Set<string>();
    for (const [i, source] of sources.entries()) {
      if (!source || !this.isExternal(i, source)) {
        continue;
      }
      // To be valid, an external field must use the same type as the merged field (or "at least" a subtype).
      if (!(sameType(dest.type!, source.type!) || (!allTypesEqual && this.isStrictSubtype(dest.type!, source.type!)))) {
        hasInvalidTypes = true;
      }

      // For arguments, it should at least have all the arguments of the merged, and their type needs to be supertypes (contravariance).
      // We also require the default is that of the supergraph (maybe we could relax that, but we should decide how we want
      // to deal with field with arguments in @key, @provides, @requires first as this could impact it).
      for (const destArg of dest.arguments()) {
        const name = destArg.name;
        const arg = source.argument(name);
        if (!arg) {
          invalidArgsPresence.add(name);
          continue;
        }
        if (!sameType(destArg.type!, arg.type!) && !this.isStrictSubtype(arg.type!, destArg.type!)) {
          invalidArgsTypes.add(name);
        }
        if (destArg.defaultValue !== arg.defaultValue) {
          invalidArgsDefaults.add(name);
        }
      }
    }

    if (hasInvalidTypes) {
      this.mismatchReporter.reportMismatchError(
        ERRORS.EXTERNAL_TYPE_MISMATCH,
        `Type of field "${dest.coordinate}" is incompatible across subgraphs (where marked @external): it has `,
        dest,
        sources,
        field => `type "${field.type}"`
      );
    }
    for (const arg of invalidArgsPresence) {
      const destArg = dest.argument(arg)!;
      this.mismatchReporter.reportMismatchErrorWithSpecifics({
        code: ERRORS.EXTERNAL_ARGUMENT_MISSING,
        message: `Field "${dest.coordinate}" is missing argument "${destArg.coordinate}" in some subgraphs where it is marked @external: `,
        mismatchedElement: destArg,
        subgraphElements: this.argumentSources(sources, destArg),
        mismatchAccessor: arg => arg ? `argument "${arg.coordinate}"` : undefined,
        supergraphElementPrinter: (elt, subgraphs) => `${elt} is declared in ${subgraphs}`,
        otherElementsPrinter: (_, subgraphs) => ` but not in ${subgraphs} (where "${dest.coordinate}" is @external).`,
        includeMissingSources: true,
      });
    }
    for (const arg of invalidArgsTypes) {
      const destArg = dest.argument(arg)!;
      this.mismatchReporter.reportMismatchError(
        ERRORS.EXTERNAL_ARGUMENT_TYPE_MISMATCH,
        `Type of argument "${destArg.coordinate}" is incompatible across subgraphs (where "${dest.coordinate}" is marked @external): it has `,
        destArg,
        this.argumentSources(sources, destArg),
        arg => `type "${arg.type}"`
      );
    }
    for (const arg of invalidArgsDefaults) {
      const destArg = dest.argument(arg)!;
      this.mismatchReporter.reportMismatchError(
        ERRORS.EXTERNAL_ARGUMENT_DEFAULT_MISMATCH,
        `Argument "${destArg.coordinate}" has incompatible defaults across subgraphs (where "${dest.coordinate}" is marked @external): it has `,
        destArg,
        this.argumentSources(sources, destArg),
        arg => arg.defaultValue !== undefined ? `default value ${valueToString(arg.defaultValue, arg.type)}` : 'no default value'
      );
    }
  }

  private argumentSources(sources: Sources<FieldDefinition<any>>, destArg: ArgumentDefinition<FieldDefinition<any>>) {
    const argSources: Sources<ArgumentDefinition<FieldDefinition<any>>> = new Map;
    for (const [i, source] of sources.entries()) {
      argSources.set(i, source?.argument(destArg.name));
    }
    return argSources;
  }

  private needsJoinField<T extends FieldDefinition<ObjectType | InterfaceType> | InputFieldDefinition>({
    sources,
    parentName,
    allTypesEqual,
    mergeContext,
  }: {
    sources: Sources<T>,
    parentName: string,
    allTypesEqual: boolean,
    mergeContext: FieldMergeContext,
  }): boolean {
    // If not all the types are equal, then we need to put a join__field to preserve the proper type information.
    if (!allTypesEqual) {
      return true;
    }
    if (mergeContext.some(({ usedOverridden, overrideLabel }) => usedOverridden || !!overrideLabel)) {
      return true;
    }

    for (const source of sources.values()) {
      const coordinate = source?.coordinate;
      if (coordinate && this.fieldsWithFromContext.has(coordinate)) {
        return true;
      }
    }

    // We can avoid the join__field if:
    //   1) the field exists in all sources having the field parent type,
    //   2) none of the field instance has a @requires or @provides.
    //   3) none of the field is @external.
    for (const [idx, source] of sources.entries()) {
      const overridden = mergeContext.isUnusedOverridden(idx);
      if (source && !overridden) {
        const sourceMeta = this.subgraphs.values()[idx].metadata();
        if (this.isExternal(idx, source)
          || source.hasAppliedDirective(sourceMeta.providesDirective())
          || source.hasAppliedDirective(sourceMeta.requiresDirective())
        ) {
          return true;
        }
      } else {
        // This subgraph does not have the field, so if it has the field type, we need a join__field.
        if (this.subgraphsSchema[idx].type(parentName)) {
          return true;
        }
      }
    }

    return false;
  }

  private addJoinField<T extends FieldDefinition<ObjectType | InterfaceType> | InputFieldDefinition>(
    {
      sources,
      dest,
      allTypesEqual,
      mergeContext,
    }: {
      sources: Sources<T>,
      dest: T,
      allTypesEqual: boolean,
      mergeContext: FieldMergeContext,
    }) {
    if (!this.needsJoinField({
      sources,
      parentName: dest.parent.name,
      allTypesEqual,
      mergeContext,
    })) {
      return;
    }
    const joinFieldDirective = this.joinSpec.fieldDirective(this.merged);
    for (const [idx, source] of sources.entries()) {
      const usedOverridden = mergeContext.isUsedOverridden(idx);
      const unusedOverridden = mergeContext.isUnusedOverridden(idx);
      const overrideLabel = mergeContext.overrideLabel(idx);
      if (!source || (unusedOverridden && !overrideLabel)) {
        continue;
      }

      const fromContextDirective = this.subgraphs.values()[idx].metadata().fromContextDirective();

      const contextArguments = (source.kind === 'FieldDefinition' ? source.arguments() : [])
        .map((arg): {
          context: string,
          name: string,
          type: string,
          selection: string,
        } | undefined => {
          if (!isFederationDirectiveDefinedInSchema(fromContextDirective)) {
            return undefined;
          }
          const appliedDirectives = arg.appliedDirectivesOf(fromContextDirective);
          if (appliedDirectives.length === 0) {
            return undefined;
          }
          assert(appliedDirectives.length === 1, 'There should be at most one @fromContext directive applied to an argument');
          const directive = appliedDirectives[0];
          const { context, selection } = parseContext(directive.arguments().field);
          // these are validated in the subgraph validation phase
          assert(context, 'Context should be defined');
          assert(selection, 'Selection should be defined');
          return {
            context: `${this.subgraphs.values()[idx].name}__${context}`,
            name: arg.name,
            type: arg.type!.toString(),
            selection,
          };
        })
        .filter(isDefined);

      const external = this.isExternal(idx, source);
      const sourceMeta = this.subgraphs.values()[idx].metadata();
      const name = this.joinSpecName(idx);
      dest.applyDirective(joinFieldDirective, {
        graph: name,
        requires: this.getFieldSet(source, sourceMeta.requiresDirective()),
        provides: this.getFieldSet(source, sourceMeta.providesDirective()),
        override: source.appliedDirectivesOf(sourceMeta.overrideDirective()).pop()?.arguments()?.from,
        type: allTypesEqual ? undefined : source.type?.toString(),
        external: external ? true : undefined,
        usedOverridden: usedOverridden ? true : undefined,
        overrideLabel: mergeContext.overrideLabel(idx),
        contextArguments: contextArguments.length > 0 ? contextArguments : undefined,
      });
    }
  }
  private getFieldSet(element: SchemaElement<any, any>, directive: DirectiveDefinition<{fields: string}>): string | undefined {
    const applications = element.appliedDirectivesOf(directive);
    assert(applications.length <= 1, () => `Found more than one application of ${directive} on ${element}`);
    return applications.length === 0 ? undefined : applications[0].arguments().fields;
  }

  // Returns `true` if the type references were all completely equal and `false` if some subtyping happened (or
  // if types were incompatible since an error is logged in this case but the method does not throw).
  private mergeTypeReference<TType extends Type, TElement extends NamedSchemaElementWithType<TType, any, any, any>>(
    sources: Sources<TElement>,
    dest: TElement,
    isInputPosition: boolean = false
  ): boolean {
    let destType: TType | undefined;
    let hasSubtypes = false;
    let hasIncompatible = false;
    for (const source of sources.values()) {
      if (!source) {
        continue;
      }
      // Note that subtyping checks below relies on
      const sourceType = source.type!;
      if (!destType || sameType(destType, sourceType)) {
        destType = sourceType;
      } else if (this.isStrictSubtype(destType, sourceType)) {
        hasSubtypes = true;
        if (isInputPosition) {
          destType = sourceType;
        }
      } else if (this.isStrictSubtype(sourceType, destType)) {
        hasSubtypes = true;
        if (!isInputPosition) {
          destType = sourceType;
        }
      } else {
        hasIncompatible = true;
      }
    }

    assert(destType, () => `We should have found at least one subgraph with a type for ${dest.coordinate}`);
    // Note that destType is direct reference to one of the subgraph, so we need to copy it into our merged schema.
    dest.type = copyTypeReference(destType, this.merged) as TType;

    const isArgument = dest instanceof ArgumentDefinition;
    const elementKind: string = isArgument ? 'argument' : 'field';

    const base = baseType(dest.type);
    // Collecting enum usage for the sake of merging enums later.
    if (isEnumType(base)) {
      const existing = this.enumUsages.get(base.name);
      const thisPosition = isInputPosition ? 'Input' : 'Output';
      const position = existing && existing.position !== thisPosition ? 'Both' : thisPosition;
      const examples = existing?.examples ?? {};
      if (!examples[thisPosition]) {
        let idx = -1;
        for (const [i, source] of sources.entries()) {
          if (source) {
            idx = i;
            break;
          }
        }
        if (idx >= 0) {
          const example = sources.get(idx)!;
          examples[thisPosition] = {
            coordinate: example.coordinate,
            sourceAST: example.sourceAST ? addSubgraphToASTNode(example.sourceAST, this.names[idx]) : undefined,
          };
        }
      }
      this.enumUsages.set(base.name, { position, examples });
    }

    if (hasIncompatible) {
      this.mismatchReporter.reportMismatchError(
        isArgument ? ERRORS.ARGUMENT_TYPE_MISMATCH : ERRORS.FIELD_TYPE_MISMATCH,
        `Type of ${elementKind} "${dest.coordinate}" is incompatible across subgraphs: it has `,
        dest,
        sources,
        field => `type "${field.type}"`
      );
      return false;
    } else if (hasSubtypes) {
      // Note that we use the type `toString` representation as a way to group which subgraphs have the exact same type.
      // Doing so is actually equivalent of checking `sameType` (more precisely, it is equivalent if we ignore the kind
      // of named types, but if 2 subgraphs differs in kind for the same type name (say one has "X" be a scalar and the
      // other an interface) we know we've already registered an error and the hint her won't matter).
      this.mismatchReporter.reportMismatchHint({
        code: isArgument ? HINTS.INCONSISTENT_BUT_COMPATIBLE_ARGUMENT_TYPE : HINTS.INCONSISTENT_BUT_COMPATIBLE_FIELD_TYPE,
        message: `Type of ${elementKind} "${dest.coordinate}" is inconsistent but compatible across subgraphs: `,
        supergraphElement: dest,
        subgraphElements: sources,
        elementToString: field => field.type!.toString(),
        supergraphElementPrinter: (elt, subgraphs) => `will use type "${elt}" (from ${subgraphs}) in supergraph but "${dest.coordinate}" has `,
        otherElementsPrinter: (elt, subgraphs) => `${isInputPosition ? 'supertype' : 'subtype'} "${elt}" in ${subgraphs}`
      });
      return false;
    }
    return true;
  }

  private isStrictSubtype(type: Type, maybeSubType: Type): boolean {
    // To be as generic as possible, when we check if a type is a direct subtype of another (which happens if either
    // the subtype is one of the member of an union type, or the subtype explicitly implements an interface), we want
    // to use the union/interface definitions from the merged schema. This is why we have merged interface implementation
    // relationships and unions first.
    return isStrictSubtype(
      type,
      maybeSubType,
      this.options.allowedFieldTypeMergingSubtypingRules,
      (union, maybeMember) => (this.merged.type(union.name)! as UnionType).hasTypeMember(maybeMember.name),
      (maybeImplementer, itf) => (this.merged.type(maybeImplementer.name)! as (ObjectType | InterfaceType)).implementsInterface(itf)
    );
  }

  private addArgumentsShallow<T extends FieldDefinition<any> | DirectiveDefinition>(sources: Sources<T>, dest: T) {
    const argNames = new Set<string>();
    for (const source of sources.values()) {
      if (!source) {
        continue;
      }
      source.arguments().forEach((arg) => argNames.add(arg.name));
    }

    for (const argName of argNames) {
      // We add the argument unconditionally even if we're going to remove it in
      // some path. Done because this helps reusing our "reportMismatchHint" method
      // in those cases.
      const arg = dest.addArgument(argName);

      // helper function to determine if an argument is contextual in a given subgraph
      const isContextualArg = (index: number, arg: ArgumentDefinition<DirectiveDefinition<any>> | ArgumentDefinition<FieldDefinition<any>>) => {
        const fromContextDirective = this.metadata(index).fromContextDirective();
        return fromContextDirective && isFederationDirectiveDefinedInSchema(fromContextDirective) && arg.appliedDirectivesOf(fromContextDirective).length >= 1;
      }

      const isContextualMap = new Map<number, boolean>();
      let sawContextualArgs = false;
      sources.forEach((s, idx) => {
        const arg = s?.argument(argName);
        const isContextual = arg && isContextualArg(idx, arg) || false;
        isContextualMap.set(idx, isContextual);
        if (isContextual) {
          sawContextualArgs = true;
        }
      });

      if (sawContextualArgs) {
        // if the argument is contextual in some subgraph, then it should also be contextual in other subgraphs,
        // unless it is nullable. Also, we need to remove it from the supergraph
        isContextualMap.forEach((isContextual, idx) => {
          const argument = sources.get(idx)?.argument(argName);
          const argType = argument?.type;
          if (!isContextual && argument && argType && isNonNullType(argType) && argument.defaultValue === undefined) {
            this.errors.push(ERRORS.CONTEXTUAL_ARGUMENT_NOT_CONTEXTUAL_IN_ALL_SUBGRAPHS.err(
              `Argument "${arg.coordinate}" is contextual in at least one subgraph but in "${argument.coordinate}" it does not have @fromContext, is not nullable and has no default value.`,
              { nodes: sourceASTs(sources.get(idx)?.argument(argName)) },
            ));
          }

          if (!isContextual && argument && argType && (isNullableType(argType) || argument.defaultValue !== undefined)) {
            // in this case, we want to issue a hint that the argument will not be present in the supergraph schema
            this.mismatchReporter.pushHint(new CompositionHint(
              HINTS.CONTEXTUAL_ARGUMENT_NOT_CONTEXTUAL_IN_ALL_SUBGRAPHS,
              `Contextual argument "${argument.coordinate}" will not be included in the supergraph since it is contextual in at least one subgraph`,
              undefined,
            ));
          }
        });

        arg.remove();
        continue;
      }

      // If all the sources that have the field have the argument, we do merge it
      // and we're good, but otherwise ...
      if (someSources(sources, (s) => s && !s.argument(argName))) {
        // ... we don't merge the argument: some subgraphs wouldn't know what
        // to make of it and that would be dodgy at best. If the argument is
        // optional in all sources, then we can compose properly and just issue a
        // hint. But if it is mandatory, then we have to fail composition, otherwise
        // the query planner would have no choice but to generate invalidate queries.
        const nonOptionalSources = filterSources(
          mapSources(sources, (s, i) => s && s.argument(argName)?.isRequired() ? this.names[i] : undefined),
        );
        if (nonOptionalSources.size > 0) {
          const nonOptionalSubgraphs = printSubgraphNames(Array.from(nonOptionalSources.values()).filter(isDefined));
          const missingSources = printSubgraphNames(Array.from(
            mapSources(sources, (s, i) => s && !s.argument(argName) ? this.names[i] : undefined).values()
          ).filter(isDefined));
          this.errors.push(ERRORS.REQUIRED_ARGUMENT_MISSING_IN_SOME_SUBGRAPH.err(
            `Argument "${arg.coordinate}" is required in some subgraphs but does not appear in all subgraphs: it is required in ${nonOptionalSubgraphs} but does not appear in ${missingSources}`,
            { nodes: sourceASTs(...mapSources(sources, (s) => s?.argument(argName)).values()) },
          ));
        } else {
          this.mismatchReporter.reportMismatchHint({
            code: HINTS.INCONSISTENT_ARGUMENT_PRESENCE,
            message: `Optional argument "${arg.coordinate}" will not be included in the supergraph as it does not appear in all subgraphs: `,
            supergraphElement: arg,
            subgraphElements: mapSources(sources, (s) => s ? s.argument(argName) : undefined),
            elementToString: _ => 'yes',
            supergraphElementPrinter: (_, subgraphs) => `it is defined in ${subgraphs}`,
            otherElementsPrinter: (_, subgraphs) => ` but not in ${subgraphs}`,
            includeMissingSources: true
          });
        }
        // Note that we remove the element after the hint/error because we access it in the hint message generation.
        arg.remove();
      }
    }
  }

  private mergeArgument(sources: Sources<ArgumentDefinition<any>>, dest: ArgumentDefinition<any>) {
    this.mergeDescription(sources, dest);
    this.recordAppliedDirectivesToMerge(sources, dest);
    this.mergeTypeReference(sources, dest, true);
    this.mergeDefaultValue(sources, dest, 'Argument');
  }

  private mergeDefaultValue<T extends ArgumentDefinition<any> | InputFieldDefinition>(sources: Sources<T>, dest: T, kind: string) {
    let destDefault;
    let hasSeenSource = false;
    let isInconsistent = false;
    let isIncompatible = false;
    for (const source of sources.values()) {
      if (!source) {
        continue;
      }
      // Because default values are always in input/contra-variant positions, we use an intersection strategy. Namely,
      // the result only has a default if _all_ have a default (which has to be the same, but we error if we found
      // 2 different defaults no matter what). Essentially, an argument/input field can only be made optional
      // in the supergraph API if it is optional in all subgraphs, or we may query a subgraph that expects the
      // value to be provided when it isn't. Note that an alternative could be to use an union strategy instead
      // but have the router/gateway fill in the default for subgraphs that don't know it, but that imply parsing
      // all the subgraphs fetches and we probably don't want that.
      const sourceDefault = source.defaultValue;
      if (destDefault === undefined) {
        // Note that we set destDefault even if we have seen a source before and maybe thus be inconsistent.
        // We won't use that value later if we're inconsistent, but keeping it allows us to always error out
        // if we any 2 incompatible defaults.
        destDefault = sourceDefault;
        // destDefault may be undefined either because we haven't seen any source (having the argument)
        // or because we've seen one but that source had no default. In the later case (`hasSeenSource`),
        // if the new source _has_ a default, then we're inconsistent.
        if (hasSeenSource && sourceDefault !== undefined) {
          isInconsistent = true;
        }
      } else if (!valueEquals(destDefault, sourceDefault)) {
        isInconsistent = true;
        // It's only incompatible if neither is undefined
        if (sourceDefault !== undefined) {
          isIncompatible = true;
        }
      }
      hasSeenSource = true;
    }
    // Note that we set the default if isIncompatible mostly to help the building of the error message. But
    // as we'll error out, it doesn't really matter.
    if (!isInconsistent || isIncompatible) {
      dest.defaultValue = destDefault;
    }

    if (isIncompatible) {
      this.mismatchReporter.reportMismatchError(
        kind === 'Argument' ? ERRORS.ARGUMENT_DEFAULT_MISMATCH : ERRORS.INPUT_FIELD_DEFAULT_MISMATCH,
        `${kind} "${dest.coordinate}" has incompatible default values across subgraphs: it has `,
        dest,
        sources,
        arg => arg.defaultValue !== undefined ? `default value ${valueToString(arg.defaultValue, arg.type)}` : 'no default value'
      );
    } else if (isInconsistent) {
      this.mismatchReporter.reportMismatchHint({
        code: HINTS.INCONSISTENT_DEFAULT_VALUE_PRESENCE,
        message: `${kind} "${dest.coordinate}" has a default value in only some subgraphs: `,
        supergraphElement: dest,
        subgraphElements: sources,
        elementToString: arg => arg.defaultValue !== undefined ? valueToString(arg.defaultValue, arg.type) : undefined,
        supergraphElementPrinter: (_, subgraphs) => `will not use a default in the supergraph (there is no default in ${subgraphs}) but `,
        otherElementsPrinter: (elt, subgraphs) => `"${dest.coordinate}" has default value ${elt} in ${subgraphs}`
      });
    }
  }

  private mergeInterface(sources: Sources<InterfaceType | ObjectType>, dest: InterfaceType) {
    const hasKey = this.validateInterfaceKeys(sources, dest);
    this.validateInterfaceObjects(sources, dest);

    const added = this.addFieldsShallow(sources, dest);
    added.forEach((subgraphFields, destField) => {
      if (!hasKey) {
        this.hintOnInconsistentValueTypeField(sources, dest, destField);
      }
      const mergeContext = this.validateOverride(subgraphFields, destField);
      this.mergeField({
        sources: subgraphFields,
        dest: destField,
        mergeContext,
      });
    });
  }

  // Returns whether the interface has a key (even a non-resolvable one) in any subgraph.
  private validateInterfaceKeys(sources: Sources<InterfaceType | ObjectType>, dest: InterfaceType): boolean {
    // Remark: it might be ok to filter @inaccessible types in `supergraphImplementations`, but this requires
    // some more thinking (and I'm not even sure it makes a practical difference given the rules for validity
    // of @inaccessible) and it will be backward compatible to filter them later, while the reverse wouldn't
    // technically be, so we stay on the safe side.
    const supergraphImplementations = dest.possibleRuntimeTypes();

    // Validate that if a source defines a (resolvable) @key on an interface, then that subgraph defines
    // all the implementations of that interface in the supergraph.
    let hasKey = false;
    for (const [idx, source] of sources.entries()) {
      if (!source || !isInterfaceType(source)) {
        continue;
      }
      const sourceMetadata = this.subgraphs.values()[idx].metadata();
      const keys = source.appliedDirectivesOf(sourceMetadata.keyDirective());
      hasKey ||= keys.length > 0;
      const resolvableKey = keys.find((k) => k.arguments().resolvable !== false);
      if (!resolvableKey) {
        continue;
      }

      const implementationsInSubgraph = source.possibleRuntimeTypes();
      if (implementationsInSubgraph.length < supergraphImplementations.length) {
        const missingImplementations = supergraphImplementations.filter((superImpl) => !implementationsInSubgraph.some((subgImpl) => superImpl.name === subgImpl.name));
        this.errors.push(addSubgraphToError(
          ERRORS.INTERFACE_KEY_MISSING_IMPLEMENTATION_TYPE.err(
            `Interface type "${source.coordinate}" has a resolvable key (${resolvableKey}) in subgraph "${this.names[idx]}" but that subgraph is missing some of the supergraph implementation types of "${dest.coordinate}". `
            + `Subgraph "${this.names[idx]}" should define ${printTypes(missingImplementations)} (and have ${missingImplementations.length > 1 ? 'them' : 'it'} implement "${source.coordinate}").`,
            { nodes: resolvableKey.sourceAST},
          ),
          this.names[idx],
        ));
      }
    }
    return hasKey;
  }

  private validateInterfaceObjects(sources: Sources<InterfaceType | ObjectType>, dest: InterfaceType) {
    const supergraphImplementations = dest.possibleRuntimeTypes();

    // Validates that if a source defines the interface as an @interfaceObject, then it doesn't define any
    // of the implementations. We can discuss if there is ways to lift that limitation later, but an
    // @interfaceObject already "provides" fields for all the underlying impelmentations, so also defining
    // one those implementation would require additional care for shareability and more. This also feel
    // like this can get easily be done by mistake and gets rather confusing, so it's worth some additional
    // consideration before allowing.
    for (const [idx, source] of sources.entries()) {
      if (!source || !this.metadata(idx).isInterfaceObjectType(source)) {
        continue;
      }

      const subgraphName = this.names[idx];
      const schema = source.schema();
      const definedImplementations = supergraphImplementations.map((i) => schema.type(i.name)).filter(isDefined);
      if (definedImplementations.length > 0) {
        this.errors.push(addSubgraphToError(
          ERRORS.INTERFACE_OBJECT_USAGE_ERROR.err(
            `Interface type "${dest.coordinate}" is defined as an @interfaceObject in subgraph "${subgraphName}" so that subgraph should not define any of the implementation types of "${dest.coordinate}", but it defines ${printTypes(definedImplementations)}`,
            { nodes: sourceASTs(source, ...definedImplementations) },
          ),
          subgraphName,
        ));
      }
    }
  }

  private mergeUnion(sources: Sources<UnionType>, dest: UnionType) {
    for (const source of sources.values()) {
      if (!source) {
        continue;
      }
      for (const type of source.types()) {
        if (!dest.hasTypeMember(type.name)) {
          dest.addType(type.name);
        }
      }
    }
    for (const type of dest.types()) {
      this.addJoinUnionMember(sources, dest, type);
      this.hintOnInconsistentUnionMember(sources, dest, type.name);
    }
  }

  private addJoinUnionMember(sources: Sources<UnionType>, dest: UnionType, member: ObjectType) {
    const joinUnionMemberDirective = this.joinSpec.unionMemberDirective(this.merged);
    // We should always be merging with the latest join spec, so this should exists, but well, in prior versions where
    // the directive didn't existed, we simply did had any replacement so ...
    if (!joinUnionMemberDirective) {
      return;
    }

    for (const [idx, source] of sources.entries()) {
      if (!source?.hasTypeMember(member.name)) {
        continue;
      }

      const name = this.joinSpecName(idx);
      dest.applyDirective(joinUnionMemberDirective, {
        graph: name,
        member: member.name,
      });
    }
  }

  private hintOnInconsistentUnionMember(
    sources: Sources<UnionType>,
    dest: UnionType,
    memberName: string
  ) {
    for (const source of sources.values()) {
      // As soon as we find a subgraph that has the type but not the member, we hint.
      if (source && !source.hasTypeMember(memberName)) {
        this.mismatchReporter.reportMismatchHint({
          code: HINTS.INCONSISTENT_UNION_MEMBER,
          message: `Union type "${dest}" includes member type "${memberName}" in some but not all defining subgraphs: `,
          supergraphElement: dest,
          subgraphElements: sources,
          elementToString: type => type.hasTypeMember(memberName) ? 'yes' : 'no',
          supergraphElementPrinter: (_, subgraphs) => `"${memberName}" is defined in ${subgraphs}`,
          otherElementsPrinter: (_, subgraphs) => ` but not in ${subgraphs}`,
        });
        return;
      }
    }
  }

  private mergeEnum(sources: Sources<EnumType>, dest: EnumType) {
    let usage = this.enumUsages.get(dest.name);
    if (!usage) {
      // If the enum is unused, we have a choice to make. We could skip the enum entirely (after all, exposing an unreferenced type mostly "pollutes" the supergraph API), but
      // some evidence shows that many a user have such unused enums in federation 1 and having those removed from their API might be surprising. We could merge it as
      // an "input-only" or as a "input/ouput" type, but the hints/errors generated in both those cases would be confusing in that case, and while we could amend them
      // for this case, it would complicate things and doesn't feel like it would feel very justified. So we merge it as an "output" type, which is the least contraining
      // option. We do raise an hint though so users can notice this.
      usage = { position: 'Output', examples: {}};
      this.hints.push(new CompositionHint(
        HINTS.UNUSED_ENUM_TYPE,
        `Enum type "${dest}" is defined but unused. It will be included in the supergraph with all the values appearing in any subgraph ("as if" it was only used as an output type).`,
        dest
      ));
    }

    for (const source of sources.values()) {
      if (!source) {
        continue;
      }
      for (const value of source.values) {
        // Note that we add all the values we see as a simple way to know which values there is to consider. But some of those value may
        // be removed later in `mergeEnumValue`
        if (!dest.value(value.name)) {
          dest.addValue(value.name);
        }
      }
    }

    for (const value of dest.values) {
      this.mergeEnumValue(sources, dest, value, usage);
    }

    // We could be left with an enum type with no values, and that's invalid in graphQL
    if (dest.values.length === 0) {
      this.errors.push(ERRORS.EMPTY_MERGED_ENUM_TYPE.err(
        `None of the values of enum type "${dest}" are defined consistently in all the subgraphs defining that type. As only values common to all subgraphs are merged, this would result in an empty type.`,
        { nodes: sourceASTs(...sources.values()) },
      ));
    }
  }

  private mergeEnumValue(
    sources: Sources<EnumType>,
    dest: EnumType,
    value: EnumValue,
    { position, examples }: EnumTypeUsage,
  ) {
    // We merge directives (and description while at it) on the value even though we might remove it later in that function,
    // but we do so because:
    // 1. this will catch any problems merging the description/directives (which feels like a good thing).
    // 2. it easier to see if the value is marked @inaccessible.
    const valueSources = mapSources(sources, s => s?.value(value.name));
    this.mergeDescription(valueSources, value);
    this.recordAppliedDirectivesToMerge(valueSources, value);
    this.addJoinEnumValue(valueSources, value);

    const isInaccessible = this.inaccessibleDirectiveInSupergraph
      && value.hasAppliedDirective(this.inaccessibleDirectiveInSupergraph);
    // The merging strategy depends on the enum type usage:
    //  - if it is _only_ used in position of Input type, we merge it with an "intersection" strategy (like other input types/things).
    //  - if it is _only_ used in position of Output type, we merge it with an "union" strategy (like other output types/things).
    //  - otherwise, it's used as both input and output and we can only merge it if it has the same values in all subgraphs.
    // So in particular, the value will be in the supergraph only if it is either an "output only" enum, or if the value is in all subgraphs.
    // Note that (like for input object fields), manually marking the value as @inaccessible let's use skips any check and add the value
    // regardless of inconsistencies.
    if (
      !isInaccessible &&
      position !== 'Output' &&
      someSources(sources, (source) => source && !source.value(value.name))
    ) {
      // We have a source (subgraph) that _has_ the enum type but not that particular enum value. If we've in the "both input and output usages",
      // that's where we have to fail. But if we're in the "only input" case, we simply don't merge that particular value and hint about it.
      if (position === 'Both') {
        const inputExample = examples.Input!;
        const outputExample = examples.Output!;
        this.mismatchReporter.reportMismatchErrorWithSpecifics({
          code: ERRORS.ENUM_VALUE_MISMATCH,
          message: `Enum type "${dest}" is used as both input type (for example, as type of "${inputExample.coordinate}") and output type (for example, as type of "${outputExample.coordinate}"), but value "${value}" is not defined in all the subgraphs defining "${dest}": `,
          mismatchedElement: dest,
          subgraphElements: sources,
          mismatchAccessor: (type) => type?.value(value.name) ? 'yes' : 'no',
          supergraphElementPrinter: (_, subgraphs) => `"${value}" is defined in ${subgraphs}`,
          otherElementsPrinter: (_, subgraphs) => ` but not in ${subgraphs}`,
          extraNodes: sourceASTs(inputExample, outputExample),
        });
        // We leave the value in the merged output in that case because:
        // 1. it's harmless to do so; we have an error so we won't return a supergraph.
        // 2. it avoids generating an additional "enum type is empty" error in `mergeEnum` if all the values are inconsistent.
      } else {
        this.mismatchReporter.reportMismatchHint({
          code: HINTS.INCONSISTENT_ENUM_VALUE_FOR_INPUT_ENUM,
          message: `Value "${value}" of enum type "${dest}" will not be part of the supergraph as it is not defined in all the subgraphs defining "${dest}": `,
          supergraphElement: dest,
          subgraphElements: sources,
          targetedElement: value,
          elementToString: (type) => type.value(value.name) ? 'yes' : 'no',
          supergraphElementPrinter: (_, subgraphs) => `"${value}" is defined in ${subgraphs}`,
          otherElementsPrinter: (_, subgraphs) => ` but not in ${subgraphs}`,
        });
        // We remove the value after the generation of the hint/errors because `reportMismatchHint` will show the message for the subgraphs that are "like" the supergraph
        // first, and the message flows better if we say which subgraph defines the value first, so we want the value to still be present for the generation of the
        // message.
        value.remove();
      }
    } else if (position === 'Output') {
      this.hintOnInconsistentOutputEnumValue(sources, dest, value);
    }
  }

  private addJoinEnumValue(sources: Sources<EnumValue>, dest: EnumValue) {
    const joinEnumValueDirective = this.joinSpec.enumValueDirective(this.merged);
    // We should always be merging with the latest join spec, so this should exists, but well, in prior versions where
    // the directive didn't existed, we simply did had any replacement so ...
    if (!joinEnumValueDirective) {
      return;
    }

    for (const [idx, source] of sources.entries()) {
      if (!source) {
        continue;
      }

      const name = this.joinSpecName(idx);
      dest.applyDirective(joinEnumValueDirective, {
        graph: name,
      });
    }
  }

  private hintOnInconsistentOutputEnumValue(
    sources: Sources<EnumType>,
    dest: EnumType,
    value: EnumValue,
  ) {
    const valueName: string = value.name
    for (const source of sources.values()) {
      // As soon as we find a subgraph that has the type but not the member, we hint.
      if (source && !source.value(valueName)) {
        this.mismatchReporter.reportMismatchHint({
          code: HINTS.INCONSISTENT_ENUM_VALUE_FOR_OUTPUT_ENUM,
          message: `Value "${valueName}" of enum type "${dest}" has been added to the supergraph but is only defined in a subset of the subgraphs defining "${dest}": `,
          supergraphElement: dest,
          subgraphElements: sources,
          targetedElement: value,
          elementToString: type => type.value(valueName) ? 'yes' : 'no',
          supergraphElementPrinter: (_, subgraphs) => `"${valueName}" is defined in ${subgraphs}`,
          otherElementsPrinter: (_, subgraphs) => ` but not in ${subgraphs}`,
        });
        return;
      }
    }
  }

  private mergeInput(inputSources: Sources<InputObjectType>, dest: InputObjectType) {
    // Like for other inputs, we add all the fields found in any subgraphs initially as a simple mean to have a complete list of
    // field to iterate over, but we will remove those that are not in all subgraphs.
    const added = this.addFieldsShallow(inputSources, dest);
    added.forEach((subgraphFields, destField) => {
      // We merge the details of the field first, even if we may remove it afterwards because 1) this ensure we always checks type
      // compatibility between definitions and 2) we actually want to see if the result is marked inaccessible or not and it makes
      // that easier.
      this.mergeInputField(subgraphFields, destField);
      const isInaccessible = this.inaccessibleDirectiveInSupergraph
        && destField.hasAppliedDirective(this.inaccessibleDirectiveInSupergraph);
      // Note that if the field is manually marked @inaccessible, we can always accept it to be inconsistent between subgraphs since
      // it won't be exposed in the API, and we don't hint about it because we're just doing what the user is explicitely asking.
      if (!isInaccessible && someSources(subgraphFields, field => !field)) {
        // One of the subgraph has the input type but not that field. If the field is optional, we remove it for the supergraph
        // and issue a hint. But if it is required, we have to error out.
        const nonOptionalSources = filterSources(
          mapSources(subgraphFields, (field, i) => field?.isRequired() ? this.names[i] : undefined),
        );
        if (nonOptionalSources.size > 0) {
          const nonOptionalSubgraphs = printSubgraphNames(Array.from(nonOptionalSources.values()).filter(isDefined));
          const missingSources = printSubgraphNames(Array.from(
            mapSources(subgraphFields, (field, i) => !field ? this.names[i] : undefined).values()
          ).filter(isDefined));
          this.errors.push(ERRORS.REQUIRED_INPUT_FIELD_MISSING_IN_SOME_SUBGRAPH.err(
            `Input object field "${destField.coordinate}" is required in some subgraphs but does not appear in all subgraphs: it is required in ${nonOptionalSubgraphs} but does not appear in ${missingSources}`,
            { nodes: sourceASTs(...subgraphFields.values()) },
          ));
        } else {
          this.mismatchReporter.reportMismatchHint({
            code: HINTS.INCONSISTENT_INPUT_OBJECT_FIELD,
            message: `Input object field "${destField.name}" will not be added to "${dest}" in the supergraph as it does not appear in all subgraphs: `,
            supergraphElement: destField,
            subgraphElements: subgraphFields,
            elementToString: _ => 'yes',
            // Note that the first callback is for element that are "like the supergraph" and we've pass `destField` which we havne't yet removed.
            supergraphElementPrinter: (_, subgraphs) => `it is defined in ${subgraphs}`,
            otherElementsPrinter: (_, subgraphs) => ` but not in ${subgraphs}`,
            includeMissingSources: true
          });
        }
        // Note that we remove the element after the hint/error because we access the parent in the hint message.
        destField.remove();
      }
    });

    // We could be left with an input type with no fields, and that's invalid in graphQL
    if (!dest.hasFields()) {
      this.errors.push(ERRORS.EMPTY_MERGED_INPUT_TYPE.err(
        `None of the fields of input object type "${dest}" are consistently defined in all the subgraphs defining that type. As only fields common to all subgraphs are merged, this would result in an empty type.`,
        { nodes: sourceASTs(...inputSources.values()) },
      ));
    }
  }

  private mergeInputField(sources: Sources<InputFieldDefinition>, dest: InputFieldDefinition) {
    this.mergeDescription(sources, dest);
    this.recordAppliedDirectivesToMerge(sources, dest);
    const allTypesEqual = this.mergeTypeReference(sources, dest, true);
    const mergeContext = new FieldMergeContext(sources);
    this.addJoinField({ sources, dest, allTypesEqual, mergeContext });
    this.mergeDefaultValue(sources, dest, 'Input field');
  }

  private mergeDirectiveDefinition(sources: Sources<DirectiveDefinition>, dest: DirectiveDefinition) {
    // We have 2 behavior depending on the kind of directives:
    // 1) for the few handpicked type system directives that we merge, we always want to keep
    //   them (it's ok if a subgraph decided to not include the definition because that particular
    //   subgraph didn't use the directive on its own definitions). For those, we essentially take
    //   a "union" strategy.
    // 2) for other directives, the ones we keep for their 'execution' locations, we instead
    //   use an "intersection" strategy: we only keep directives that are defined everywhere.
    //   The reason is that those directives may be used anywhere in user queries (those made
    //   against the supergraph API), and hence can end up in queries to any subgraph, and as
    //   a consequence all subgraphs need to be able to handle any application of the directive.
    //   Which we can only guarantee if all the subgraphs know the directive, and that the directive
    //   definition is the intersection of all definitions (meaning that if there divergence in
    //   locations, we only expose locations that are common everywhere).
    if (this.composeDirectiveManager.directiveExistsInSupergraph(dest.name)) {
      this.mergeCustomCoreDirective(dest);
    } else if (someSources(sources, (s, idx) => s && this.isMergedDirective(this.names[idx], s))) {
      this.mergeExecutableDirectiveDefinition(sources, dest);
    }
  }

  // Note: as far as directive definition goes, we currently only merge directive having execution location, and only for
  // thos locations. Any type system directive definition that propagates to the supergraph (graphQL built-ins and `@tag`)
  // is currently handled in an hard-coded way. This will change very soon however so keeping this code around to be
  // re-enabled by a future commit.
  //private mergeTypeSystemDirectiveDefinition(sources: (DirectiveDefinition | undefined)[], dest: DirectiveDefinition) {
  //  this.addArgumentsShallow(sources, dest);
  //  for (const destArg of dest.arguments()) {
  //    const subgraphArgs = sources.map(f => f?.argument(destArg.name));
  //    this.mergeArgument(subgraphArgs, destArg);
  //  }

  //  let repeatable: boolean | undefined = undefined;
  //  let inconsistentRepeatable = false;
  //  let locations: DirectiveLocation[] | undefined = undefined;
  //  let inconsistentLocations = false;
  //  for (const source of sources) {
  //    if (!source) {
  //      continue;
  //    }
  //    if (repeatable === undefined) {
  //      repeatable = source.repeatable;
  //    } else if (repeatable !== source.repeatable) {
  //      inconsistentRepeatable = true;
  //    }

  //    const sourceLocations = this.extractLocations(source);
  //    if (!locations) {
  //      locations = sourceLocations;
  //    } else {
  //      if (!arrayEquals(locations, sourceLocations)) {
  //        inconsistentLocations = true;
  //      }
  //      // This create duplicates, but `addLocations` below eliminate them.
  //      sourceLocations.forEach(loc => {
  //        if (!locations!.includes(loc)) {
  //          locations!.push(loc);
  //        }
  //      });
  //    }
  //  }
  //  dest.repeatable = repeatable!;
  //  dest.addLocations(...locations!);

  //  if (inconsistentRepeatable) {
  //    this.mismatchReporter.reportMismatchHint(
  //      HINTS.INCONSISTENT_TYPE_SYSTEM_DIRECTIVE_REPEATABLE,
  //      `Type system directive "${dest}" is marked repeatable in the supergraph but it is inconsistently marked repeatable in subgraphs: `,
  //      dest,
  //      sources,
  //      directive => directive.repeatable ? 'yes' : 'no',
  //      // Note that the first callback is for element that are "like the supergraph". And the supergraph will be repeatable on inconsistencies.
  //      (_, subgraphs) => `it is repeatable in ${subgraphs}`,
  //      (_, subgraphs) => ` but not in ${subgraphs}`,
  //    );
  //  }
  //  if (inconsistentLocations) {
  //    this.mismatchReporter.reportMismatchHint(
  //      HINTS.INCONSISTENT_TYPE_SYSTEM_DIRECTIVE_LOCATIONS,
  //      `Type system directive "${dest}" has inconsistent locations across subgraphs `,
  //      dest,
  //      sources,
  //      directive => locationString(this.extractLocations(directive)),
  //      // Note that the first callback is for element that are "like the supergraph".
  //      (locs, subgraphs) => `and will use ${locs} (union of all subgraphs) in the supergraph, but has: ${subgraphs ? `${locs} in ${subgraphs} and ` : ''}`,
  //      (locs, subgraphs) => `${locs} in ${subgraphs}`,
  //    );
  //  }
  //}

  private mergeCustomCoreDirective(dest: DirectiveDefinition) {
    const def = this.composeDirectiveManager.getLatestDirectiveDefinition(dest.name);
    if (def) {
      dest.repeatable = def.repeatable;
      dest.description = def.description;
      dest.addLocations(...def.locations);
      this.addArgumentsShallow(sourcesFromArray([def]), dest);
      for (const arg of def.arguments()) {
        const destArg = dest.argument(arg.name);
        assert(destArg, 'argument must exist on destination directive');
        this.mergeArgument(sourcesFromArray([arg]), destArg);
      }
    }
  }

  private mergeExecutableDirectiveDefinition(sources: Sources<DirectiveDefinition>, dest: DirectiveDefinition) {
    let repeatable: boolean | undefined = undefined;
    let inconsistentRepeatable = false;
    let locations: DirectiveLocation[] | undefined = undefined;
    let inconsistentLocations = false;
    for (const source of sources.values()) {
      if (!source) {
        // An executable directive could appear in any place of a query and thus get to any subgraph, so we cannot keep an
        // executable directive unless it is in all subgraphs. We use an 'intersection' strategy.
        const usages = dest.remove();
        assert(usages.length === 0, () => `Found usages of executable directive ${dest}: ${usages}`);
        this.mismatchReporter.reportMismatchHint({
          code: HINTS.INCONSISTENT_EXECUTABLE_DIRECTIVE_PRESENCE,
          message: `Executable directive "${dest}" will not be part of the supergraph as it does not appear in all subgraphs: `,
          supergraphElement: dest,
          subgraphElements: sources,
          elementToString: _ => 'yes',
          supergraphElementPrinter: (_, subgraphs) => `it is defined in ${subgraphs}`,
          otherElementsPrinter: (_, subgraphs) => ` but not in ${subgraphs}`,
          includeMissingSources: true,
        });
        return;
      }

      if (repeatable === undefined) {
        repeatable = source.repeatable;
      } else if (repeatable !== source.repeatable) {
        inconsistentRepeatable = true;
        // Again, we use an intersection strategy: we can let users repeat the directive on a query only if
        // all subgraphs know it as repeatable.
        repeatable = false;
      }

      const sourceLocations = this.extractExecutableLocations(source);
      if (!locations) {
        locations = sourceLocations;
      } else {
        if (!arrayEquals(locations, sourceLocations)) {
          inconsistentLocations = true;
        }
        // Still an intersection: we can only allow locations that all subgraphs understand.
        locations = locations.filter(loc => sourceLocations.includes(loc));
        if (locations.length === 0) {
          const usages = dest.remove();
          assert(usages.length === 0, () => `Found usages of executable directive ${dest}: ${usages}`);
          this.mismatchReporter.reportMismatchHint({
            code: HINTS.NO_EXECUTABLE_DIRECTIVE_LOCATIONS_INTERSECTION,
            message: `Executable directive "${dest}" has no location that is common to all subgraphs: `,
            supergraphElement: dest,
            subgraphElements: sources,
            elementToString: directive => locationString(this.extractExecutableLocations(directive)),
            // Note that the first callback is for element that are "like the supergraph" and only the subgraph will have no locations (the
            // source that do not have the directive are not included).
            supergraphElementPrinter: () => `it will not appear in the supergraph as there no intersection between `,
            otherElementsPrinter: (locs, subgraphs) => `${locs} in ${subgraphs}`,
          });
          return;
        }
      }
    }
    dest.repeatable = repeatable!;
    dest.addLocations(...locations!);

    this.mergeDescription(sources, dest);

    if (inconsistentRepeatable) {
      this.mismatchReporter.reportMismatchHint({
        code: HINTS.INCONSISTENT_EXECUTABLE_DIRECTIVE_REPEATABLE,
        message: `Executable directive "${dest}" will not be marked repeatable in the supergraph as it is inconsistently marked repeatable in subgraphs: `,
        supergraphElement: dest,
        subgraphElements: sources,
        elementToString: directive => directive.repeatable ? 'yes' : 'no',
        supergraphElementPrinter: (_, subgraphs) => `it is not repeatable in ${subgraphs}`,
        otherElementsPrinter: (_, subgraphs) => ` but is repeatable in ${subgraphs}`,
      });
    }
    if (inconsistentLocations) {
      this.mismatchReporter.reportMismatchHint({
        code: HINTS.INCONSISTENT_EXECUTABLE_DIRECTIVE_LOCATIONS,
        message: `Executable directive "${dest}" has inconsistent locations across subgraphs `,
        supergraphElement: dest,
        subgraphElements: sources,
        elementToString: directive => locationString(this.extractExecutableLocations(directive)),
        supergraphElementPrinter: (locs, subgraphs) => `and will use ${locs} (intersection of all subgraphs) in the supergraph, but has: ${subgraphs ? `${locs} in ${subgraphs} and ` : ''}`,
        otherElementsPrinter: (locs, subgraphs) => `${locs} in ${subgraphs}`,
      });
    }

    // Doing args last, mostly so we don't bother adding if the directive doesn't make it in.
    this.addArgumentsShallow(sources, dest);
    for (const destArg of dest.arguments()) {
      const subgraphArgs = mapSources(sources, f => f?.argument(destArg.name));
      this.mergeArgument(subgraphArgs, destArg);
    }
  }

  private extractExecutableLocations(source: DirectiveDefinition): DirectiveLocation[] {
    // We sort the locations so that the return list of locations essentially act like a set.
    return this.filterExecutableDirectiveLocations(source).concat().sort();
  }

  private filterExecutableDirectiveLocations(source: DirectiveDefinition): readonly DirectiveLocation[] {
    return source.locations.filter(loc => isExecutableDirectiveLocation(loc));
  }

  // In general, we want to merge applied directives after merging elements, the one exception
  // is @inaccessible, which is necessary to exist in the supergraph for EnumValues to properly
  // determine whether the fact that a value is both input / output will matter
  private recordAppliedDirectivesToMerge(sources: Sources<SchemaElement<any, any>>, dest: SchemaElement<any, any>) {
    const inaccessibleName = this.inaccessibleDirectiveInSupergraph?.name;
    const names = this.gatherAppliedDirectiveNames(sources);

    if (inaccessibleName && names.has(inaccessibleName)) {
      this.mergeAppliedDirective(inaccessibleName, sources, dest);
      names.delete(inaccessibleName);
    }
    this.appliedDirectivesToMerge.push({
      names,
      sources,
      dest,
    });
  }

  // to be called after elements are merged
  private mergeAllAppliedDirectives() {
    for (const { names, sources, dest } of this.appliedDirectivesToMerge) {
      // There is some cases where we had to call the method that records directives to merged
      // on a `dest` that ended up being removed from the ouptut (typically because we needed
      // to known if that `dest` was @inaccessible before deciding if it should be kept or
      // not). So check that the `dest` is still there (still "attached") and skip it entirely
      // otherwise.
      if (!dest.isAttached()) {
        continue;
      }
      for (const name of names) {
        this.mergeAppliedDirective(name, sources, dest);
      }
    }
    this.appliedDirectivesToMerge = [];
  }

  private gatherAppliedDirectiveNames(sources: Sources<SchemaElement<any, any>>): Set<string> {
    const names = new Set<string>();
    sources.forEach((source, idx) => {
      if (source) {
        for (const directive of source.appliedDirectives) {
          if (this.isMergedDirective(this.names[idx], directive)) {
            names.add(directive.name);
          }
        }
      }
    });
    return names;
  }

  private mergeAppliedDirective(name: string, sources: Sources<SchemaElement<any, any>>, dest: SchemaElement<any, any>) {
    // TODO: we currently "only" merge together applications that have the exact same arguments (with defaults expanded however),
    // but when an argument is an input object type, we should (?) ignore those fields that will not be included in the supergraph
    // due the intersection merging of input types, otherwise the merged value may be invalid for the supergraph.
    let perSource: { directives: Directive[], subgraphIndex: number}[] = [];
    sources.forEach((source, index) => {
      if (source) {
        const directives: Directive[] = source.appliedDirectivesOf(name);
        if (directives.length > 0) {
          perSource.push({ directives, subgraphIndex: index });
        }
      }
    });

    if (perSource.length === 0) {
      return;
    }

    const directiveInSupergraph = this.mergedFederationDirectiveInSupergraphByDirectiveName.get(name);

    if (dest.schema().directive(name)?.repeatable) {
      // For repeatable directives, we simply include each application found but with exact duplicates removed
      while (perSource.length > 0) {
        const directive = perSource[0].directives[0];
        const subgraphIndex = perSource[0].subgraphIndex;

        const transformedArgs = directiveInSupergraph && directiveInSupergraph.staticArgumentTransform && directiveInSupergraph.staticArgumentTransform(this.subgraphs.values()[subgraphIndex], directive.arguments(false));
        dest.applyDirective(directive.name, transformedArgs ?? directive.arguments(false));
        // We remove every instances of this particular application. That is we remove any other applicaiton with
        // the same arguments. Note that when doing so, we include default values. This allows "merging" 2 applications
        // when one rely on the default value while another don't but explicitely uses that exact default value.
        perSource = perSource
          .map(ds => ({ directives: ds.directives.filter(d => !this.sameDirectiveApplication(directive, d)), subgraphIndex: ds.subgraphIndex }))
          .filter(ds => ds.directives.length);
      }
    } else {
      // When non-repeatable, we use a similar strategy than for descriptions: we count the occurence of each _different_ application (different arguments)
      // and if there is more than one option (that is, if not all subgraph have the same application), we use in the supergraph whichever application appeared
      // in the most subgraph and warn that we have had to ignore some other applications (of course, if the directive has no arguments, this is moot and
      // we'll never warn, but this is handled by the general code below.
      const differentApplications: Directive[] = [];
      const counts: number[] = [];
      for (const { directives: source } of perSource) {
        assert(source.length === 1, () => `Non-repeatable directive shouldn't have multiple application ${source} in a subgraph`)
        const application = source[0];
        const idx = differentApplications.findIndex((existing) => this.sameDirectiveApplication(existing, application));
        if (idx < 0) {
          differentApplications.push(application);
          counts.push(1);
        } else {
          counts[idx]++;
        }
      }

      assert(differentApplications.length > 0, 'We exited early when there was no applications, so we should have found one');
      if (differentApplications.length === 1) {
        dest.applyDirective(name, differentApplications[0].arguments(false));
      } else {
        const info = this.mergedFederationDirectiveInSupergraphByDirectiveName.get(name);
        if (info && info.argumentsMerger) {
          const mergedArguments = Object.create(null);
          const applicationsArguments = differentApplications.map((a) => a.arguments(true));
          for (const argDef of info.definition.arguments()) {
            const values = applicationsArguments.map((args) => args[argDef.name]);
            mergedArguments[argDef.name] = info.argumentsMerger.merge(argDef.name, values);
          }
          dest.applyDirective(name, mergedArguments);
          this.mismatchReporter.pushHint(new CompositionHint(
            HINTS.MERGED_NON_REPEATABLE_DIRECTIVE_ARGUMENTS,
            `Directive @${name} is applied to "${(dest as any)['coordinate'] ?? dest}" in multiple subgraphs with different arguments. Merging strategies used by arguments: ${info.argumentsMerger}`,
            undefined,
          ));
        } else {
          const idx = indexOfMax(counts);
          // We apply the directive to the destination first, we allows `reportMismatchHint` to find which application is used in
          // the supergraph.
          dest.applyDirective(name, differentApplications[idx].arguments(false));
          this.mismatchReporter.reportMismatchHint({
            code: HINTS.INCONSISTENT_NON_REPEATABLE_DIRECTIVE_ARGUMENTS,
            message: `Non-repeatable directive @${name} is applied to "${(dest as any)['coordinate'] ?? dest}" in multiple subgraphs but with incompatible arguments. `,
            supergraphElement: dest,
            subgraphElements: sources,
            elementToString: (elt) => {
              const args = elt.appliedDirectivesOf(name).pop()?.arguments();
              return args === undefined
                ? undefined
                : Object.values(args).length === 0 ? 'no arguments' : (`arguments ${valueToString(args)}`);
            },
            supergraphElementPrinter: (application, subgraphs) => `The supergraph will use ${application} (from ${subgraphs}), but found `,
            otherElementsPrinter: (application, subgraphs) => `${application} in ${subgraphs}`,
          });
        }
      }
    }
  }

  private sameDirectiveApplication(application1: Directive, application2: Directive): boolean {
    // Note that when comparing arguments, we include default values. This means that we consider it the same thing (as far as
    // merging application goes) to rely on a default value or to pass that very exact value explicitely. In theory we
    // could make the difference between the two, but this feel more surprising/convenient.
    // TODO: we use valueEquals on the whole argument object rather than on individual values. This
    // work just fine given how valueEquals is defined today, but we might want to clean this nonetheless.
    return application1.name === application2.name
      && valueEquals(application1.arguments(true), application2.arguments(true));
  }

  private mergeSchemaDefinition(sources: Sources<SchemaDefinition>, dest: SchemaDefinition) {
    this.mergeDescription(sources, dest);
    this.recordAppliedDirectivesToMerge(sources, dest);
    // Before merging, we actually rename all the root types to their default name
    // in subgraphs (see federation.ts, `prepareSubgraphsForFederation`), so this
    // method should never report an error in practice as there should never be
    // a name discrepancy. That said, it's easy enough to double-check this, which
    // might at least help debugging case where we forgot to call
    // `prepareSubgraphsForFederation`.
    for (const rootKind of allSchemaRootKinds) {
      let rootType: string | undefined;
      let isIncompatible = false;
      for (const source of sources.values()) {
        if (!source) continue;
        const sourceType = filteredRoot(source, rootKind);
        if (!sourceType) continue;
        if (rootType) {
          isIncompatible = isIncompatible || rootType !== sourceType.name;
        } else {
          rootType = sourceType.name;
        }
      }
      if (!rootType) {
        continue;
      }
      dest.setRoot(rootKind, rootType);

      // Because we rename all root type in subgraphs to their default names, we shouldn't ever have incompatibilities here.
      assert(!isIncompatible, () => `Should not have incompatible root type for ${rootKind}`);
    }
    this.addJoinDirectiveDirectives(sources, dest);
  }

  private shouldUseJoinDirectiveForURL(url: FeatureUrl | undefined): boolean {
    return Boolean(
      url &&
      this.joinDirectiveIdentityURLs.has(url.identity)
    );
  }

  private computeMapFromImportNameToIdentityUrl(
    schema: Schema,
  ): Map<string, FeatureUrl> {
    // For each @link directive on the schema definition, store its normalized
    // identity url in a Map, reachable from all its imported names.
    const map = new Map<string, FeatureUrl>();
    for (const linkDirective of schema.schemaDefinition.appliedDirectivesOf<LinkDirectiveArgs>('link')) {
      const { url, import: imports } = linkDirective.arguments();
      const parsedUrl = FeatureUrl.maybeParse(url);
      if (parsedUrl && imports) {
        for (const i of imports) {
          if (typeof i === 'string') {
            map.set(i, parsedUrl);
          } else {
            map.set(i.as ?? i.name, parsedUrl);
          }
        }
      }
    }
    return map;
  }

  // This method gets called at various points during the merge to allow
  // subgraph directive applications to be reflected (unapplied) in the
  // supergraph, using the @join__directive(graphs,name,args) directive.
  private addJoinDirectiveDirectives(
    sources: Sources<SchemaElement<any, any>>,
    dest: SchemaElement<any, any>,
  ) {
    const joinsByDirectiveName: {
      [directiveName: string]: Array<{
        graphs: string[];
        args: Record<string, any>;
      }>
    } = Object.create(null);
    const linksToPersist = new Set<FeatureDefinition>();

    for (const [idx, source] of sources.entries()) {
      if (!source) continue;
      const graph = this.joinSpecName(idx);

      // We compute this map only once per subgraph, as it takes time
      // proportional to the size of the schema.
      const linkImportIdentityURLMap =
        this.schemaToImportNameToFeatureUrl.get(source.schema());
      if (!linkImportIdentityURLMap) continue;

      for (const directive of source.appliedDirectives) {
        let shouldIncludeAsJoinDirective = false;

        if (directive.name === 'link') {
          const { url } = directive.arguments();
          const parsedUrl = FeatureUrl.maybeParse(url);
          if (typeof url === 'string' && parsedUrl) {
            shouldIncludeAsJoinDirective =
              this.shouldUseJoinDirectiveForURL(parsedUrl);

            if (shouldIncludeAsJoinDirective) {
              const featureDefinition = coreFeatureDefinitionIfKnown(parsedUrl);
              if (featureDefinition) {
                linksToPersist.add(featureDefinition);
              }
            }
          }

        } else {
          // To be consistent with other code accessing
          // linkImportIdentityURLMap, we ensure directive names start with a
          // leading @.
          const nameWithAtSymbol =
            directive.name.startsWith('@') ? directive.name : '@' + directive.name;
          shouldIncludeAsJoinDirective = this.shouldUseJoinDirectiveForURL(
            linkImportIdentityURLMap.get(nameWithAtSymbol),
          );
        }

        if (shouldIncludeAsJoinDirective) {
          const existingJoins = (joinsByDirectiveName[directive.name] ??= []);
          let found = false;
          for (const existingJoin of existingJoins) {
            if (valueEquals(existingJoin.args, directive.arguments())) {
              existingJoin.graphs.push(graph);
              found = true;
              break;
            }
          }
          if (!found) {
            existingJoins.push({
              graphs: [graph],
              args: directive.arguments(),
            });
          }
        }
      }
    }

    const linkDirective = this.linkSpec.coreDirective(this.merged);
<<<<<<< HEAD

    // When persisting features as @link directives in the supergraph, we can't
    // repeat features that have the same identity, but different versions. This
    // chooses the highest version of each feature to persist.
    //
    // (The original feature version is still recorded in a @join__directive
    // so we're not losing any information.)
    const highestLinkByIdentity = [...linksToPersist].reduce((map, link) => {
      const existing = map.get(link.identity);
      if (!existing || existing.version.lt(link.version)) {
        map.set(link.identity, link);
      }
      return map;
    }, new Map<string, FeatureDefinition>());

    for (const [_, link] of highestLinkByIdentity) {
=======
    for (const link of linksToPersist) {
>>>>>>> 1462c918
      dest.applyDirective(linkDirective, {
        url: link.toString(),
        for: link.defaultCorePurpose,
        feature: undefined
      });
    }

    const joinDirective = this.joinSpec.directiveDirective(this.merged);
    Object.keys(joinsByDirectiveName).forEach(directiveName => {
      joinsByDirectiveName[directiveName].forEach(join => {
        dest.applyDirective(joinDirective, {
          graphs: join.graphs,
          name: directiveName,
          args: join.args,
        });
      });
    });
  }

  private filterSubgraphs(predicate: (schema: Schema) => boolean): string[] {
    return this.subgraphsSchema.map((s, i) => predicate(s) ? this.names[i] : undefined).filter(n => n !== undefined) as string[];
  }

  private subgraphByName(name: string): Schema {
    return this.subgraphsSchema[this.names.indexOf(name)];
  }

  // TODO: the code here largely duplicate code that is in `internals-js/src/validate.ts`, except that when it detect an error, it
  // provides an error in terms of subgraph inputs (rather than what is merge). We could maybe try to save some of that duplication.
  private postMergeValidations() {
    for (const type of this.merged.types()) {
      if (!isObjectType(type) && !isInterfaceType(type)) {
        continue;
      }
      for (const itf of type.interfaces()) {
        for (const itfField of itf.fields()) {
          const field = type.field(itfField.name);
          if (!field) {
            // This means that the type was defined (or at least implemented the interface) only in subgraphs where the interface didn't have
            // that field.
            const subgraphsWithTheField = this.filterSubgraphs(s => s.typeOfKind<InterfaceType>(itf.name, 'InterfaceType')?.field(itfField.name) !== undefined);
            const subgraphsWithTypeImplementingItf = this.filterSubgraphs(s => {
              const typeInSubgraph = s.type(type.name);
              return typeInSubgraph !== undefined && (typeInSubgraph as ObjectType | InterfaceType).implementsInterface(itf.name);
            });
            this.errors.push(ERRORS.INTERFACE_FIELD_NO_IMPLEM.err(
              `Interface field "${itfField.coordinate}" is declared in ${printSubgraphNames(subgraphsWithTheField)} but type "${type}", `
                + `which implements "${itf}" only in ${printSubgraphNames(subgraphsWithTypeImplementingItf)} does not have field "${itfField.name}".`,
              {
                nodes: sourceASTs(
                  ...subgraphsWithTheField.map(s => this.subgraphByName(s).typeOfKind<InterfaceType>(itf.name, 'InterfaceType')?.field(itfField.name)),
                  ...subgraphsWithTypeImplementingItf.map(s => this.subgraphByName(s).type(type.name))
                )
              }
            ));
            continue;
          }

          // TODO: should we validate more? Can we have some invalid implementation of a field post-merging?
        }
      }
    }

    // We need to redo some validation for @requires after merge. The reason is that each subgraph validates that its own
    // @requires are valid, but "requirements" are requested from _other_ subgraphs (by definition of @requires really),
    // and there is a few situations (see details below) where a validity within the originated subgraph does not entail
    // validity for all subgraph that would have to provide those "requirements".
    // Long story short, we need to re-validate every @requires against the supergraph to guarantee it will always work
    // at runtime.
    for (const subgraph of this.subgraphs) {
      for (const requiresApplication of subgraph.metadata().requiresDirective().applications()) {
        const originalField = requiresApplication.parent as FieldDefinition<CompositeType>;
        assert(originalField.kind === 'FieldDefinition', () => `Expected ${inspect(originalField)} to be a field`);
        const mergedType = this.merged.type(originalField.parent.name);
        // The type should exists: there is a few types we don't merge, but those are from specific core features and they shouldn't have @provides.
        // In fact, if we were to not merge a type with a @provides, this would essentially mean that @provides cannot work, so worth catching
        // the issue early if this ever happen for some reason. And of course, the type should be composite since it is in at least the one
        // subgraph we're checking.
        assert(mergedType && isCompositeType(mergedType), () => `Merged type ${originalField.parent.name} should exist should have field ${originalField.name}`)
        assert(isCompositeType(mergedType), `${mergedType} should be a composite type but got ${mergedType.kind}`);
        try {
          parseFieldSetArgument({
            parentType: mergedType,
            directive: requiresApplication,
            decorateValidationErrors: false,
          });
        } catch (e) {
          if (!(e instanceof GraphQLError)) {
            throw e;
          }

          // Providing a useful error message to the user here is tricky in the general case because what we checked is that
          // a given subgraph @provides definition is invalid "on the supergraph", but the user seeing the error will not have
          // the supergraph, so we need to express the error in terms of the subgraphs.
          // But in practice, there is only a handful of cases that can trigger an error here. Indeed, at this point we know that
          //  - the @require application is valid in its original subgraph.
          //  - there was not merging errors (we don't call this whole method otherwise).
          // This eliminate the risk of the error being due to some invalid syntax, of some subsection on a non-composite or missing
          // on on a composite one (merging would have error), or of some unknown field in the selection (output types are merged
          // by union, so any field that was in the subgraph will be in the supergraph), or even any error due to the types of fields
          // involved (because the merged type is always a (non-strict) supertype of its counterpart in any subgraph, and anything
          // that could be queried in a subtype can be queried on a supertype).
          // As such, the only errors that we can have here are due to field arguments: because they are merged by intersection,
          // it _is_ possible that something that is valid in a subgraph is not valid in the supergraph. And the only 2 things that
          // can make such invalidity are:
          //  1. an argument may not be in the supergraph: it is in the subgraph, but not in all the subgraphs having the field,
          //    and the `@provides` passes a concrete value to that argument.
          //  2. the type of an argument in the supergraph is a strict subtype the type that argument has in `subgraph` (the one
          //    with the `@provides`) _and_ the `@provides` selection relies on the type difference. Now, argument types are input
          //    types and the only subtyping difference input types is related to nullability (neither interfaces nor union are
          //    input types in particular), so the only case this can happen is if a field `x` has some argument `a` type `A` in
          //    `subgraph` but type `!A` with no default in the supergraph, _and_ the `@provides` queries that field `x` _without_
          //    value for `a` (valid when `a` has type `A` but not with `!A` and no default).
          // So to ensure we provide good error messages, we brute-force detecting those 2 possible cases and have a special
          // treatment for each.
          // Note that this detection is based on pattern-matching the error message, which is somewhat fragile, but because we
          // only have 2 cases, we can easily cover them with unit tests, which means there is no practical risk of a message
          // change breaking this code and being released undetected. A cleaner implementation would probably require having
          // error codes and classes for all the graphqQL validations, but doing so cleanly is a fair amount of effort and probably
          // no justified "just for this particular case".
          const requireAST = requiresApplication.sourceAST ? [ addSubgraphToASTNode(requiresApplication.sourceAST, subgraph.name)] : [];

          const that = this;
          const registerError = (
            arg: string,
            field: string,
            isIncompatible: (f: FieldDefinition<any>) => boolean,
            makeMsg: (incompatibleSubgraphs: string) => string,
          ) => {
            const incompatibleSubgraphs = that.subgraphs.values().map((otherSubgraph) => {
              if (otherSubgraph.name === subgraph.name) {
                return undefined;
              }
              const fieldInOther = otherSubgraph.schema.elementByCoordinate(field);
              const fieldIsIncompatible = fieldInOther
                && fieldInOther instanceof FieldDefinition
                && isIncompatible(fieldInOther);
              return fieldIsIncompatible
                ? {
                  name: otherSubgraph.name,
                  node: fieldInOther.sourceAST ? addSubgraphToASTNode(fieldInOther.sourceAST, otherSubgraph.name) : undefined,
                }
                : undefined;
            }).filter(isDefined);
            assert(incompatibleSubgraphs.length > 0, () => `Got error on ${arg} of ${field} but no "incompatible" subgraphs (error: ${e})`);
            const nodes = requireAST.concat(incompatibleSubgraphs.map((s) => s.node).filter(isDefined));
            const error = ERRORS.REQUIRES_INVALID_FIELDS.err(
              `On field "${originalField.coordinate}", for ${requiresApplication}: ${makeMsg(printSubgraphNames(incompatibleSubgraphs.map((s) => s.name)))}`,
              { nodes }
            );
            that.errors.push(addSubgraphToError(error, subgraph.name));
          }

          const unknownArgument = e.message.match(/Unknown argument \"(?<arg>[^"]*)\" found in value: \"(?<field>[^"]*)\" has no argument.*/);
          if (unknownArgument) {
            const arg = unknownArgument.groups?.arg!;
            const field = unknownArgument.groups?.field!;
            registerError(
              arg,
              field,
              (f) => !f.argument(arg),
              (incompatibleSubgraphs) => `cannot provide a value for argument "${arg}" of field "${field}" as argument "${arg}" is not defined in ${incompatibleSubgraphs}`,
            );
            continue;
          }

          const missingMandatory = e.message.match(/Missing mandatory value for argument \"(?<arg>[^"]*)\" of field \"(?<field>[^"]*)\".*/);
          if (missingMandatory) {
            const arg = missingMandatory.groups?.arg!;
            const field = missingMandatory.groups?.field!;
            registerError(
              arg,
              field,
              (f) => !!f.argument(arg)?.isRequired(),
              (incompatibleSubgraphs) => `no value provided for argument "${arg}" of field "${field}" but a value is mandatory as "${arg}" is required in ${incompatibleSubgraphs}`,
            );
            continue;
          }

          assert(false, () => `Unexpected error throw by ${requiresApplication} when evaluated on supergraph: ${e.message}`);
        }
      }
    }
  }

  private updateInaccessibleErrorsWithLinkToSubgraphs(
    errors: GraphQLError[]
  ): GraphQLError[] {
    // While we could just take the supergraph referencer coordinate and return
    // any corresponding elements in the subgraphs, some of those subgraph
    // referencers may not have been the cause of the erroneous reference; it
    // often depends on the kind of reference (the logic of which is captured
    // below).
    function isRelevantSubgraphReferencer(
      subgraphReferencer: NamedSchemaElement<any, any, any>,
      err: GraphQLError,
      supergraphElements: string[],
      hasInaccessibleElements: boolean,
    ): boolean {
      switch (errorCode(err)) {
        case ERRORS.REFERENCED_INACCESSIBLE.code: {
          // We only care about subgraph fields/arguments/input fields whose
          // base type matches that of the inaccessible element.
          if (
            !((subgraphReferencer instanceof FieldDefinition) ||
            (subgraphReferencer instanceof ArgumentDefinition) ||
            (subgraphReferencer instanceof InputFieldDefinition))
          ) {
            return false;
          }
          const subgraphType = subgraphReferencer.type;
          const supergraphType = supergraphElements[0];

          return !!subgraphType &&
            baseType(subgraphType).name === supergraphType;
        }
        case ERRORS.DEFAULT_VALUE_USES_INACCESSIBLE.code: {
          // Default values are merged via intersection, so no need to filter
          // out any subgraph referencers here.
          return true;
        }
        case ERRORS.REQUIRED_INACCESSIBLE.code: {
          // An argument is required if it's non-nullable and has no default
          // value. This means that a required supergraph argument could be
          // the result of merging two non-required subgraph arguments (e.g.
          // one is non-nullable with a default while the other is nullable
          // without a default value). So we include nodes that are either
          // non-nullable or have no default value.
          if (
            !((subgraphReferencer instanceof ArgumentDefinition) ||
            (subgraphReferencer instanceof InputFieldDefinition))
          ) {
            return false;
          }
          const subgraphType = subgraphReferencer.type;
          return (subgraphType && isNonNullType(subgraphType)) ||
          subgraphReferencer.defaultValue === undefined;
        }
        case ERRORS.IMPLEMENTED_BY_INACCESSIBLE.code: {
          // Any subgraph containing the implemented field/argument is relevant,
          // so no need to filter out any subgraph elements here.
          return true;
        }
        case ERRORS.DISALLOWED_INACCESSIBLE.code: {
          // We only care about disallowed types/directives that contained at
          // least one @inaccessible descendant, so we filter by that here.
          return hasInaccessibleElements;
        }
        case ERRORS.ONLY_INACCESSIBLE_CHILDREN.code: {
          // We only care about parent types that contained at least one
          // @inaccessible descendant, so we filter by that here.
          return hasInaccessibleElements;
        }
        default: {
          return false;
        }
      }
    }

    return errors.map((err) => {
      const elements = err.extensions['inaccessible_elements'];
      if (!Array.isArray(elements)) return err;
      const errorNodes = [];
      const subgraphHasInaccessibleElements: boolean[] = [];
      for (const coordinate of elements) {
        if (typeof coordinate !== 'string') continue;
        errorNodes.push(...sourceASTs(...this.subgraphsSchema.flatMap(
          (subgraphSchema, subgraphIndex) => {
            const subgraphElement =
              subgraphSchema.elementByCoordinate(coordinate);
            if (subgraphElement) {
              const inaccessibleDirective =
                federationMetadata(subgraphSchema)!.inaccessibleDirective();
              if (subgraphElement.hasAppliedDirective(inaccessibleDirective)) {
                subgraphHasInaccessibleElements[subgraphIndex] = true;
                return [subgraphElement];
              }
          }
          return [];
        })));
      }

      const referencers = err.extensions['inaccessible_referencers'];
      if (Array.isArray(referencers)) {
        for (const coordinate of referencers) {
          if (typeof coordinate !== 'string') continue;
          errorNodes.push(...sourceASTs(...this.subgraphsSchema.flatMap(
            (subgraphSchema, subgraphIndex) => {
              const subgraphReferencer =
                subgraphSchema.elementByCoordinate(coordinate);
              if (
                subgraphReferencer &&
                isRelevantSubgraphReferencer(
                  subgraphReferencer,
                  err,
                  elements,
                  subgraphHasInaccessibleElements[subgraphIndex]
                )
              ) {
                return [subgraphReferencer];
              }
            return [];
          })));
        }
      }

      return errorNodes.length > 0
        ? withModifiedErrorNodes(err, errorNodes)
        : err;
    });
  }

  private validateSubscriptionField(sources: Sources<FieldDefinition<any>>) {
    // no subgraph marks field as @shareable

    const fieldsWithShareable: FieldDefinition<any>[] = [];
    for (const [idx, source] of sources.entries()) {
      if (source && source.hasAppliedDirective(this.metadata(idx).shareableDirective())) {
        fieldsWithShareable.push(source);
      }
    }
    if (fieldsWithShareable.length > 0) {
      const nodes = sourceASTs(...fieldsWithShareable);
      this.errors.push(ERRORS.INVALID_FIELD_SHARING.err(
        `Fields on root level subscription object cannot be marked as shareable`,
        { nodes},
      ));
    }
  }

  private getFieldsWithFromContextDirective(): Set<string> {
    return this.getFieldsWithAppliedDirective(
      (subgraph: Subgraph) => subgraph.metadata().fromContextDirective(),
      (application: Directive<SchemaElement<any,any>>) => {
        const field = application.parent.parent;
        assert(isFieldDefinition(field), () => `Expected ${application.parent} to be a field`);
        return field;
      },
    );
  }

  private getFieldsWithOverrideDirective(): Set<string> {
    return this.getFieldsWithAppliedDirective(
      (subgraph: Subgraph) => subgraph.metadata().overrideDirective(),
      (application: Directive<SchemaElement<any,any>>) => {
        const field = application.parent;
        assert(isFieldDefinition(field), () => `Expected ${application.parent} to be a field`);
        return field;
      }
    );
  }

  private getFieldsWithAppliedDirective(
    getDirective: (subgraph: Subgraph) => Post20FederationDirectiveDefinition<any>,
    getField: (application: Directive<SchemaElement<any, any>>) => FieldDefinition<any>,
  ) {
    const fields = new Set<string>();
    for (const subgraph of this.subgraphs) {
      const directive = getDirective(subgraph);
      if (isFederationDirectiveDefinedInSchema(directive)) {
        for (const application of directive.applications()) {
          const field = getField(application);
          const coordinate = field.coordinate;
          if (!fields.has(coordinate)) {
            fields.add(coordinate);
          }
        }
      }
    }
    return fields;
  }
}<|MERGE_RESOLUTION|>--- conflicted
+++ resolved
@@ -1102,11 +1102,6 @@
       if (!source) {
         continue;
       }
-<<<<<<< HEAD
-
-=======
-      
->>>>>>> 1462c918
       const sourceMetadata = this.subgraphs.values()[idx].metadata();
       const keyDirective = sourceMetadata.keyDirective();
       if (source.hasAppliedDirective(keyDirective)) {
@@ -3212,7 +3207,6 @@
     }
 
     const linkDirective = this.linkSpec.coreDirective(this.merged);
-<<<<<<< HEAD
 
     // When persisting features as @link directives in the supergraph, we can't
     // repeat features that have the same identity, but different versions. This
@@ -3229,9 +3223,6 @@
     }, new Map<string, FeatureDefinition>());
 
     for (const [_, link] of highestLinkByIdentity) {
-=======
-    for (const link of linksToPersist) {
->>>>>>> 1462c918
       dest.applyDirective(linkDirective, {
         url: link.toString(),
         for: link.defaultCorePurpose,
