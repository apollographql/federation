import {
  asFed2SubgraphDocument,
  assert,
  AuthenticatedSpecDefinition,
  buildSubgraph,
  defaultPrintOptions,
  FEDERATION2_LINK_WITH_AUTO_EXPANDED_IMPORTS,
  inaccessibleIdentity,
  InputObjectType,
  isObjectType,
  ObjectType,
  orderPrintedDefinitions,
  printDirectiveDefinition,
  printSchema,
  printType,
} from '@apollo/federation-internals';
import { CompositionOptions, CompositionResult, composeServices } from '../compose';
import gql from 'graphql-tag';
import './matchers';
import { print } from 'graphql';
import {
  assertCompositionSuccess,
  schemas,
  errors,
  composeAsFed2Subgraphs,
  asFed2Service,
} from "./testHelper";

describe('composition', () => {
  it('generates a valid supergraph', () => {
    const subgraph1 = {
      name: 'Subgraph1',
      url: 'https://Subgraph1',
      typeDefs: gql`
        type Query {
          t: T
        }

        type T @key(fields: "k") {
          k: ID
        }

        type S {
          x: Int
        }

        union U = S | T
      `
    }

    const subgraph2 = {
      name: 'Subgraph2',
      url: 'https://Subgraph2',
      typeDefs: gql`
        type T @key(fields: "k") {
          k: ID
          a: Int
          b: String
        }

        enum E {
          V1
          V2
        }
      `
    }

    const result = composeAsFed2Subgraphs([subgraph1, subgraph2]);
    assertCompositionSuccess(result);

    expect(result.supergraphSdl).toMatchString(`
      schema
        @link(url: "https://specs.apollo.dev/link/v1.0")
        @link(url: "https://specs.apollo.dev/join/v0.4", for: EXECUTION)
      {
        query: Query
      }

      directive @join__directive(graphs: [join__Graph!], name: String!, args: join__DirectiveArguments) repeatable on SCHEMA | OBJECT | INTERFACE | FIELD_DEFINITION

      directive @join__enumValue(graph: join__Graph!) repeatable on ENUM_VALUE

<<<<<<< HEAD
      directive @join__field(graph: join__Graph, requires: join__FieldSet, provides: join__FieldSet, type: String, external: Boolean, override: String, usedOverridden: Boolean, isFinder: Boolean = false) repeatable on FIELD_DEFINITION | INPUT_FIELD_DEFINITION
=======
      directive @join__field(graph: join__Graph, requires: join__FieldSet, provides: join__FieldSet, type: String, external: Boolean, override: String, usedOverridden: Boolean, overrideLabel: String) repeatable on FIELD_DEFINITION | INPUT_FIELD_DEFINITION
>>>>>>> 555d60d2

      directive @join__graph(name: String!, url: String!) on ENUM_VALUE

      directive @join__implements(graph: join__Graph!, interface: String!) repeatable on OBJECT | INTERFACE

      directive @join__type(graph: join__Graph!, key: join__FieldSet, extension: Boolean! = false, resolvable: Boolean! = true, isInterfaceObject: Boolean! = false) repeatable on OBJECT | INTERFACE | UNION | ENUM | INPUT_OBJECT | SCALAR

      directive @join__unionMember(graph: join__Graph!, member: String!) repeatable on UNION

      directive @link(url: String, as: String, for: link__Purpose, import: [link__Import]) repeatable on SCHEMA

      enum E
        @join__type(graph: SUBGRAPH2)
      {
        V1 @join__enumValue(graph: SUBGRAPH2)
        V2 @join__enumValue(graph: SUBGRAPH2)
      }

      scalar join__DirectiveArguments

      scalar join__FieldSet

      enum join__Graph {
        SUBGRAPH1 @join__graph(name: "Subgraph1", url: "https://Subgraph1")
        SUBGRAPH2 @join__graph(name: "Subgraph2", url: "https://Subgraph2")
      }

      scalar link__Import

      enum link__Purpose {
        """
        \`SECURITY\` features provide metadata necessary to securely resolve fields.
        """
        SECURITY

        """
        \`EXECUTION\` features provide metadata necessary for operation execution.
        """
        EXECUTION
      }

      type Query
        @join__type(graph: SUBGRAPH1)
        @join__type(graph: SUBGRAPH2)
      {
        t: T @join__field(graph: SUBGRAPH1)
      }

      type S
        @join__type(graph: SUBGRAPH1)
      {
        x: Int
      }

      type T
        @join__type(graph: SUBGRAPH1, key: "k")
        @join__type(graph: SUBGRAPH2, key: "k")
      {
        k: ID
        a: Int @join__field(graph: SUBGRAPH2)
        b: String @join__field(graph: SUBGRAPH2)
      }

      union U
        @join__type(graph: SUBGRAPH1)
        @join__unionMember(graph: SUBGRAPH1, member: "S")
        @join__unionMember(graph: SUBGRAPH1, member: "T")
       = S | T
    `);

    const [_, api] = schemas(result);
    expect(printSchema(api)).toMatchString(`
      enum E {
        V1
        V2
      }

      type Query {
        t: T
      }

      type S {
        x: Int
      }

      type T {
        k: ID
        a: Int
        b: String
      }

      union U = S | T
    `);
  })

  it('respects given compose options', () => {
    const subgraph1 = {
      name: 'Subgraph1',
      url: 'https://Subgraph1',
      typeDefs: gql`
        type Query {
          t: T
        }

        type T @key(fields: "k") {
          k: ID
        }

        type S {
          x: Int
        }

        union U = S | T
      `
    }

    const subgraph2 = {
      name: 'Subgraph2',
      url: 'https://Subgraph2',
      typeDefs: gql`
        type T @key(fields: "k") {
          k: ID
          a: Int
          b: String
        }

        enum E {
          V1
          V2
        }
      `
    }

    const options: CompositionOptions = {
      sdlPrintOptions: orderPrintedDefinitions(defaultPrintOptions),
    }
    const result = composeAsFed2Subgraphs([subgraph1, subgraph2], options);
    assertCompositionSuccess(result);

    expect(result.supergraphSdl).toMatchString(`
      schema
        @link(url: "https://specs.apollo.dev/link/v1.0")
        @link(url: "https://specs.apollo.dev/join/v0.4", for: EXECUTION)
      {
        query: Query
      }

      directive @join__directive(graphs: [join__Graph!], name: String!, args: join__DirectiveArguments) repeatable on SCHEMA | OBJECT | INTERFACE | FIELD_DEFINITION

      directive @join__enumValue(graph: join__Graph!) repeatable on ENUM_VALUE

<<<<<<< HEAD
      directive @join__field(graph: join__Graph, requires: join__FieldSet, provides: join__FieldSet, type: String, external: Boolean, override: String, usedOverridden: Boolean, isFinder: Boolean = false) repeatable on FIELD_DEFINITION | INPUT_FIELD_DEFINITION
=======
      directive @join__field(graph: join__Graph, requires: join__FieldSet, provides: join__FieldSet, type: String, external: Boolean, override: String, usedOverridden: Boolean, overrideLabel: String) repeatable on FIELD_DEFINITION | INPUT_FIELD_DEFINITION
>>>>>>> 555d60d2

      directive @join__graph(name: String!, url: String!) on ENUM_VALUE

      directive @join__implements(graph: join__Graph!, interface: String!) repeatable on OBJECT | INTERFACE

      directive @join__type(graph: join__Graph!, key: join__FieldSet, extension: Boolean! = false, resolvable: Boolean! = true, isInterfaceObject: Boolean! = false) repeatable on OBJECT | INTERFACE | UNION | ENUM | INPUT_OBJECT | SCALAR

      directive @join__unionMember(graph: join__Graph!, member: String!) repeatable on UNION

      directive @link(url: String, as: String, for: link__Purpose, import: [link__Import]) repeatable on SCHEMA

      enum E
        @join__type(graph: SUBGRAPH2)
      {
        V1 @join__enumValue(graph: SUBGRAPH2)
        V2 @join__enumValue(graph: SUBGRAPH2)
      }

      scalar join__DirectiveArguments

      scalar join__FieldSet

      enum join__Graph {
        SUBGRAPH1 @join__graph(name: "Subgraph1", url: "https://Subgraph1")
        SUBGRAPH2 @join__graph(name: "Subgraph2", url: "https://Subgraph2")
      }

      scalar link__Import

      enum link__Purpose {
        """
        \`EXECUTION\` features provide metadata necessary for operation execution.
        """
        EXECUTION

        """
        \`SECURITY\` features provide metadata necessary to securely resolve fields.
        """
        SECURITY
      }

      type Query
        @join__type(graph: SUBGRAPH1)
        @join__type(graph: SUBGRAPH2)
      {
        t: T @join__field(graph: SUBGRAPH1)
      }

      type S
        @join__type(graph: SUBGRAPH1)
      {
        x: Int
      }

      type T
        @join__type(graph: SUBGRAPH1, key: "k")
        @join__type(graph: SUBGRAPH2, key: "k")
      {
        a: Int @join__field(graph: SUBGRAPH2)
        b: String @join__field(graph: SUBGRAPH2)
        k: ID
      }

      union U
        @join__type(graph: SUBGRAPH1)
        @join__unionMember(graph: SUBGRAPH1, member: "S")
        @join__unionMember(graph: SUBGRAPH1, member: "T")
       = S | T
    `);

    const [_, api] = schemas(result);
    expect(printSchema(api, orderPrintedDefinitions(defaultPrintOptions))).toMatchString(`
      enum E {
        V1
        V2
      }

      type Query {
        t: T
      }

      type S {
        x: Int
      }

      type T {
        a: Int
        b: String
        k: ID
      }

      union U = S | T
    `);
  })

  it('preserves descriptions', () => {
    const subgraph1 = {
      name: 'Subgraph1',
      typeDefs: gql`
        "The foo directive description"
        directive @foo(url: String) on FIELD

        "A cool schema"
        schema {
          query: Query
        }

        """
        Available queries
        Not much yet
        """
        type Query {
          "Returns tea"
          t(
            "An argument that is very important"
            x: String!
          ): String
        }
      `
    }

    const subgraph2 = {
      name: 'Subgraph2',
      typeDefs: gql`
        "The foo directive description"
        directive @foo(url: String) on FIELD

        "An enum"
        enum E {
          "The A value"
          A
          "The B value"
          B
        }
      `
    }

    const result = composeAsFed2Subgraphs([subgraph1, subgraph2]);
    assertCompositionSuccess(result);

    const [_, api] = schemas(result);
    expect(printSchema(api)).toMatchString(`
      """A cool schema"""
      schema {
        query: Query
      }

      """The foo directive description"""
      directive @foo(url: String) on FIELD

      """An enum"""
      enum E {
        """The A value"""
        A

        """The B value"""
        B
      }

      """
      Available queries
      Not much yet
      """
      type Query {
        """Returns tea"""
        t(
          """An argument that is very important"""
          x: String!
        ): String
      }
    `);
  })

  it('no hint raised when merging empty description', () => {
    const subgraph1 = {
      name: 'Subgraph1',
      typeDefs: gql`
        schema {
          query: Query
        }

        ""
        type T {
          a: String @shareable
        }

        type Query {
          "Returns tea"
          t(
            "An argument that is very important"
            x: String!
          ): T
        }
      `
    }

    const subgraph2 = {
      name: 'Subgraph2',
      typeDefs: gql`
        "Type T"
        type T {
          a: String @shareable
        }
      `
    }

    const result = composeAsFed2Subgraphs([subgraph1, subgraph2]);
    assertCompositionSuccess(result);
    expect(result.hints).toEqual([]);
  });

  it('include types from different subgraphs', () => {
    const subgraphA = {
      typeDefs: gql`
        type Query {
          products: [Product!]
        }

        type Product {
          sku: String!
          name: String!
        }
      `,
      name: 'subgraphA',
    };

    const subgraphB = {
      typeDefs: gql`
        type User {
          name: String
          email: String!
        }
      `,
      name: 'subgraphB',
    };

    const result = composeAsFed2Subgraphs([subgraphA, subgraphB]);

    assertCompositionSuccess(result);

    const [_, api, subgraphs] = schemas(result);
    expect(printSchema(api)).toMatchString(`
      type Product {
        sku: String!
        name: String!
      }

      type Query {
        products: [Product!]
      }

      type User {
        name: String
        email: String!
      }
    `);

    expect(subgraphs.get('subgraphA')!.toString()).toMatchString(`
      schema
        ${FEDERATION2_LINK_WITH_AUTO_EXPANDED_IMPORTS}
      {
        query: Query
      }

      type Product {
        sku: String!
        name: String!
      }

      type Query {
        products: [Product!]
      }
    `);

    expect(subgraphs.get('subgraphB')!.toString()).toMatchString(`
      schema
        ${FEDERATION2_LINK_WITH_AUTO_EXPANDED_IMPORTS}
      {
        query: Query
      }

      type User {
        name: String
        email: String!
      }
    `);
  });

  it("doesn't leave federation directives in the final schema", () => {
    const subgraphA = {
      typeDefs: gql`
        type Query {
          products: [Product!] @provides(fields: "name")
        }

        type Product @key(fields: "sku") {
          sku: String!
          name: String! @external
        }
      `,
      name: 'subgraphA',
    };

    const subgraphB = {
      typeDefs: gql`
        type Product @key(fields: "sku") {
          sku: String!
          name: String! @shareable
        }
      `,
      name: 'subgraphB',
    };

    const result = composeAsFed2Subgraphs([subgraphA, subgraphB]);
    assertCompositionSuccess(result);

    const [_, api, subgraphs] = schemas(result);
    expect(printSchema(api)).toMatchString(`
      type Product {
        sku: String!
        name: String!
      }

      type Query {
        products: [Product!]
      }
    `);

    // Of course, the federation directives should be rebuilt in the extracted subgraphs.
    expect(subgraphs.get('subgraphA')!.toString()).toMatchString(`
      schema
        ${FEDERATION2_LINK_WITH_AUTO_EXPANDED_IMPORTS}
      {
        query: Query
      }

      type Product
        @key(fields: "sku")
      {
        sku: String! @shareable
        name: String! @external
      }

      type Query {
        products: [Product!] @provides(fields: "name")
      }
    `);

    expect(subgraphs.get('subgraphB')!.toString()).toMatchString(`
      schema
        ${FEDERATION2_LINK_WITH_AUTO_EXPANDED_IMPORTS}
      {
        query: Query
      }

      type Product
        @key(fields: "sku")
      {
        sku: String! @shareable
        name: String!
      }
    `);
  });

  describe('merging of type references', () => {
    describe('for field types', () => {
      it('errors on incompatible types', () => {
        const subgraphA = {
          name: 'subgraphA',
          typeDefs: gql`
            type Query {
              T: T!
            }

            type T @key(fields: "id") {
              id: ID!
              f: String @shareable
            }
          `,
        };

        const subgraphB = {
          name: 'subgraphB',
          typeDefs: gql`
            type T @key(fields: "id") {
              id: ID!
              f: Int @shareable
            }
          `,
        };

        const result = composeAsFed2Subgraphs([subgraphA, subgraphB]);
        expect(result.errors).toBeDefined();
        expect(errors(result)).toStrictEqual([
          ['FIELD_TYPE_MISMATCH', 'Type of field "T.f" is incompatible across subgraphs: it has type "String" in subgraph "subgraphA" but type "Int" in subgraph "subgraphB"']
        ]);
      });

      it('errors on merging a list type with a non-list version', () => {
        const subgraphA = {
          name: 'subgraphA',
          typeDefs: gql`
            type Query {
              T: T!
            }

            type T @key(fields: "id") {
              id: ID!
              f: String @shareable
            }
          `,
        };

        const subgraphB = {
          name: 'subgraphB',
          typeDefs: gql`
            type T @key(fields: "id") {
              id: ID!
              f: [String] @shareable
            }
          `,
        };

        const result = composeAsFed2Subgraphs([subgraphA, subgraphB]);
        expect(result.errors).toBeDefined();
        expect(errors(result)).toStrictEqual([
          ['FIELD_TYPE_MISMATCH', 'Type of field "T.f" is incompatible across subgraphs: it has type "String" in subgraph "subgraphA" but type "[String]" in subgraph "subgraphB"']
        ]);
      });

      it('merges nullable and non-nullable', () => {
        const subgraphA = {
          name: 'subgraphA',
          typeDefs: gql`
            type Query {
              T: T!
            }

            type T @key(fields: "id") {
              id: ID!
              f: String! @shareable
            }
          `,
        };

        const subgraphB = {
          name: 'subgraphB',
          typeDefs: gql`
            type T @key(fields: "id") {
              id: ID!
              f: String @shareable
            }
          `,
        };

        const result = composeAsFed2Subgraphs([subgraphA, subgraphB]);
        assertCompositionSuccess(result);

        const [_, api] = schemas(result);
        // We expect `f` to be nullable.
        expect(printSchema(api)).toMatchString(`
          type Query {
            T: T!
          }

          type T {
            id: ID!
            f: String
          }
        `);
      });

      it('merges interface subtypes', () => {
        const subgraphA = {
          name: 'subgraphA',
          typeDefs: gql`
            type Query {
              T: T!
            }

            interface I {
              a: Int
            }

            type A implements I @shareable {
              a: Int
              b: Int
            }

            type B implements I {
              a: Int
              c: Int
            }

            type T @key(fields: "id") {
              id: ID!
              f: I @shareable
            }
          `,
        };

        const subgraphB = {
          name: 'subgraphB',
          typeDefs: gql`
            type A @shareable {
              a: Int
              b: Int
            }

            type T @key(fields: "id") {
              id: ID!
              f: A @shareable
            }
          `,
        };

        const result = composeAsFed2Subgraphs([subgraphA, subgraphB]);
        assertCompositionSuccess(result);

        const [_, api, subgraphs] = schemas(result);
        // We expect `f` to be `I` as that is the supertype between itself and `A`.
        expect(printSchema(api)).toMatchString(`
          type A implements I {
            a: Int
            b: Int
          }

          type B implements I {
            a: Int
            c: Int
          }

          interface I {
            a: Int
          }

          type Query {
            T: T!
          }

          type T {
            id: ID!
            f: I
          }
        `);

        // Making sure we properly extract the type of `f` for both subgraphs
        const fInA = (subgraphs.get('subgraphA')!.schema.type('T')! as ObjectType).field('f');
        expect(fInA).toBeDefined();
        expect(fInA?.type?.toString()).toBe('I');

        const fInB = (subgraphs.get('subgraphB')!.schema.type('T')! as ObjectType).field('f');
        expect(fInB).toBeDefined();
        expect(fInB?.type?.toString()).toBe('A');
      });

      it('merges union subtypes', () => {
        const subgraphA = {
          name: 'subgraphA',
          typeDefs: gql`
            type Query {
              T: T!
            }

            union U = A | B

            type A @shareable {
              a: Int
            }

            type B {
              b: Int
            }

            type T @key(fields: "id") {
              id: ID!
              f: U @shareable
            }
          `,
        };

        const subgraphB = {
          name: 'subgraphB',
          typeDefs: gql`
            type A @shareable {
              a: Int
            }

            type T @key(fields: "id") {
              id: ID!
              f: A @shareable
            }
          `,
        };

        const result = composeAsFed2Subgraphs([subgraphA, subgraphB]);
        assertCompositionSuccess(result);

        const [_, api, subgraphs] = schemas(result);
        // We expect `f` to be `I` as that is the supertype between itself and `A`.
        expect(printSchema(api)).toMatchString(`
          type A {
            a: Int
          }

          type B {
            b: Int
          }

          type Query {
            T: T!
          }

          type T {
            id: ID!
            f: U
          }

          union U = A | B
        `);

        // Making sur we properly extract the type of `f` for both subgraphs
        const fInA = (subgraphs.get('subgraphA')!.schema.type('T')! as ObjectType).field('f');
        expect(fInA).toBeDefined();
        expect(fInA?.type?.toString()).toBe('U');

        const fInB = (subgraphs.get('subgraphB')!.schema.type('T')! as ObjectType).field('f');
        expect(fInB).toBeDefined();
        expect(fInB?.type?.toString()).toBe('A');
      });

      it('merges complex subtypes', () => {
        // This example merge types that differs both on interface subtyping
        // and on nullability
        const subgraphA = {
          name: 'subgraphA',
          typeDefs: gql`
            type Query {
              T: T!
            }

            interface I {
              a: Int
            }

            type A implements I @shareable {
              a: Int
              b: Int
            }

            type B implements I {
              a: Int
              c: Int
            }

            type T @key(fields: "id") {
              id: ID!
              f: I @shareable
            }
          `,
        };

        const subgraphB = {
          name: 'subgraphB',
          typeDefs: gql`
            type A @shareable {
              a: Int
              b: Int
            }

            type T @key(fields: "id") {
              id: ID!
              f: A! @shareable
            }
          `,
        };

        const result = composeAsFed2Subgraphs([subgraphA, subgraphB]);
        assertCompositionSuccess(result);

        const [_, api, subgraphs] = schemas(result);
        // We expect `f` to be `I` as that is the supertype between itself and `A`.
        expect(printSchema(api)).toMatchString(`
          type A implements I {
            a: Int
            b: Int
          }

          type B implements I {
            a: Int
            c: Int
          }

          interface I {
            a: Int
          }

          type Query {
            T: T!
          }

          type T {
            id: ID!
            f: I
          }
        `);

        // Making sur we properly extract the type of `f` for both subgraphs
        const fInA = (subgraphs.get('subgraphA')!.schema.type('T')! as ObjectType).field('f');
        expect(fInA).toBeDefined();
        expect(fInA?.type?.toString()).toBe('I');

        const fInB = (subgraphs.get('subgraphB')!.schema.type('T')! as ObjectType).field('f');
        expect(fInB).toBeDefined();
        expect(fInB?.type?.toString()).toBe('A!');
      });

      it('merges subtypes within lists', () => {
        // This example merge types that differs interface subtyping within lists
        const subgraphA = {
          name: 'subgraphA',
          typeDefs: gql`
            type Query {
              T: T!
            }

            interface I {
              a: Int
            }

            type A implements I @shareable {
              a: Int
              b: Int
            }

            type B implements I {
              a: Int
              c: Int
            }

            type T @key(fields: "id") {
              id: ID!
              f: [I] @shareable
            }
          `,
        };

        const subgraphB = {
          name: 'subgraphB',
          typeDefs: gql`
            type A @shareable {
              a: Int
              b: Int
            }

            type T @key(fields: "id") {
              id: ID!
              f: [A!] @shareable
            }
          `,
        };

        const result = composeAsFed2Subgraphs([subgraphA, subgraphB]);
        assertCompositionSuccess(result);

        const [_, api, subgraphs] = schemas(result);
        // We expect `f` to be `I` as that is the supertype between itself and `A`.
        expect(printSchema(api)).toMatchString(`
          type A implements I {
            a: Int
            b: Int
          }

          type B implements I {
            a: Int
            c: Int
          }

          interface I {
            a: Int
          }

          type Query {
            T: T!
          }

          type T {
            id: ID!
            f: [I]
          }
        `);

        // Making sur we properly extract the type of `f` for both subgraphs
        const fInA = (subgraphs.get('subgraphA')!.schema.type('T')! as ObjectType).field('f');
        expect(fInA).toBeDefined();
        expect(fInA?.type?.toString()).toBe('[I]');

        const fInB = (subgraphs.get('subgraphB')!.schema.type('T')! as ObjectType).field('f');
        expect(fInB).toBeDefined();
        expect(fInB?.type?.toString()).toBe('[A!]');
      });

      it('merges subtypes within non-nullable', () => {
        // This example merge types that differs both on interface subtyping and are non-nullable
        const subgraphA = {
          name: 'subgraphA',
          typeDefs: gql`
            type Query {
              T: T!
            }

            interface I {
              a: Int
            }

            type A implements I @shareable {
              a: Int
              b: Int
            }

            type B implements I {
              a: Int
              c: Int
            }

            type T @key(fields: "id") {
              id: ID!
              f: I! @shareable
            }
          `,
        };

        const subgraphB = {
          name: 'subgraphB',
          typeDefs: gql`
            type A @shareable {
              a: Int
              b: Int
            }

            type T @key(fields: "id") {
              id: ID!
              f: A! @shareable
            }
          `,
        };

        const result = composeAsFed2Subgraphs([subgraphA, subgraphB]);
        assertCompositionSuccess(result);

        const [_, api, subgraphs] = schemas(result);
        // We expect `f` to be `I!` as that is the supertype between itself and `A`.
        expect(printSchema(api)).toMatchString(`
          type A implements I {
            a: Int
            b: Int
          }

          type B implements I {
            a: Int
            c: Int
          }

          interface I {
            a: Int
          }

          type Query {
            T: T!
          }

          type T {
            id: ID!
            f: I!
          }
        `);

        // Making sur we properly extract the type of `f` for both subgraphs
        const fInA = (subgraphs.get('subgraphA')!.schema.type('T')! as ObjectType).field('f');
        expect(fInA).toBeDefined();
        expect(fInA?.type?.toString()).toBe('I!');

        const fInB = (subgraphs.get('subgraphB')!.schema.type('T')! as ObjectType).field('f');
        expect(fInB).toBeDefined();
        expect(fInB?.type?.toString()).toBe('A!');
      });

      it('errors on incompatible input field types', () => {
        const subgraphA = {
          name: 'subgraphA',
          typeDefs: gql`
            type Query {
              q: String
            }

            input T {
              f: String
            }
          `,
        };

        const subgraphB = {
          name: 'subgraphB',
          typeDefs: gql`
            input T {
              f: Int
            }
          `,
        };

        const result = composeAsFed2Subgraphs([subgraphA, subgraphB]);
        expect(result.errors).toBeDefined();
        expect(errors(result)).toStrictEqual([
          ['FIELD_TYPE_MISMATCH', 'Type of field "T.f" is incompatible across subgraphs: it has type "String" in subgraph "subgraphA" but type "Int" in subgraph "subgraphB"'],
        ]);
      });

      it('errors on incompatible input field types', () => {
        const subgraphA = {
          name: 'subgraphA',
          typeDefs: gql`
            type Query {
              q: String
            }

            input T {
              f: Int = 0
            }
          `,
        };

        const subgraphB = {
          name: 'subgraphB',
          typeDefs: gql`
            input T {
              f: Int = 1
            }
          `,
        };

        const result = composeAsFed2Subgraphs([subgraphA, subgraphB]);
        expect(result.errors).toBeDefined();
        expect(errors(result)).toStrictEqual([
          ['INPUT_FIELD_DEFAULT_MISMATCH', 'Input field "T.f" has incompatible default values across subgraphs: it has default value 0 in subgraph "subgraphA" but default value 1 in subgraph "subgraphB"'],
        ]);
      });
    });

    describe('for arguments', () => {
      it('errors on incompatible types', () => {
        const subgraphA = {
          name: 'subgraphA',
          typeDefs: gql`
            type Query {
              T: T!
            }

            type T @key(fields: "id") {
              id: ID!
                f(x: Int): Int @shareable
            }
          `,
        };

        const subgraphB = {
          name: 'subgraphB',
          typeDefs: gql`
            type T @key(fields: "id") {
              id: ID!
              f(x: String): Int @shareable
            }
          `,
        };

        const result = composeAsFed2Subgraphs([subgraphA, subgraphB]);
        expect(result.errors).toBeDefined();
        expect(errors(result)).toStrictEqual([
          ['FIELD_ARGUMENT_TYPE_MISMATCH', 'Type of argument "T.f(x:)" is incompatible across subgraphs: it has type "Int" in subgraph "subgraphA" but type "String" in subgraph "subgraphB"']
        ]);
      });

      it('errors on incompatible argument default', () => {
        const subgraphA = {
          name: 'subgraphA',
          typeDefs: gql`
            type Query {
              T: T!
            }

            type T @key(fields: "id") {
              id: ID!
              f(x: Int = 0): String @shareable
            }
          `,
        };

        const subgraphB = {
          name: 'subgraphB',
          typeDefs: gql`
            type T @key(fields: "id") {
              id: ID!
              f(x: Int = 1): String @shareable
            }
          `,
        };

        const result = composeAsFed2Subgraphs([subgraphA, subgraphB]);
        expect(result.errors).toBeDefined();
        expect(errors(result)).toStrictEqual([
          ['FIELD_ARGUMENT_DEFAULT_MISMATCH', 'Argument "T.f(x:)" has incompatible default values across subgraphs: it has default value 0 in subgraph "subgraphA" but default value 1 in subgraph "subgraphB"'],
        ]);
      });

      it('errors on incompatible argument default in @external declaration', () => {
        const subgraphA = {
          name: 'subgraphA',
          typeDefs: gql`
            type Query {
              T: T!
            }

            interface I {
              f(x: Int): String
            }

            type T implements I @key(fields: "id") {
              id: ID!
              f(x: Int): String @external
            }
          `,
        };

        const subgraphB = {
          name: 'subgraphB',
          typeDefs: gql`
            type T @key(fields: "id") {
              id: ID!
              f(x: Int = 1): String
            }
          `,
        };

        const result = composeAsFed2Subgraphs([subgraphA, subgraphB]);
        expect(result.errors).toBeDefined();
        expect(errors(result)).toStrictEqual([
          ['EXTERNAL_ARGUMENT_DEFAULT_MISMATCH', 'Argument "T.f(x:)" has incompatible defaults across subgraphs (where "T.f" is marked @external): it has default value 1 in subgraph "subgraphB" but no default value in subgraph "subgraphA"'],
        ]);
      });

      it('errors on merging a list type with a non-list version', () => {
        const subgraphA = {
          name: 'subgraphA',
          typeDefs: gql`
            type Query {
              T: T!
            }

            type T @key(fields: "id") {
              id: ID!
              f(x: String): String @shareable
            }
          `,
        };

        const subgraphB = {
          name: 'subgraphB',
          typeDefs: gql`
            type T @key(fields: "id") {
              id: ID!
              f(x: [String]): String @shareable
            }
          `,
        };

        const result = composeAsFed2Subgraphs([subgraphA, subgraphB]);
        expect(result.errors).toBeDefined();
        expect(errors(result)).toStrictEqual([
          ['FIELD_ARGUMENT_TYPE_MISMATCH', 'Type of argument "T.f(x:)" is incompatible across subgraphs: it has type "String" in subgraph "subgraphA" but type "[String]" in subgraph "subgraphB"']
        ]);
      });

      it('merges nullable and non-nullable', () => {
        const subgraphA = {
          name: 'subgraphA',
          typeDefs: gql`
            type Query {
              T: T!
            }

            type T @key(fields: "id") {
              id: ID!
              f(x: String): String @shareable
            }
          `,
        };

        const subgraphB = {
          name: 'subgraphB',
          typeDefs: gql`
            type T @key(fields: "id") {
              id: ID!
              f(x: String!): String @shareable
            }
          `,
        };

        const result = composeAsFed2Subgraphs([subgraphA, subgraphB]);
        assertCompositionSuccess(result);

        const [_, api] = schemas(result);
        // We expect `f(x:)` to be non-nullable.
        expect(printSchema(api)).toMatchString(`
          type Query {
            T: T!
          }

          type T {
            id: ID!
            f(x: String!): String
          }
        `);
      });

      it('merges subtypes within lists', () => {
        // This example merge types that differs both on interface subtyping
        // and on nullability
        const subgraphA = {
          name: 'subgraphA',
          typeDefs: gql`
            type Query {
              T: T!
            }

            type T @key(fields: "id") {
              id: ID!
              f(x: [Int]): Int @shareable
            }
          `,
        };

        const subgraphB = {
          name: 'subgraphB',
          typeDefs: gql`
            type T @key(fields: "id") {
              id: ID!
              f(x: [Int!]): Int @shareable
            }
          `,
        };

        const result = composeAsFed2Subgraphs([subgraphA, subgraphB]);
        assertCompositionSuccess(result);

        const [_, api] = schemas(result);
        // We expect `f` to be `I` as that is the supertype between itself and `A`.
        expect(printSchema(api)).toMatchString(`
          type Query {
            T: T!
          }

          type T {
            id: ID!
            f(x: [Int!]): Int
          }
        `);
      });
    });
  });

  describe('merge validations', () => {
    it('errors when a subgraph is invalid', () => {
      const subgraphA = {
        typeDefs: gql`
          type Query {
            a: A
          }
        `,
        name: 'subgraphA',
      };

      const subgraphB = {
        typeDefs: gql`
          type A {
            b: Int
          }
        `,
        name: 'subgraphB',
      };

      const result = composeAsFed2Subgraphs([subgraphA, subgraphB]);

      expect(result.errors).toBeDefined();
      expect(errors(result)).toStrictEqual([
        ['INVALID_GRAPHQL', '[subgraphA] Unknown type A'],
      ]);
    });

    it('errors when a subgraph has a field with an introspection-reserved name', () => {
      const subgraphA = {
        typeDefs: gql`
          type Query {
            __someQuery: Int
          }
        `,
        name: 'subgraphA',
      };

      const subgraphB = {
        typeDefs: gql`
          type Query {
            aValidOne: Int
          }
        `,
        name: 'subgraphB',
      };

      const result = composeAsFed2Subgraphs([subgraphA, subgraphB]);

      expect(result.errors).toBeDefined();
      expect(errors(result)).toStrictEqual([
        ['INVALID_GRAPHQL', '[subgraphA] Name "__someQuery" must not begin with "__", which is reserved by GraphQL introspection.'],
      ]);
    });

    it('errors when the @tag definition is invalid', () => {
      const subgraphA = {
        typeDefs: gql`
          type Query {
            a: String
          }

          directive @tag on ENUM_VALUE
        `,
        name: 'subgraphA',
      };

      const subgraphB = {
        typeDefs: gql`
          type A {
            b: Int
          }
        `,
        name: 'subgraphB',
      };

      const result = composeAsFed2Subgraphs([subgraphA, subgraphB]);

      expect(result.errors).toBeDefined();
      expect(errors(result)).toStrictEqual([
        ['DIRECTIVE_DEFINITION_INVALID', '[subgraphA] Invalid definition for directive "@tag": missing required argument "name"'],
      ]);
    });

    it('reject a subgraph named "_"', () => {
      const subgraphA = {
        typeDefs: gql`
          type Query {
            a: String
          }
        `,
        name: '_',
      };

      const subgraphB = {
        typeDefs: gql`
          type A {
            b: Int
          }
        `,
        name: 'subgraphB',
      };

      const result = composeAsFed2Subgraphs([subgraphA, subgraphB]);

      expect(result.errors).toBeDefined();
      expect(errors(result)).toStrictEqual([
        ['INVALID_SUBGRAPH_NAME', '[_] Invalid name _ for a subgraph: this name is reserved'],
      ]);
    });

    it('reject if no subgraphs have a query', () => {
      const subgraphA = {
        typeDefs: gql`
          type A {
            a: Int
          }
        `,
        name: 'subgraphA',
      };

      const subgraphB = {
        typeDefs: gql`
          type B {
            b: Int
          }
        `,
        name: 'subgraphB',
      };

      const result = composeAsFed2Subgraphs([subgraphA, subgraphB]);

      expect(result.errors).toBeDefined();
      expect(errors(result)).toStrictEqual([
        ['NO_QUERIES', 'No queries found in any subgraph: a supergraph must have a query root type.'],
      ]);
    });

    it('reject a type defined with different kinds in different subgraphs', () => {
      const subgraphA = {
        typeDefs: gql`
          type Query {
            q: A
          }

          type A {
            a: Int
          }
        `,
        name: 'subgraphA',
      };

      const subgraphB = {
        typeDefs: gql`
          interface A {
            b: Int
          }
        `,
        name: 'subgraphB',
      };

      const result = composeAsFed2Subgraphs([subgraphA, subgraphB]);

      expect(result.errors).toBeDefined();
      expect(errors(result)).toStrictEqual([
        ['TYPE_KIND_MISMATCH', 'Type "A" has mismatched kind: it is defined as Object Type in subgraph "subgraphA" but Interface Type in subgraph "subgraphB"'],
      ]);
    });

    it('errors if an @external field is not defined in any other subgraph', () => {
      const subgraphA = {
        typeDefs: gql`
          type Query {
            q: String
          }
        `,
        name: 'subgraphA',
      };

      const subgraphB = {
        typeDefs: gql`
          interface I {
            f: Int
          }

          type A implements I @key(fields: "k") {
            k: ID!
            f: Int @external
          }
        `,
        name: 'subgraphB',
      };

      const result = composeAsFed2Subgraphs([subgraphA, subgraphB]);

      expect(result.errors).toBeDefined();
      expect(errors(result)).toStrictEqual([
        ['EXTERNAL_MISSING_ON_BASE', 'Field "A.f" is marked @external on all the subgraphs in which it is listed (subgraph "subgraphB").'],
      ]);
    });

    it('errors if a mandatory argument is not in all subgraphs', () => {
      const subgraphA = {
        typeDefs: gql`
          type Query {
            q(a: Int!): String @shareable
          }
        `,
        name: 'subgraphA',
      };

      const subgraphB = {
        typeDefs: gql`
          type Query {
            q: String @shareable
          }
        `,
        name: 'subgraphB',
      };

      const result = composeAsFed2Subgraphs([subgraphA, subgraphB]);

      expect(result.errors).toBeDefined();
      expect(errors(result)).toStrictEqual([
        ['REQUIRED_ARGUMENT_MISSING_IN_SOME_SUBGRAPH',
          'Argument "Query.q(a:)" is required in some subgraphs but does not appear in all subgraphs: it is required in subgraph "subgraphA" but does not appear in subgraph "subgraphB"']
      ]);
    });

    it('errors if a subgraph argument is "@required" without arguments but that argument is mandatory in the supergraph', () => {
      const subgraphA = {
        typeDefs: gql`
          type Query {
            t: T
          }

          type T @key(fields: "id") {
            id: ID!
            x(arg: Int): Int @external
            y: Int @requires(fields: "x")
          }
        `,
        name: 'subgraphA',
      };

      const subgraphB = {
        typeDefs: gql`
          type T @key(fields: "id") {
            id: ID!
            x(arg: Int!): Int
          }
        `,
        name: 'subgraphB',
      };

      const result = composeAsFed2Subgraphs([subgraphA, subgraphB]);

      expect(result.errors).toBeDefined();
      expect(errors(result)).toStrictEqual([
        [
          'REQUIRES_INVALID_FIELDS',
          '[subgraphA] On field "T.y", for @requires(fields: "x"): no value provided for argument "arg" of field "T.x" but a value is mandatory as "arg" is required in subgraph "subgraphB"',
        ]
      ]);
    });

    it('errors if a subgraph argument is "@required" with an argument, but that argument is not in the supergraph', () => {
      const subgraphA = {
        typeDefs: gql`
          type Query {
            t: T
          }

          type T @key(fields: "id") {
            id: ID!
            x(arg: Int): Int @external
            y: Int @requires(fields: "x(arg: 42)")
          }
        `,
        name: 'subgraphA',
      };

      const subgraphB = {
        typeDefs: gql`
          type T @key(fields: "id") {
            id: ID!
            x: Int
          }
        `,
        name: 'subgraphB',
      };

      const result = composeAsFed2Subgraphs([subgraphA, subgraphB]);
      expect(errors(result)).toStrictEqual([
        [
          'REQUIRES_INVALID_FIELDS',
          '[subgraphA] On field "T.y", for @requires(fields: "x(arg: 42)"): cannot provide a value for argument "arg" of field "T.x" as argument "arg" is not defined in subgraph "subgraphB"',
        ]
      ]);
    });
  });

  describe('post-merge validation', () => {
    it('errors if a type does not implement one of its interface post-merge', () => {
      const subgraphA = {
        typeDefs: gql`
          type Query {
            I: [I!]
          }

          interface I {
            a: Int
          }

          type A implements I {
            a: Int
            b: Int
          }
        `,
        name: 'subgraphA',
      };

      const subgraphB = {
        typeDefs: gql`
          interface I {
            b: Int
          }

          type B implements I {
            b: Int
          }
        `,
        name: 'subgraphB',
      };

      const result = composeAsFed2Subgraphs([subgraphA, subgraphB]);

      expect(result.errors).toBeDefined();
      expect(errors(result)).toStrictEqual([
        ['INTERFACE_FIELD_NO_IMPLEM', 'Interface field "I.a" is declared in subgraph \"subgraphA\" but type "B", which implements "I" only in subgraph \"subgraphB\" does not have field "a".'],
      ]);
    })

    it('errors if a type does not implement one of its interface post-merge with interface on interface', () => {
      const subgraphA = {
        typeDefs: gql`
          type Query {
            I: [I!]
          }

          interface I {
            a: Int
          }

          interface J implements I {
            a: Int
            b: Int
          }

          type A implements I & J {
            a: Int
            b: Int
          }
        `,
        name: 'subgraphA',
      };

      const subgraphB = {
        typeDefs: gql`
          interface J {
            b: Int
          }

          type B implements J {
            b: Int
          }
        `,
        name: 'subgraphB',
      };

      const result = composeAsFed2Subgraphs([subgraphA, subgraphB]);

      expect(result.errors).toBeDefined();
      expect(errors(result)).toStrictEqual([
        ['INTERFACE_FIELD_NO_IMPLEM', 'Interface field "J.a" is declared in subgraph \"subgraphA\" but type "B", which implements "J" only in subgraph \"subgraphB\" does not have field "a".'],
      ]);
    })
  });

  describe('merging of directives', () => {
    it('propagates graphQL built-in directives', () => {
      const subgraphA = {
        name: 'subgraphA',
        typeDefs: gql`
          type Query {
            a: String @shareable @deprecated(reason: "bad")
          }
        `,
      };

      const subgraphB = {
        name: 'subgraphB',
        typeDefs: gql`
          type Query {
            a: String @shareable
          }
        `,
      };

      const result = composeAsFed2Subgraphs([subgraphA, subgraphB]);
      assertCompositionSuccess(result);

      const [_, api] = schemas(result);
      expect(printSchema(api)).toMatchString(`
        type Query {
          a: String @deprecated(reason: "bad")
        }
      `);
    });

    it('merges graphQL built-in directives', () => {
      const subgraphA = {
        name: 'subgraphA',
        typeDefs: gql`
          type Query {
            a: String @shareable @deprecated(reason: "bad")
          }
        `,
      };

      const subgraphB = {
        name: 'subgraphB',
        typeDefs: gql`
          type Query {
            a: String @shareable @deprecated(reason: "bad")
          }
        `,
      };

      const result = composeAsFed2Subgraphs([subgraphA, subgraphB]);
      assertCompositionSuccess(result);

      const [_, api] = schemas(result);
      expect(printSchema(api)).toMatchString(`
        type Query {
          a: String @deprecated(reason: "bad")
        }
      `);
    });

    it('propagates graphQL built-in directives even if redefined in the subgarph', () => {
      const subgraphA = {
        name: 'subgraphA',
        typeDefs: gql`
          type Query {
            a: String @deprecated
          }

          # Do note that the code validates that this definition below
          # is "compatible" with the "real one", which it is.
          directive @deprecated on FIELD_DEFINITION
        `,
      };

      const subgraphB = {
        name: 'subgraphB',
        typeDefs: gql`
          type Query {
            b: String
          }
        `,
      };

      const result = composeAsFed2Subgraphs([subgraphA, subgraphB]);
      assertCompositionSuccess(result);

      const [_, api] = schemas(result);
      expect(printSchema(api)).toMatchString(`
        type Query {
          a: String @deprecated
          b: String
        }
      `);
    });
  });

  it('is not broken by similar field argument signatures (#1100)', () => {
    // This test is about validating the case from https://github.com/apollographql/federation/issues/1100 is fixed.

    const subgraphA = {
      typeDefs: gql`
        type Query {
          t: T
        }

        type T @shareable {
          a(x: String): Int
          b(x: Int): Int
        }
      `,
      name: 'subgraphA',
    };

    const subgraphB = {
      typeDefs: gql`
        type T @shareable {
          a(x: String): Int
          b(x: Int): Int
        }
      `,
      name: 'subgraphB',
    };

    const result = composeAsFed2Subgraphs([subgraphA, subgraphB]);
    assertCompositionSuccess(result);

    const [_, api] = schemas(result);
    expect(printSchema(api)).toMatchString(`
      type Query {
        t: T
      }

      type T {
        a(x: String): Int
        b(x: Int): Int
      }
    `);
  });

  describe('satisfiablility validation', () => {
    // We have specific validation tests for validation errors in `validation_errors.test.ts` but this one
    // test just check the associated error code is correct (since we check most composition error codes
    // in this file)
    it('uses the proper error code', () => {
      const subgraphA = {
        typeDefs: gql`
          type Query {
            a: A
          }

          type A @shareable {
            x: Int
          }
        `,
        name: 'subgraphA',
      };

      const subgraphB = {
        typeDefs: gql`
          type A @shareable {
            x: Int
            y: Int
          }
        `,
        name: 'subgraphB',
      };

      const result = composeAsFed2Subgraphs([subgraphA, subgraphB]);

      expect(result.errors).toBeDefined();
      expect(errors(result).map(([code]) => code)).toStrictEqual(['SATISFIABILITY_ERROR']);
      expect(errors(result).map(([_, msg]) => msg)).toMatchStringArray([
        `
        The following supergraph API query:
        {
          a {
            y
          }
        }
        cannot be satisfied by the subgraphs because:
        - from subgraph "subgraphA":
          - cannot find field "A.y".
          - cannot move to subgraph "subgraphB", which has field "A.y", because type "A" has no @key defined in subgraph "subgraphB".
        `],
      );
    });

    it('handles indirectly reacheable keys', () => {
      // This tests ensure that a regression introduced by https://github.com/apollographql/federation/pull/1653
      // is properly fixed. All we want to check is that validation succeed on this example, which it should.

      const subgraphA = {
        typeDefs: gql`
          type Query {
            t: T
          }

          type T @key(fields: "k1") {
            k1: Int
          }
        `,
        name: 'subgraphA',
      };

      const subgraphB = {
        typeDefs: gql`
          # Note: the ordering of the key happens to matter for this to be a proper reproduction of the
          # issue #1653 created.
          type T @key(fields: "k2") @key(fields: "k1") {
            k1: Int
            k2: Int
          }
        `,
        name: 'subgraphB',
      };

      const subgraphC = {
        typeDefs: gql`
          type T @key(fields: "k2") {
            k2: Int
            v: Int
          }
        `,
        name: 'subgraphC',
      };

      const result = composeAsFed2Subgraphs([subgraphA, subgraphB, subgraphC]);
      assertCompositionSuccess(result);
    });
  });

  describe('field sharing', () => {
    it('errors if a non-shareable fields are shared in "value types"', () => {
      const subgraphA = {
        typeDefs: gql`
          type Query {
            a: A
          }

          type A {
            x: Int
            y: Int
            z: Int
          }
        `,
        name: 'subgraphA',
      };

      const subgraphB = {
        typeDefs: gql`
          type A {
            x: Int
            z: Int @shareable
          }
        `,
        name: 'subgraphB',
      };

      const result = composeAsFed2Subgraphs([subgraphA, subgraphB]);

      expect(result.errors).toBeDefined();
      expect(errors(result)).toStrictEqual([
        ['INVALID_FIELD_SHARING', 'Non-shareable field "A.x" is resolved from multiple subgraphs: it is resolved from subgraphs "subgraphA" and "subgraphB" and defined as non-shareable in all of them'],
        ['INVALID_FIELD_SHARING', 'Non-shareable field "A.z" is resolved from multiple subgraphs: it is resolved from subgraphs "subgraphA" and "subgraphB" and defined as non-shareable in subgraph "subgraphA"'],
      ]);
    });

    it('errors if a non-shareable fields are shared in an "entity type"', () => {
      const subgraphA = {
        typeDefs: gql`
          type Query {
            a: A
          }

          type A @key(fields: "x") {
            x: Int
            y: Int
            z: Int
          }
        `,
        name: 'subgraphA',
      };

      const subgraphB = {
        typeDefs: gql`
          type A @key(fields: "x") {
            x: Int
            z: Int @shareable
          }
        `,
        name: 'subgraphB',
      };

      const result = composeAsFed2Subgraphs([subgraphA, subgraphB]);

      expect(result.errors).toBeDefined();
      expect(errors(result)).toStrictEqual([
        ['INVALID_FIELD_SHARING', 'Non-shareable field "A.z" is resolved from multiple subgraphs: it is resolved from subgraphs "subgraphA" and "subgraphB" and defined as non-shareable in subgraph "subgraphA"'],
      ]);
    });

    it('errors if a query is shared without @shareable', () => {
      const subgraphA = {
        typeDefs: gql`
          type Query {
            me: String
          }
        `,
        name: 'subgraphA',
      };

      const subgraphB = {
        typeDefs: gql`
          type Query {
            me: String
          }
        `,
        name: 'subgraphB',
      };

      const result = composeAsFed2Subgraphs([subgraphA, subgraphB]);

      expect(result.errors).toBeDefined();
      expect(errors(result)).toStrictEqual([
        ['INVALID_FIELD_SHARING', 'Non-shareable field "Query.me" is resolved from multiple subgraphs: it is resolved from subgraphs "subgraphA" and "subgraphB" and defined as non-shareable in all of them'],
      ]);
    });

    it('errors if provided fields are not marked @shareable', () => {
      const subgraphA = {
        typeDefs: gql`
          type Query {
            e: E
          }

          type E @key(fields: "id") {
            id: ID!
            a: Int
            b: Int
            c: Int
          }
        `,
        name: 'subgraphA',
      };

      const subgraphB = {
        typeDefs: gql`
          type Query {
            eWithProvided: E @provides(fields: "a c")
          }

          type E @key(fields: "id") {
            id: ID!
            a: Int @external
            c: Int @external
            d: Int
          }
        `,
        name: 'subgraphB',
      };

      const result = composeAsFed2Subgraphs([subgraphA, subgraphB]);

      expect(result.errors).toBeDefined();
      expect(errors(result)).toStrictEqual([
        ['INVALID_FIELD_SHARING', 'Non-shareable field "E.a" is resolved from multiple subgraphs: it is resolved from subgraphs "subgraphA" and "subgraphB" and defined as non-shareable in subgraph "subgraphA"'],
        ['INVALID_FIELD_SHARING', 'Non-shareable field "E.c" is resolved from multiple subgraphs: it is resolved from subgraphs "subgraphA" and "subgraphB" and defined as non-shareable in subgraph "subgraphA"'],
      ]);
    });

    it('applies @shareable on type only to the field within the definition', () => {
      const subgraphA = {
        typeDefs: gql`
          type Query {
            e: E
          }

          type E @shareable {
            id: ID!
            a: Int
          }

          extend type E {
            b: Int
          }
        `,
        name: 'subgraphA',
      };

      const subgraphB = {
        typeDefs: gql`
          type E @shareable {
            id: ID!
            a: Int
            b: Int
          }
        `,
        name: 'subgraphB',
      };

      const result = composeAsFed2Subgraphs([subgraphA, subgraphB]);

      // We want the @shareable to only apply to `a` but not `b` in the first
      // subgraph, so this should _not_ compose.
      expect(result.errors).toBeDefined();
      expect(errors(result)).toStrictEqual([
        ['INVALID_FIELD_SHARING', 'Non-shareable field "E.b" is resolved from multiple subgraphs: it is resolved from subgraphs "subgraphA" and "subgraphB" and defined as non-shareable in subgraph "subgraphA"'],
      ]);
    });

    it('include hint in error message on shareable error due to target-less @override', () => {
      const subgraphA = {
        typeDefs: gql`
          type Query {
            e: E
          }

          type E @key(fields: "id") {
            id: ID!
            a: Int @override(from: "badName")
          }
        `,
        name: 'subgraphA',
      };

      const subgraphB = {
        typeDefs: gql`
          type E @key(fields: "id") {
            id: ID!
            a: Int
          }
        `,
        name: 'subgraphB',
      };

      const result = composeAsFed2Subgraphs([subgraphA, subgraphB]);

      expect(result.errors).toBeDefined();
      expect(errors(result)).toStrictEqual([
        ['INVALID_FIELD_SHARING', 'Non-shareable field "E.a" is resolved from multiple subgraphs: it is resolved from subgraphs "subgraphA" and "subgraphB" and defined as non-shareable in all of them (please note that "E.a" has an @override directive in "subgraphA" that targets an unknown subgraph so this could be due to misspelling the @override(from:) argument)'],
      ]);
    });

    it('allows applying @shareable on both a type definition and its extensions', () => {
      const subgraphA = {
        typeDefs: gql`
          type Query {
            e: E
          }

          type E @shareable {
            id: ID!
            a: Int
          }

          extend type E @shareable {
            b: Int
          }
        `,
        name: 'subgraphA',
      };

      const subgraphB = {
        typeDefs: gql`
          type E @shareable {
            id: ID!
            a: Int
            b: Int
          }
        `,
        name: 'subgraphB',
      };

      const result = composeAsFed2Subgraphs([subgraphA, subgraphB]);
      // Note that a previous test makes sure that _not_ having @shareable on the type extension ends up failing (as `b` is
      // not considered shareable in `subgraphA`. So succeeding here shows both that @shareable is accepted in the 2 places
      // (definition and extension) but also that it's properly taking into account.
      assertCompositionSuccess(result);
    });

    describe('@interfaceObject', () => {
      // An @interfaceObject type provides fields for all the implementation it abstracts, which should impact the shareability
      // for those concrete impelmentations. That is, if a field is provided by both an @interfaceObject and also by one concrete
      // implementation in another subgraph, then it needs to be marked @shareable. Those test check this as well as some
      // variants.

      it.each([
        {
          shareableOnConcreteType: false,
          shareableOnInterfaceObject: false,
          nonShareableErrorDetail: 'all of them',
        },
        {
          shareableOnConcreteType: true,
          shareableOnInterfaceObject: false,
          nonShareableErrorDetail: 'subgraph "subgraphA" (through @interfaceObject field "I.x")',
        },
        {
          shareableOnConcreteType: false,
          shareableOnInterfaceObject: true,
          nonShareableErrorDetail: 'subgraph "subgraphB"',
        },
        {
          shareableOnConcreteType: true,
          shareableOnInterfaceObject: true,
        },
      ])(
        'enforces shareable constraints for field "abstracted" by @interfaceObject and shared (shareable on concrete type: $shareableOnConcreteType, shareable on @interfaceObject: $shareableOnInterfaceObject)',
        ({ shareableOnConcreteType, shareableOnInterfaceObject, nonShareableErrorDetail}) => {
          const subgraphA = {
            typeDefs: gql`
              type Query {
                iFromA: I
              }

              type I @interfaceObject @key(fields: "id") {
                id: ID!
                x: Int${shareableOnInterfaceObject ? ' @shareable' : ''}
              }
            `,
            name: 'subgraphA',
          };

          const subgraphB = {
            typeDefs: gql`
              type Query {
                iFromB: I
              }

              interface I @key(fields: "id") {
                id: ID!
                x: Int
              }

              type A implements I @key(fields: "id") {
                id: ID!
                x: Int${shareableOnConcreteType ? ' @shareable' : ''}
              }
            `,
            name: 'subgraphB',
          };

          const result = composeAsFed2Subgraphs([subgraphA, subgraphB]);
          if (nonShareableErrorDetail) {
            expect(result.errors).toBeDefined();
            expect(errors(result)).toStrictEqual([[
              'INVALID_FIELD_SHARING',
              `Non-shareable field "A.x" is resolved from multiple subgraphs: it is resolved from subgraphs "subgraphA" (through @interfaceObject field "I.x") and "subgraphB" and defined as non-shareable in ${nonShareableErrorDetail}`
            ]]);
          } else {
            expect(result.errors).toBeUndefined();
          }
        }
      );

      it.each([
        {
          shareableOnI1: false,
          shareableOnI2: false,
          nonShareableErrorDetail: 'all of them',
        },
        {
          shareableOnI1: true,
          shareableOnI2: false,
          nonShareableErrorDetail: 'subgraph "subgraphA" (through @interfaceObject field "I2.x")',
        },
        {
          shareableOnI1: false,
          shareableOnI2: true,
          nonShareableErrorDetail: 'subgraph "subgraphA" (through @interfaceObject field "I1.x")',
        },
        {
          shareableOnI1: true,
          shareableOnI2: true,
        },
      ])(
        'enforces shareability in a single subgraph with 2 intersecting @interfaceObject (shareable on first @interfaceObject: $shareableOnI1, shareable on second @interfaceObject: $shareableOnI2)',
        ({ shareableOnI1, shareableOnI2, nonShareableErrorDetail}) => {
          const subgraphA = {
            typeDefs: gql`
              type Query {
                i1FromA: I1
                i2FromA: I2
              }

              type I1 @interfaceObject @key(fields: "id") {
                id: ID!
                x: Int${shareableOnI1 ? ' @shareable' : ''}
              }

              type I2 @interfaceObject @key(fields: "id") {
                id: ID!
                x: Int${shareableOnI2 ? ' @shareable' : ''}
              }
            `,
            name: 'subgraphA',
          };

          const subgraphB = {
            typeDefs: gql`
              type Query {
                i1FromB: I1
                i2FromB: I2
              }

              interface I1 @key(fields: "id") {
                id: ID!
              }

              interface I2 @key(fields: "id") {
                id: ID!
              }

              type A implements I1 & I2 @key(fields: "id") {
                id: ID!
              }
            `,
            name: 'subgraphB',
          };

          const result = composeAsFed2Subgraphs([subgraphA, subgraphB]);
          if (nonShareableErrorDetail) {
            expect(result.errors).toBeDefined();
            expect(errors(result)).toStrictEqual([[
              'INVALID_FIELD_SHARING',
              `Non-shareable field "A.x" is resolved from multiple subgraphs: it is resolved from subgraphs "subgraphA" (through @interfaceObject field "I1.x") and "subgraphA" (through @interfaceObject field "I2.x") and defined as non-shareable in ${nonShareableErrorDetail}`
            ]]);
          } else {
            expect(result.errors).toBeUndefined();
          }
        }
      );
    });
  });

  it('handles renamed federation directives', () => {
    const subgraphA = {
      typeDefs: gql`
        extend schema @link(
          url: "https://specs.apollo.dev/federation/v2.0",
          import: [{ name: "@key", as: "@identity"}, {name: "@requires", as: "@gimme"}, {name: "@external", as: "@notInThisSubgraph"}]
        )

        type Query {
          users: [User]
        }

        type User @identity(fields: "id") {
          id: ID!
          name: String!
          birthdate: String! @notInThisSubgraph
          age: Int! @gimme(fields: "birthdate")
        }
      `,
      name: 'subgraphA',
    };

    const subgraphB = {
      typeDefs: gql`
        extend schema @link(
          url: "https://specs.apollo.dev/federation/v2.0",
          import: [{ name: "@key", as: "@myKey"}]
        )

        type User @myKey(fields: "id") {
          id: ID!
          birthdate: String!
        }
      `,
      name: 'subgraphB',
    };

    // Note that we don't use `composeAsFed2Subgraph` since we @link manually in that example.
    const result = composeServices([subgraphA, subgraphB]);

    assertCompositionSuccess(result);

    const [supergraph, api] = schemas(result);
    expect(printSchema(api)).toMatchString(`
        type Query {
          users: [User]
        }

        type User {
          id: ID!
          name: String!
          birthdate: String!
          age: Int!
        }
    `);

    /*
     * We validate that all the directives have been properly processed, namely:
     *  - That `User` has a key in both subgraphs
     *  - That `User.birthdate` is external in the first subgraph.
     *  - That `User.age` does require `birthdate`.
     */
    expect(printSchema(supergraph)).toMatchString(`
      schema
        @link(url: \"https://specs.apollo.dev/link/v1.0\")
        @link(url: \"https://specs.apollo.dev/join/v0.3\", for: EXECUTION)
      {
        query: Query
      }

      directive @join__enumValue(graph: join__Graph!) repeatable on ENUM_VALUE

      directive @join__field(graph: join__Graph, requires: join__FieldSet, provides: join__FieldSet, type: String, external: Boolean, override: String, usedOverridden: Boolean) repeatable on FIELD_DEFINITION | INPUT_FIELD_DEFINITION

      directive @join__graph(name: String!, url: String!) on ENUM_VALUE

      directive @join__implements(graph: join__Graph!, interface: String!) repeatable on OBJECT | INTERFACE

      directive @join__type(graph: join__Graph!, key: join__FieldSet, extension: Boolean! = false, resolvable: Boolean! = true, isInterfaceObject: Boolean! = false) repeatable on OBJECT | INTERFACE | UNION | ENUM | INPUT_OBJECT | SCALAR

      directive @join__unionMember(graph: join__Graph!, member: String!) repeatable on UNION

      directive @link(url: String, as: String, for: link__Purpose, import: [link__Import]) repeatable on SCHEMA

      scalar join__FieldSet

      enum join__Graph {
        SUBGRAPHA @join__graph(name: "subgraphA", url: "")
        SUBGRAPHB @join__graph(name: "subgraphB", url: "")
      }

      scalar link__Import

      enum link__Purpose {
        """
        \`SECURITY\` features provide metadata necessary to securely resolve fields.
        """
        SECURITY

        """
        \`EXECUTION\` features provide metadata necessary for operation execution.
        """
        EXECUTION
      }

      type Query
        @join__type(graph: SUBGRAPHA)
        @join__type(graph: SUBGRAPHB)
      {
        users: [User] @join__field(graph: SUBGRAPHA)
      }

      type User
        @join__type(graph: SUBGRAPHA, key: "id")
        @join__type(graph: SUBGRAPHB, key: "id")
      {
        id: ID!
        name: String! @join__field(graph: SUBGRAPHA)
        birthdate: String! @join__field(graph: SUBGRAPHA, external: true) @join__field(graph: SUBGRAPHB)
        age: Int! @join__field(graph: SUBGRAPHA, requires: "birthdate")
      }
    `);
  })

  describe('@tag', () => {
    describe('propagates @tag to the supergraph', () => {
      const subgraphA = {
        typeDefs: gql`
          type Query {
            users: [User] @tag(name: "aTaggedOperation")
          }

          type User @key(fields: "id") {
            id: ID!
            name: String! @tag(name: "aTaggedField")
          }
        `,
        name: 'subgraphA',
      };

      const subgraphB = {
        typeDefs: gql`
          type User @key(fields: "id") @tag(name: "aTaggedType") {
            id: ID!
            birthdate: String!
            age: Int!
          }
        `,
        name: 'subgraphB',
      };

      const validatePropagation = (result: CompositionResult) => {
        assertCompositionSuccess(result);
        const supergraph = result.schema;
        const tagOnOp = supergraph.schemaDefinition.rootType('query')?.field('users')?.appliedDirectivesOf('tag').pop();
        expect(tagOnOp?.arguments()['name']).toBe('aTaggedOperation');

        const userType = supergraph.type('User');
        assert(userType && isObjectType(userType), `Should be an object type`);
        const tagOnType = userType.appliedDirectivesOf('tag').pop();
        expect(tagOnType?.arguments()['name']).toBe('aTaggedType');

        const tagOnField = userType?.field('name')?.appliedDirectivesOf('tag').pop();
        expect(tagOnField?.arguments()['name']).toBe('aTaggedField');
      };

      it('works for fed2 subgraphs', () => {
        validatePropagation(composeAsFed2Subgraphs([subgraphA, subgraphB]));
      });

      it('works for fed1 subgraphs', () => {
        validatePropagation(composeServices([subgraphA, subgraphB]));
      });

      it('works for mixed fed1/fed2 subgraphs', () => {
        validatePropagation(composeServices([subgraphA, asFed2Service(subgraphB)]));
      });
    });

    describe('merges multiple @tag on an element', () => {
      const subgraphA = {
        typeDefs: gql`
          type Query {
            user: [User]
          }

          type User @key(fields: "id") @tag(name: "aTagOnTypeFromSubgraphA") @tag(name: "aMergedTagOnType") {
            id: ID!
            name1: Name!
          }

          type Name {
            firstName: String @tag(name: "aTagOnFieldFromSubgraphA")
            lastName: String @tag(name: "aMergedTagOnField")
          }
        `,
        name: 'subgraphA',
      };

      const subgraphB = {
        typeDefs: gql`
          type User @key(fields: "id") @tag(name: "aTagOnTypeFromSubgraphB") @tag(name: "aMergedTagOnType") {
            id: ID!
            name2: String!
          }

          type Name {
            firstName: String @tag(name: "aTagOnFieldFromSubgraphB")
            lastName: String @tag(name: "aMergedTagOnField")
          }
        `,
        name: 'subgraphB',
      };

      const validatePropagation = (result: CompositionResult) => {
        assertCompositionSuccess(result);
        const supergraph = result.schema;

        const userType = supergraph.type('User');
        assert(userType && isObjectType(userType), `Should be an object type`);
        const tagsOnType = userType.appliedDirectivesOf('tag');
        expect(tagsOnType?.map((tag) => tag.arguments()['name'])).toStrictEqual(['aTagOnTypeFromSubgraphA', 'aMergedTagOnType', 'aTagOnTypeFromSubgraphB']);

        const nameType = supergraph.type('Name');
        assert(nameType && isObjectType(nameType), `Should be an object type`);
        const tagsOnFirstName = nameType?.field('firstName')?.appliedDirectivesOf('tag');
        expect(tagsOnFirstName?.map((tag) => tag.arguments()['name'])).toStrictEqual(['aTagOnFieldFromSubgraphA', 'aTagOnFieldFromSubgraphB']);

        const tagsOnLastName = nameType?.field('lastName')?.appliedDirectivesOf('tag');
        expect(tagsOnLastName?.map((tag) => tag.arguments()['name'])).toStrictEqual(['aMergedTagOnField']);
      };

      it('works for fed2 subgraphs', () => {
        // We need to mark the `Name` type shareable.
        const subgraphs = [subgraphA, subgraphB].map((s) => {
          const subgraph = buildSubgraph(s.name, '', asFed2SubgraphDocument(s.typeDefs));
          subgraph.schema.type('Name')?.applyDirective('shareable');
          return {
            ...s,
            typeDefs: subgraph.schema.toAST(),
          };
        });
        // Note that we've already converted the subgraphs to fed2 ones above, so we just call `composeServices` now.
        validatePropagation(composeServices(subgraphs));
      });

      it('works for fed1 subgraphs', () => {
        validatePropagation(composeServices([subgraphA, subgraphB]));
      });

      it('works for mixed fed1/fed2 subgraphs', () => {
        const sB = buildSubgraph(subgraphB.name, '', asFed2SubgraphDocument(subgraphB.typeDefs));
        sB.schema.type('Name')?.applyDirective('shareable');
        const updatedSubgraphB = {
          ...subgraphB,
          typeDefs: sB.schema.toAST(),
        };

        validatePropagation(composeServices([subgraphA, updatedSubgraphB]));
      });
    });

    describe('rejects @tag and @external together', () => {
      const subgraphA = {
        typeDefs: gql`
          type Query {
            user: [User]
          }

          type User @key(fields: "id") {
            id: ID!
            name: String!
            birthdate: Int! @external @tag(name: "myTag")
            age: Int! @requires(fields: "birthdate")
          }
        `,
        name: 'subgraphA',
      };

      const subgraphB = {
        typeDefs: gql`
          type User @key(fields: "id") {
            id: ID!
            birthdate: Int!
          }
        `,
        name: 'subgraphB',
      };

      const validateError = (result: CompositionResult) => {
        expect(result.errors).toBeDefined();
        expect(errors(result)).toStrictEqual([
          ['MERGED_DIRECTIVE_APPLICATION_ON_EXTERNAL', '[subgraphA] Cannot apply merged directive @tag(name: "myTag") to external field "User.birthdate"']
        ]);
      };

      it('works for fed2 subgraphs', () => {
        // Note that we've already converted the subgraphs to fed2 ones above, so we just call `composeServices` now.
        validateError(composeAsFed2Subgraphs([subgraphA, subgraphB]));
      });

      it('works for fed1 subgraphs', () => {
        validateError(composeServices([subgraphA, subgraphB]));
      });

      it('works for mixed fed1/fed2 subgraphs', () => {
        validateError(composeServices([subgraphA, asFed2Service(subgraphB)]));
      });
    });

    it('errors out if @tag is imported under mismatched names', () => {
      const subgraphA = {
        typeDefs: gql`
          extend schema
            @link(url: "https://specs.apollo.dev/federation/v2.0", import: [{name: "@tag", as: "@apolloTag"}])

          type Query {
            q1: Int @apolloTag(name: "t1")
          }
        `,
        name: 'subgraphA',
      };

      const subgraphB = {
        typeDefs: gql`
          extend schema
            @link(url: "https://specs.apollo.dev/federation/v2.0", import: ["@tag"])

          type Query {
            q2: Int @tag(name: "t2")
          }
        `,
        name: 'subgraphB',
      };

      const result = composeServices([subgraphA, subgraphB]);
      expect(result.errors).toBeDefined();
      expect(errors(result)).toStrictEqual([
        ['LINK_IMPORT_NAME_MISMATCH', 'The "@tag" directive (from https://specs.apollo.dev/federation/v2.0) is imported with mismatched name between subgraphs: it is imported as "@tag" in subgraph "subgraphB" but "@apolloTag" in subgraph "subgraphA"']
      ]);
    });

    it('succeeds if @tag is imported under the same non-default name', () => {
      const subgraphA = {
        typeDefs: gql`
          extend schema
            @link(url: "https://specs.apollo.dev/federation/v2.0", import: [{name: "@tag", as: "@apolloTag"}])

          type Query {
            q1: Int @apolloTag(name: "t1")
          }
        `,
        name: 'subgraphA',
      };

      const subgraphB = {
        typeDefs: gql`
          extend schema
            @link(url: "https://specs.apollo.dev/federation/v2.0", import: [{name: "@tag", as: "@apolloTag"}])

          type Query {
            q2: Int @apolloTag(name: "t2")
          }
        `,
        name: 'subgraphB',
      };

      const result = composeServices([subgraphA, subgraphB]);
      assertCompositionSuccess(result);
      const supergraph = result.schema;
      const tagOnQ1 = supergraph.schemaDefinition.rootType('query')?.field('q1')?.appliedDirectivesOf('apolloTag').pop();
      expect(tagOnQ1?.arguments()['name']).toBe('t1');

      const tagOnQ2 = supergraph.schemaDefinition.rootType('query')?.field('q2')?.appliedDirectivesOf('apolloTag').pop();
      expect(tagOnQ2?.arguments()['name']).toBe('t2');
    })
  });

  describe('@inaccessible', () => {
    it('propagates @inaccessible to the supergraph', () => {
      const subgraphA = {
        typeDefs: gql`
          type Query {
            me: User @inaccessible
            users: [User]
          }

          type User @key(fields: "id") {
            id: ID!
            name: String!
          }
        `,
        name: 'subgraphA',
      };

      const subgraphB = {
        typeDefs: gql`
          type User @key(fields: "id") {
            id: ID!
            birthdate: String!
            age: Int! @inaccessible
          }
        `,
        name: 'subgraphB',
      };

      const result = composeAsFed2Subgraphs([subgraphA, subgraphB]);
      assertCompositionSuccess(result);
      const supergraph = result.schema;
      expect(supergraph.schemaDefinition.rootType('query')?.field('me')?.appliedDirectivesOf('inaccessible').pop()).toBeDefined();

      const userType = supergraph.type('User');
      assert(userType && isObjectType(userType), `Should be an object type`);
      expect(userType?.field('age')?.appliedDirectivesOf('inaccessible').pop()).toBeDefined();
    });

    it('merges @inacessible on the same element', () => {
      const subgraphA = {
        typeDefs: gql`
          type Query {
            user: [User]
          }

          type User @key(fields: "id") {
            id: ID!
            name: String @shareable @inaccessible
          }
        `,
        name: 'subgraphA',
      };

      const subgraphB = {
        typeDefs: gql`
          type User @key(fields: "id") {
            id: ID!
            name: String @shareable @inaccessible
          }
        `,
        name: 'subgraphB',
      };

      const result = composeAsFed2Subgraphs([subgraphA, subgraphB]);
      assertCompositionSuccess(result);
      const supergraph = result.schema;

      const userType = supergraph.type('User');
      assert(userType && isObjectType(userType), `Should be an object type`);
      expect(userType?.field('name')?.appliedDirectivesOf('inaccessible').pop()).toBeDefined();
    });

    it('rejects @inaccessible and @external together', () => {
      const subgraphA = {
        typeDefs: gql`
          type Query {
            user: [User]
          }

          type User @key(fields: "id") {
            id: ID!
            name: String!
            birthdate: Int! @external @inaccessible
            age: Int! @requires(fields: "birthdate")
          }
        `,
        name: 'subgraphA',
      };

      const subgraphB = {
        typeDefs: gql`
          type User @key(fields: "id") {
            id: ID!
            birthdate: Int!
          }
        `,
        name: 'subgraphB',
      };

      const result = composeAsFed2Subgraphs([subgraphA, subgraphB]);
      expect(result.errors).toBeDefined();
      expect(errors(result)).toStrictEqual([
        ['MERGED_DIRECTIVE_APPLICATION_ON_EXTERNAL', '[subgraphA] Cannot apply merged directive @inaccessible to external field "User.birthdate"']
      ]);
    });

    it('errors out if @inaccessible is imported under mismatched names', () => {
      const subgraphA = {
        typeDefs: gql`
          extend schema
            @link(url: "https://specs.apollo.dev/federation/v2.0", import: [{name: "@inaccessible", as: "@private"}])

          type Query {
            q: Int
            q1: Int @private
          }
        `,
        name: 'subgraphA',
      };

      const subgraphB = {
        typeDefs: gql`
          extend schema
            @link(url: "https://specs.apollo.dev/federation/v2.0", import: ["@inaccessible"])

          type Query {
            q2: Int @inaccessible
          }
        `,
        name: 'subgraphB',
      };

      const result = composeServices([subgraphA, subgraphB]);
      expect(result.errors).toBeDefined();
      expect(errors(result)).toStrictEqual([
        ['LINK_IMPORT_NAME_MISMATCH', 'The "@inaccessible" directive (from https://specs.apollo.dev/federation/v2.0) is imported with mismatched name between subgraphs: it is imported as "@inaccessible" in subgraph "subgraphB" but "@private" in subgraph "subgraphA"']
      ]);
    });

    it('succeeds if @inaccessible is imported under the same non-default name', () => {
      const subgraphA = {
        typeDefs: gql`
          extend schema
            @link(url: "https://specs.apollo.dev/federation/v2.0", import: [{name: "@inaccessible", as: "@private"}])

          type Query {
            q: Int
            q1: Int @private
          }
        `,
        name: 'subgraphA',
      };

      const subgraphB = {
        typeDefs: gql`
          extend schema
            @link(url: "https://specs.apollo.dev/federation/v2.0", import: [{name: "@inaccessible", as: "@private"}])

          type Query {
            q2: Int @private
          }
        `,
        name: 'subgraphB',
      };

      const result = composeServices([subgraphA, subgraphB]);
      assertCompositionSuccess(result);
      const supergraph = result.schema;
      expect(supergraph.schemaDefinition.rootType('query')?.field('q1')?.appliedDirectivesOf('private').pop()).toBeDefined();
      expect(supergraph.schemaDefinition.rootType('query')?.field('q2')?.appliedDirectivesOf('private').pop()).toBeDefined();
    });

    it('ignores inaccessible element when validating composition', () => {
      // The following example would _not_ compose if the `z` was not marked inaccessible since it wouldn't be reachable
      // from the `origin` query. So all this test does is double-checking that validation does pass with it marked inaccessible.
      const subgraphA = {
        typeDefs: gql`
          type Query {
            origin: Point
          }

          type Point @shareable {
            x: Int
            y: Int
          }
        `,
        name: 'subgraphA',
      };

      const subgraphB = {
        typeDefs: gql`
          type Point @shareable {
            x: Int
            y: Int
            z: Int @inaccessible
          }
        `,
        name: 'subgraphB',
      };

      const result = composeAsFed2Subgraphs([subgraphA, subgraphB]);
      assertCompositionSuccess(result);
    });

    it('errors if a subgraph misuse @inaccessible', () => {
      const subgraphA = {
        typeDefs: gql`
          type Query {
            q1: Int
            q2: A
          }

          type A @shareable {
            x: Int
            y: Int
          }
        `,
        name: 'subgraphA',
      };

      const subgraphB = {
        typeDefs: gql`
          type A @shareable @inaccessible {
            x: Int
            y: Int
          }
        `,
        name: 'subgraphB',
      };

      const result = composeAsFed2Subgraphs([subgraphA, subgraphB]);
      expect(result.errors).toBeDefined();
      expect(errors(result)).toStrictEqual([
        ['REFERENCED_INACCESSIBLE', 'Type "A" is @inaccessible but is referenced by "Query.q2", which is in the API schema.']
      ]);

      // Because @inaccessible are thrown by the toAPISchema code and not the merge code directly, let's make sure the include
      // link to the relevant nodes in the subgaphs. Also note that in those test we don't have proper "location" information
      // in the AST nodes (line numbers in particular) because `gql` doesn't populate those, but printing the AST nodes kind of
      // guarantees us that we do get subgraph nodes and not supergraph nodes because supergraph nodes would have @join__*
      // directives and would _not_ have the `@shareable`/`@inacessible` directives.
      const nodes = result.errors![0].nodes!;
      expect(print(nodes[0])).toMatchString(`
        type A @shareable @inaccessible {
          x: Int
          y: Int
        }`
      );
      expect(print(nodes[1])).toMatchString('q2: A');
    })

    it('uses the SECURITY core purpose for inaccessible in the supergraph', () => {
      const subgraphA = {
        typeDefs: gql`
          type Query {
            someField: String!
            privateField: String! @inaccessible
          }
        `,
        name: 'subgraphA',
      };

      const result = composeAsFed2Subgraphs([subgraphA]);
      assertCompositionSuccess(result);
      const supergraph = result.schema;
      expect(supergraph.coreFeatures?.getByIdentity(inaccessibleIdentity)?.purpose).toBe('SECURITY');
    });
  });

  describe('Enum types', () => {
    it('merges inconsistent enum that are _only_ used as output', () => {
      const subgraphA = {
        name: 'subgraphA',
        typeDefs: gql`
          type Query {
            e: E!
          }

          enum E {
            V1
          }
        `,
      };

      const subgraphB = {
        name: 'subgraphB',
        typeDefs: gql`
          enum E {
            V2
          }
        `,
      };

      const result = composeAsFed2Subgraphs([subgraphA, subgraphB]);
      assertCompositionSuccess(result);
      expect(printType(result.schema.toAPISchema().type('E')!)).toMatchString(`
        enum E {
          V1
          V2
        }
      `);
    });

    it('merges enum (but skip inconsistent enum values) that are _only_ used as input', () => {
      const subgraphA = {
        name: 'subgraphA',
        typeDefs: gql`
          type Query {
            f(e: E!): Int
          }

          enum E {
            V1
          }
        `,
      };

      const subgraphB = {
        name: 'subgraphB',
        typeDefs: gql`
          enum E {
            V1
            V2
          }
        `,
      };

      const result = composeAsFed2Subgraphs([subgraphA, subgraphB]);
      assertCompositionSuccess(result);
      // Note that we will also generate an hint for the skipped value but this is already
      // tested by `hints.test.ts` so we don't duplicate the check here.
      expect(printType(result.schema.toAPISchema().type('E')!)).toMatchString(`
        enum E {
          V1
        }
      `);
    });

    it('do not error if a skipped inconsistent value has directive applied', () => {
      const subgraphA = {
        name: 'subgraphA',
        typeDefs: gql`
          type Query {
            f(e: E!): Int
          }

          enum E {
            V1
            V2 @deprecated(reason: "use V3 instead")
            V3
          }
        `,
      };

      const subgraphB = {
        name: 'subgraphB',
        typeDefs: gql`
          enum E {
            V1
            V3
          }
        `,
      };

      const result = composeAsFed2Subgraphs([subgraphA, subgraphB]);
      assertCompositionSuccess(result);
      // Note that we will also generate an hint for the skipped value but this is already
      // tested by `hints.test.ts` so we don't duplicate the check here.
      expect(printType(result.schema.toAPISchema().type('E')!)).toMatchString(`
        enum E {
          V1
          V3
        }
      `);
    });

    it('errors if enum used _only_ as input as no consistent values', () => {
      const subgraphA = {
        name: 'subgraphA',
        typeDefs: gql`
          type Query {
            f(e: E!): Int
          }

          enum E {
            V1
          }
        `,
      };

      const subgraphB = {
        name: 'subgraphB',
        typeDefs: gql`
          enum E {
            V2
          }
        `,
      };

      const result = composeAsFed2Subgraphs([subgraphA, subgraphB]);
      expect(result.errors).toBeDefined();
      expect(errors(result)).toStrictEqual([[
        'EMPTY_MERGED_ENUM_TYPE',
        'None of the values of enum type "E" are defined consistently in all the subgraphs defining that type. As only values common to all subgraphs are merged, this would result in an empty type.'
      ]]);
    });

    it('errors when merging inconsistent enum that are used as both input and output', () => {
      const subgraphA = {
        name: 'subgraphA',
        typeDefs: gql`
          type Query {
            e: E!
            f(e: E!): Int
          }

          enum E {
            V1
          }
        `,
      };

      const subgraphB = {
        name: 'subgraphB',
        typeDefs: gql`
          enum E {
            V2
          }
        `,
      };

      const result = composeAsFed2Subgraphs([subgraphA, subgraphB]);
      expect(result.errors).toBeDefined();
      expect(errors(result)).toStrictEqual([
        [
          'ENUM_VALUE_MISMATCH',
          'Enum type "E" is used as both input type (for example, as type of "Query.f(e:)") and output type (for example, as type of "Query.e"), but value "V1" is not defined in all the subgraphs defining "E": "V1" is defined in subgraph "subgraphA" but not in subgraph "subgraphB"'
        ],
        [
          'ENUM_VALUE_MISMATCH',
          'Enum type "E" is used as both input type (for example, as type of "Query.f(e:)") and output type (for example, as type of "Query.e"), but value "V2" is not defined in all the subgraphs defining "E": "V2" is defined in subgraph "subgraphB" but not in subgraph "subgraphA"'
        ],
      ]);
    });

    it('ignores @inaccessible fields when merging enums that are used as both input and output', () => {
      const subgraphA = {
        name: 'subgraphA',
        typeDefs: gql`
          type Query {
            e: E!
            f(e: E!): Int
          }

          enum E {
            V1
          }
        `,
      };

      const subgraphB = {
        name: 'subgraphB',
        typeDefs: gql`
          enum E {
            V1
            V2 @inaccessible
          }
        `,
      };

      const result = composeAsFed2Subgraphs([subgraphA, subgraphB]);
      expect(result.errors).toBeUndefined();
    });

    it('succeed merging consistent enum used as both input and output', () => {
      const subgraphA = {
        name: 'subgraphA',
        typeDefs: gql`
          type Query {
            e: E!
            f(e: E!): Int
          }

          enum E {
            V1
            V2
          }
        `,
      };

      const subgraphB = {
        name: 'subgraphB',
        typeDefs: gql`
          enum E {
            V1
            V2
          }
        `,
      };

      const result = composeAsFed2Subgraphs([subgraphA, subgraphB]);
      assertCompositionSuccess(result);
      expect(printType(result.schema.toAPISchema().type('E')!)).toMatchString(`
        enum E {
          V1
          V2
        }
      `);
    });
  });

  describe('Input types', () => {
    it('only merges fields common to all subgraph', () => {
      const subgraphA = {
        typeDefs: gql`
          type Query {
            q1(a: A): String
          }

          input A {
            x: Int
          }
        `,
        name: 'subgraphA',
      };

      const subgraphB = {
        typeDefs: gql`
          type Query {
            q2(a: A): String
          }

          input A {
            x: Int
            y: Int
          }
        `,
        name: 'subgraphB',
      };

      const result = composeAsFed2Subgraphs([subgraphA, subgraphB]);
      assertCompositionSuccess(result);

      const inputA = result.schema.type('A') as InputObjectType;
      expect(inputA.field('x')).toBeDefined();
      // Note that we will have a hint for this, but this is already tested in `hints.test.ts` so we don't bother checking it here.
      expect(inputA.field('y')).toBeUndefined();
    });

    it('merges input field with different but compatible types', () => {
      const subgraphA = {
        typeDefs: gql`
          type Query {
            q1(a: A): String
          }

          input A {
            x: Int
          }
        `,
        name: 'subgraphA',
      };

      const subgraphB = {
        typeDefs: gql`
          type Query {
            q2(a: A): String
          }

          input A {
            x: Int!
          }
        `,
        name: 'subgraphB',
      };

      const result = composeAsFed2Subgraphs([subgraphA, subgraphB]);
      assertCompositionSuccess(result);

      const inputA = result.schema.type('A') as InputObjectType;
      // Note that contrarily to object types, input types use contravariance to types. In other words,
      // since one of the subgraph does not know how to handle `null` inputs, we don't allow them in
      // the supergraph.
      expect(inputA.field('x')?.type?.toString()).toBe('Int!');
    });

    it('errors when merging completely inconsistent input types', () => {
      const subgraphA = {
        name: 'subgraphA',
        typeDefs: gql`
          type Query {
            f(i: MyInput!): Int
          }

          input MyInput {
            x: Int
          }
        `,
      };

      const subgraphB = {
        name: 'subgraphB',
        typeDefs: gql`
          input MyInput {
            y: Int
          }
        `,
      };

      const result = composeAsFed2Subgraphs([subgraphA, subgraphB]);
      expect(result.errors).toBeDefined();
      expect(errors(result)).toStrictEqual([[
        'EMPTY_MERGED_INPUT_TYPE',
        'None of the fields of input object type "MyInput" are consistently defined in all the subgraphs defining that type. As only fields common to all subgraphs are merged, this would result in an empty type.'
      ]]);
    });

    it('errors if a mandatory input field is not in all subgraphs', () => {
      const subgraphA = {
        typeDefs: gql`
          type Query {
            q1(a: A): String
          }

          input A {
            x: Int
          }
        `,
        name: 'subgraphA',
      };

      const subgraphB = {
        typeDefs: gql`
          type Query {
            q2(a: A): String
          }

          input A {
            x: Int
            y: Int!
          }
        `,
        name: 'subgraphB',
      };

      const result = composeAsFed2Subgraphs([subgraphA, subgraphB]);

      expect(result.errors).toBeDefined();
      expect(errors(result)).toStrictEqual([[
        'REQUIRED_INPUT_FIELD_MISSING_IN_SOME_SUBGRAPH',
        'Input object field "A.y" is required in some subgraphs but does not appear in all subgraphs: it is required in subgraph "subgraphB" but does not appear in subgraph "subgraphA"'
      ]]);
    });
  });

  describe('Union types', () => {
    it('merges inconsistent unions', () => {
      const subgraphA = {
        name: 'subgraphA',
        typeDefs: gql`
          type Query {
            u: U!
          }

          union U = A | B

          type A {
            a: Int
          }

          type B {
            b: Int
          }
        `,
      };

      const subgraphB = {
        name: 'subgraphB',
        typeDefs: gql`
          union U = C

          type C {
            b: Int
          }
        `,
      };

      const result = composeAsFed2Subgraphs([subgraphA, subgraphB]);
      assertCompositionSuccess(result);
      expect(printType(result.schema.toAPISchema().type('U')!)).toMatchString('union U = A | B | C');
    });
  });

  it('works with normal graphQL type extension when definition is empty', () => {
    const subgraphA = {
      typeDefs: gql`
        type Query {
          foo: Foo
        }

        type Foo

        extend type Foo {
          bar: String
        }
      `,
      name: 'subgraphA',
    };

    const result = composeServices([subgraphA]);
    assertCompositionSuccess(result);
  });

  it('handles fragments in @requires using @inaccessible types', () => {
    const subgraphA = {
      typeDefs: gql`
        type Query @shareable {
          dummy: Entity
        }

        type Entity @key(fields: "id") {
          id: ID!
          data: Foo
        }

        interface Foo {
          foo: String!
        }

        interface Bar implements Foo {
          foo: String!
          bar: String!
        }

        type Baz implements Foo & Bar @shareable {
          foo: String!
          bar: String!
          baz: String!
        }

        type Qux implements Foo & Bar @shareable {
          foo: String!
          bar: String!
          qux: String!
        }
      `,
      name: 'subgraphA',
    };

    const subgraphB = {
      typeDefs: gql`
        type Query @shareable {
          dummy: Entity
        }

        type Entity @key(fields: "id") {
          id: ID!
          data: Foo @external
          requirer: String! @requires(fields: "data { foo ... on Bar { bar ... on Baz { baz } ... on Qux { qux } } }")
        }

        interface Foo {
          foo: String!
        }

        interface Bar implements Foo {
          foo: String!
          bar: String!
        }

        type Baz implements Foo & Bar @shareable @inaccessible {
          foo: String!
          bar: String!
          baz: String!
        }

        type Qux implements Foo & Bar @shareable {
          foo: String!
          bar: String!
          qux: String!
        }
      `,
      name: 'subgraphB',
    };

    const result = composeAsFed2Subgraphs([subgraphA, subgraphB]);
    assertCompositionSuccess(result);

    const [_, api] = schemas(result);
    expect(printSchema(api)).toMatchString(`
      interface Bar implements Foo {
        foo: String!
        bar: String!
      }

      type Entity {
        id: ID!
        data: Foo
        requirer: String!
      }

      interface Foo {
        foo: String!
      }

      type Query {
        dummy: Entity
      }

      type Qux implements Foo & Bar {
        foo: String!
        bar: String!
        qux: String!
      }
    `);
  });

  describe('@interfaceObject', () => {
    it('composes valid @interfaceObject usages correctly', () => {
      const subgraphA = {
        typeDefs: gql`
          type Query {
            iFromA: I
          }

          interface I @key(fields: "id") {
            id: ID!
            x: Int
          }

          type A implements I @key(fields: "id") {
            id: ID!
            x: Int
            w: Int
          }

          type B implements I @key(fields: "id") {
            id: ID!
            x: Int
            z: Int
          }
        `,
        name: 'subgraphA',
      };

      const subgraphB = {
        typeDefs: gql`
          type Query {
            iFromB: I
          }

          type I @interfaceObject @key(fields: "id") {
            id: ID!
            y: Int
          }
        `,
        name: 'subgraphB',
      };

      const result = composeAsFed2Subgraphs([subgraphA, subgraphB]);
      assertCompositionSuccess(result);

      const [_, api] = schemas(result);
      expect(printSchema(api)).toMatchString(`
        type A implements I {
          id: ID!
          x: Int
          w: Int
          y: Int
        }

        type B implements I {
          id: ID!
          x: Int
          z: Int
          y: Int
        }

        interface I {
          id: ID!
          x: Int
          y: Int
        }

        type Query {
          iFromA: I
          iFromB: I
        }
      `);
    });

    it('errors if @interfaceObject is used with no corresponding interface', () => {
      const subgraphA = {
        typeDefs: gql`
          type Query {
            iFromA: I
          }

          type I @interfaceObject @key(fields: "id") {
            id: ID!
            x: Int
          }
        `,
        name: 'subgraphA',
      };

      const subgraphB = {
        typeDefs: gql`
          type Query {
            iFromB: I
          }

          type I @interfaceObject @key(fields: "id") {
            id: ID!
            y: Int
          }
        `,
        name: 'subgraphB',
      };

      const result = composeAsFed2Subgraphs([subgraphA, subgraphB]);
      expect(result.errors).toBeDefined();
      expect(errors(result)).toStrictEqual([[
        'INTERFACE_OBJECT_USAGE_ERROR',
        'Type "I" is declared with @interfaceObject in all the subgraphs in which is is defined (it is defined in subgraphs "subgraphA" and "subgraphB" but should be defined as an interface in at least one subgraph)'
      ]]);
    });

    it('errors if @interfaceObject is missing in some subgraph', () => {
      const subgraphA = {
        typeDefs: gql`
          type Query {
            iFromA: I
          }

          interface I @key(fields: "id") {
            id: ID!
            x: Int
          }

          type A implements I @key(fields: "id") {
            id: ID!
            x: Int
          }
        `,
        name: 'subgraphA',
      };

      const subgraphB = {
        typeDefs: gql`
          type Query {
            iFromB: I
          }

          type I @interfaceObject @key(fields: "id") {
            id: ID!
            y: Int
          }
        `,
        name: 'subgraphB',
      };

      const subgraphC = {
        typeDefs: gql`
          type Query {
            iFromC: I
          }

          type I @key(fields: "id") {
            id: ID!
            z: Int
          }
        `,
        name: 'subgraphC',
      };

      const result = composeAsFed2Subgraphs([subgraphA, subgraphB, subgraphC]);
      expect(result.errors).toBeDefined();
      // Note: the error is a bit of a mouthful, but it should be clear enough and making it more compact requires
      // a bit more special code on the error generation side and it's not clear it's worth the trouble (since again,
      // the error should point to the problem well enough).
      expect(errors(result)).toStrictEqual([[
        'TYPE_KIND_MISMATCH',
        'Type "I" has mismatched kind: it is defined as Interface Type in subgraph "subgraphA" but Interface Object Type (Object Type with @interfaceObject) in subgraph "subgraphB" and Object Type in subgraph "subgraphC"',
      ]]);
    });

    it('errors if an interface has a @key but the subgraph do not know all implementations', () => {
      const subgraphA = {
        typeDefs: gql`
          type Query {
            iFromA: I
          }

          interface I @key(fields: "id") {
            id: ID!
            x: Int
          }

          type A implements I @key(fields: "id") {
            id: ID!
            x: Int
            w: Int
          }

          type B implements I @key(fields: "id") {
            id: ID!
            x: Int
            z: Int
          }
        `,
        name: 'subgraphA',
      };

      const subgraphB = {
        typeDefs: gql`
          type Query {
            iFromB: I
          }

          type I @interfaceObject @key(fields: "id") {
            id: ID!
            y: Int
          }
        `,
        name: 'subgraphB',
      };

      const subgraphC = {
        typeDefs: gql`
          interface I {
            id: ID!
            x: Int
          }

          type C implements I @key(fields: "id") {
            id: ID!
            x: Int
            w: Int
          }
        `,
        name: 'subgraphC',
      }

      const result = composeAsFed2Subgraphs([subgraphA, subgraphB, subgraphC]);
      expect(result.errors).toBeDefined();
      expect(errors(result)).toStrictEqual([[
        'INTERFACE_KEY_MISSING_IMPLEMENTATION_TYPE',
        '[subgraphA] Interface type "I" has a resolvable key (@key(fields: "id")) in subgraph "subgraphA" but that subgraph is missing some of the supergraph implementation types of "I". Subgraph "subgraphA" should define type "C" (and have it implement "I").',
      ]]);
    });

    it('errors if a subgraph defines both an @interfaceObject and some implemenations', () => {
      const subgraphA = {
        typeDefs: gql`
          type Query {
            iFromA: I
          }

          interface I @key(fields: "id") {
            id: ID!
            x: Int
          }

          type A implements I @key(fields: "id") {
            id: ID!
            x: Int
            w: Int
          }

          type B implements I @key(fields: "id") {
            id: ID!
            x: Int
            z: Int
          }
        `,
        name: 'subgraphA',
      };

      const subgraphB = {
        typeDefs: gql`
          type Query {
            iFromB: I
          }

          type I @interfaceObject @key(fields: "id") {
            id: ID!
            y: Int
          }

          type A @key(fields: "id") {
            id: ID!
            y: Int
          }
        `,
        name: 'subgraphB',
      };

      const result = composeAsFed2Subgraphs([subgraphA, subgraphB]);
      expect(result.errors).toBeDefined();
      expect(errors(result)).toStrictEqual([[
        'INTERFACE_OBJECT_USAGE_ERROR',
        '[subgraphB] Interface type "I" is defined as an @interfaceObject in subgraph "subgraphB" so that subgraph should not define any of the implementation types of "I", but it defines type "A"',
      ]]);
    });

    it('composes references to @interfaceObject', () => {
      // Ensures that we have no issue merging a shared field whose is an interface in a subgraph, but an interfaceObject (so an object type)
      // in another.
      const subgraphA = {
        typeDefs: gql`
          type Query {
            i: I @shareable
          }

          interface I @key(fields: "id") {
            id: ID!
            x: Int
          }

          type A implements I @key(fields: "id") {
            id: ID!
            x: Int
          }

          type B implements I @key(fields: "id") {
            id: ID!
            x: Int
          }
        `,
        name: 'subgraphA',
      };

      const subgraphB = {
        typeDefs: gql`
          type Query {
            i: I @shareable
          }

          type I @interfaceObject @key(fields: "id") {
            id: ID!
            y: Int
          }
        `,
        name: 'subgraphB',
      };

      const result = composeAsFed2Subgraphs([subgraphA, subgraphB]);
      assertCompositionSuccess(result);
    });

    it('do not error when optimizing unecessary loops', () => {
      // This test is built so that reaching `t { i { ... on A { u { v } } } }` flows from `subgraphB` to `subgraphA` (for `t`),
      // then changes types (with `i`), have a down cast to an implementation (`... A`) and then switch back subgraph (back to
      // `subgraphB` for `u { v }`). The reason is that the underlying code will check for some optimisation in that case (more
      // precisely, when switching back to `subgraphB` at the end, it will double-check if there wasn't a direct path in
      // `subgraphA` achieving the same), and there was an early issue when `@interfaceObject` are involved for that optimization.
      const subgraphA = {
        typeDefs: gql`
          type T @key(fields: "id") {
            id: ID!
            i: I
          }

          interface I @key(fields: "id") {
            id: ID!
            x: Int
          }

          type A implements I @key(fields: "id") {
            id: ID!
            x: Int
            u: U
          }

          type B implements I @key(fields: "id") {
            id: ID!
            x: Int
          }

          type U @key(fields: "id") {
            id: ID!
          }
        `,
        name: 'subgraphA',
      };

      const subgraphB = {
        typeDefs: gql`
          type Query {
            t: T
          }

          type T @key(fields: "id") {
            id: ID!
          }

          type I @interfaceObject @key(fields: "id") {
            id: ID!
          }

          type U @key(fields: "id") {
            id: ID!
            v: Int
          }
        `,
        name: 'subgraphB',
      };

      const result = composeAsFed2Subgraphs([subgraphA, subgraphB]);
      assertCompositionSuccess(result);
    });
  });

  describe('@authenticated', () => {
    it('comprehensive locations', () => {
      const onObject = {
        typeDefs: gql`
          type Query {
            object: AuthenticatedObject!
          }

          type AuthenticatedObject @authenticated {
            field: Int!
          }
        `,
        name: 'on-object',
      };

      const onInterface = {
        typeDefs: gql`
          type Query {
            interface: AuthenticatedInterface!
          }

          interface AuthenticatedInterface @authenticated {
            field: Int!
          }
        `,
        name: 'on-interface',
      };

      const onInterfaceObject = {
        typeDefs: gql`
          type AuthenticatedInterfaceObject
            @interfaceObject
            @key(fields: "id")
            @authenticated
          {
            id: String!
          }
        `,
        name: 'on-interface-object',
      }

      const onScalar = {
        typeDefs: gql`
          scalar AuthenticatedScalar @authenticated

          # This needs to exist in at least one other subgraph from where it's defined
          # as an @interfaceObject (so arbitrarily adding it here). We don't actually
          # apply @authenticated to this one since we want to see it propagate even
          # when it's not applied in all locations.
          interface AuthenticatedInterfaceObject @key(fields: "id") {
            id: String!
          }
        `,
        name: 'on-scalar',
      };

      const onEnum = {
        typeDefs: gql`
          enum AuthenticatedEnum @authenticated {
            A
            B
          }
        `,
        name: 'on-enum',
      };

      const onRootField = {
        typeDefs: gql`
          type Query {
            authenticatedRootField: Int! @authenticated
          }
        `,
        name: 'on-root-field',
      };

      const onObjectField = {
        typeDefs: gql`
          type Query {
            objectWithField: ObjectWithAuthenticatedField!
          }

          type ObjectWithAuthenticatedField {
            field: Int! @authenticated
          }
        `,
        name: 'on-object-field',
      };

      const onEntityField = {
        typeDefs: gql`
          type Query {
            entityWithField: EntityWithAuthenticatedField!
          }

          type EntityWithAuthenticatedField @key(fields: "id") {
            id: ID!
            field: Int! @authenticated
          }
        `,
        name: 'on-entity-field',
      };

      const result = composeAsFed2Subgraphs([
        onObject,
        onInterface,
        onInterfaceObject,
        onScalar,
        onEnum,
        onRootField,
        onObjectField,
        onEntityField,
      ]);
      assertCompositionSuccess(result);

      const authenticatedElements = [
        "AuthenticatedObject",
        "AuthenticatedInterface",
        "AuthenticatedInterfaceObject",
        "AuthenticatedScalar",
        "AuthenticatedEnum",
        "Query.authenticatedRootField",
        "ObjectWithAuthenticatedField.field",
        "EntityWithAuthenticatedField.field",
      ];

      for (const element of authenticatedElements) {
        expect(
          result.schema
            .elementByCoordinate(element)
            ?.hasAppliedDirective("authenticated")
        ).toBeTruthy();
      }
    });

    it('@authenticated has correct definition in the supergraph', () => {
      const a = {
        typeDefs: gql`
          type Query {
            x: Int @authenticated
          }
        `,
        name: 'a',
      };

      const result = composeAsFed2Subgraphs([a]);
      assertCompositionSuccess(result);
      expect(result.schema.coreFeatures?.getByIdentity(AuthenticatedSpecDefinition.identity)?.url.toString()).toBe(
        "https://specs.apollo.dev/authenticated/v0.1"
      );
      expect(printDirectiveDefinition(result.schema.directive('authenticated')!)).toMatchString(`
        directive @authenticated on FIELD_DEFINITION | OBJECT | INTERFACE | SCALAR | ENUM
      `);
    });

    it('applies @authenticated on types as long as it is used once', () => {
      const a1 = {
        typeDefs: gql`
          type Query {
            a: A
          }
          type A @key(fields: "id") @authenticated {
            id: String!
            a1: String
          }
        `,
        name: 'a1',
      };
      const a2 = {
        typeDefs: gql`
          type A @key(fields: "id") {
            id: String!
            a2: String
          }
        `,
        name: 'a2',
      };

      // checking composition in either order (not sure if this is necessary but
      // it's not hurting anything)
      const result1 = composeAsFed2Subgraphs([a1, a2]);
      const result2 = composeAsFed2Subgraphs([a2, a1]);
      assertCompositionSuccess(result1);
      assertCompositionSuccess(result2);

      expect(result1.schema.type('A')?.hasAppliedDirective('authenticated')).toBeTruthy();
      expect(result2.schema.type('A')?.hasAppliedDirective('authenticated')).toBeTruthy();
    });

    it('validation error on incompatible directive definition', () => {
      const invalidDefinition = {
        typeDefs: gql`
          directive @authenticated on ENUM_VALUE

          type Query {
            a: Int
          }

          enum E {
            A @authenticated
          }
        `,
        name: 'invalidDefinition',
      };
      const result = composeAsFed2Subgraphs([invalidDefinition]);
      expect(errors(result)[0]).toEqual([
        "DIRECTIVE_DEFINITION_INVALID",
        "[invalidDefinition] Invalid definition for directive \"@authenticated\": \"@authenticated\" should have locations FIELD_DEFINITION, OBJECT, INTERFACE, SCALAR, ENUM, but found (non-subset) ENUM_VALUE",
      ]);
    });

    it('validation error on invalid application', () => {
      const invalidApplication = {
        typeDefs: gql`
          type Query {
            a: Int
          }

          enum E {
            A @authenticated
          }
        `,
        name: 'invalidApplication',
      };
      const result = composeAsFed2Subgraphs([invalidApplication]);
      expect(errors(result)[0]).toEqual([
        "INVALID_GRAPHQL",
        "[invalidApplication] Directive \"@authenticated\" may not be used on ENUM_VALUE.",
      ]);
    });
  });

  // @requiresScopes and @policy behave exactly the same way, and so all tests should be equally applicable to both directives
  describe('@requiresScopes and @policy', () => {
    const testsToRun = [
      { directiveName: '@requiresScopes', argName: 'scopes', argType: 'requiresScopes__Scope', fedType: 'federation__Scope', identity: 'https://specs.apollo.dev/requiresScopes' },
      { directiveName: '@policy', argName: 'policies', argType: 'policy__Policy', fedType: 'federation__Policy', identity: 'https://specs.apollo.dev/policy' },
    ]
    it.each(testsToRun)('comprehensive locations', ({ directiveName, argName }) => {
      const onObject = {
        typeDefs: gql`
          type Query {
            object: ScopedObject!
          }

          type ScopedObject ${directiveName}(${argName}: ["object"]) {
            field: Int!
          }
        `,
        name: 'on-object',
      };

      const onInterface = {
        typeDefs: gql`
          type Query {
            interface: ScopedInterface!
          }

          interface ScopedInterface ${directiveName}(${argName}: ["interface"]) {
            field: Int!
          }
        `,
        name: 'on-interface',
      };

      const onInterfaceObject = {
        typeDefs: gql`
          type ScopedInterfaceObject
            @interfaceObject
            @key(fields: "id")
            ${directiveName}(${argName}: ["interfaceObject"])
          {
            id: String!
          }
        `,
        name: 'on-interface-object',
      }

      const onScalar = {
        typeDefs: gql`
          scalar ScopedScalar ${directiveName}(${argName}: ["scalar"])

          # This needs to exist in at least one other subgraph from where it's defined
          # as an @interfaceObject (so arbitrarily adding it here). We don't actually
          # apply ${directiveName} to this one since we want to see it propagate even
          # when it's not applied in all locations.
          interface ScopedInterfaceObject @key(fields: "id") {
            id: String!
          }
        `,
        name: 'on-scalar',
      };

      const onEnum = {
        typeDefs: gql`
          enum ScopedEnum ${directiveName}(${argName}: ["enum"]) {
            A
            B
          }
        `,
        name: 'on-enum',
      };

      const onRootField = {
        typeDefs: gql`
          type Query {
            scopedRootField: Int! ${directiveName}(${argName}: ["rootField"])
          }
        `,
        name: 'on-root-field',
      };

      const onObjectField = {
        typeDefs: gql`
          type Query {
            objectWithField: ObjectWithScopedField!
          }

          type ObjectWithScopedField {
            field: Int! ${directiveName}(${argName}: ["objectField"])
          }
        `,
        name: 'on-object-field',
      };

      const onEntityField = {
        typeDefs: gql`
          type Query {
            entityWithField: EntityWithScopedField!
          }

          type EntityWithScopedField @key(fields: "id") {
            id: ID!
            field: Int! ${directiveName}(${argName}: ["entityField"])
          }
        `,
        name: 'on-entity-field',
      };

      const result = composeAsFed2Subgraphs([
        onObject,
        onInterface,
        onInterfaceObject,
        onScalar,
        onEnum,
        onRootField,
        onObjectField,
        onEntityField,
      ]);
      assertCompositionSuccess(result);

      const scopedElements = [
        "ScopedObject",
        "ScopedInterface",
        "ScopedInterfaceObject",
        "ScopedScalar",
        "ScopedEnum",
        "Query.scopedRootField",
        "ObjectWithScopedField.field",
        "EntityWithScopedField.field",
      ];

      for (const element of scopedElements) {
        expect(
          result.schema
            .elementByCoordinate(element)
            ?.hasAppliedDirective(directiveName.slice(1))
        ).toBeTruthy();
      }
    });

    it.each(testsToRun)('applies directive on types as long as it is used once', ({ directiveName, argName }) => {
      const a1 = {
        typeDefs: gql`
          type Query {
            a: A
          }
          type A @key(fields: "id") ${directiveName}(${argName}: ["a"]) {
            id: String!
            a1: String
          }
        `,
        name: 'a1',
      };
      const a2 = {
        typeDefs: gql`
          type A @key(fields: "id") {
            id: String!
            a2: String
          }
        `,
        name: 'a2',
      };

      // checking composition in either order (not sure if this is necessary but
      // it's not hurting anything)
      const result1 = composeAsFed2Subgraphs([a1, a2]);
      const result2 = composeAsFed2Subgraphs([a2, a1]);
      assertCompositionSuccess(result1);
      assertCompositionSuccess(result2);

      expect(result1.schema.type('A')?.hasAppliedDirective(directiveName.slice(1))).toBeTruthy();
      expect(result2.schema.type('A')?.hasAppliedDirective(directiveName.slice(1))).toBeTruthy();
    });

    it.each(testsToRun)('merges ${directiveName} lists (simple union)', ({ directiveName, argName }) => {
      const a1 = {
        typeDefs: gql`
          type Query {
            a: A
          }

          type A ${directiveName}(${argName}: ["a"]) @key(fields: "id") {
            id: String!
            a1: String
          }
        `,
        name: 'a1',
      };
      const a2 = {
        typeDefs: gql`
          type A ${directiveName}(${argName}: ["b"]) @key(fields: "id") {
            id: String!
            a2: String
          }
        `,
        name: 'a2',
      };

      const result = composeAsFed2Subgraphs([a1, a2]);
      assertCompositionSuccess(result);
      expect(
        result.schema.type('A')
          ?.appliedDirectivesOf(directiveName.slice(1))
          ?.[0]?.arguments()?.[argName]).toStrictEqual(['a', 'b']
      );
    });

    it.each(testsToRun)('merges ${directiveName} lists (deduplicates intersecting scopes)', ({ directiveName, argName }) => {
      const a1 = {
        typeDefs: gql`
          type Query {
            a: A
          }

          type A ${directiveName}(${argName}: ["a", "b"]) @key(fields: "id") {
            id: String!
            a1: String
          }
        `,
        name: 'a1',
      };
      const a2 = {
        typeDefs: gql`
          type A ${directiveName}(${argName}: ["b", "c"]) @key(fields: "id") {
            id: String!
            a2: String
          }
        `,
        name: 'a2',
      };

      const result = composeAsFed2Subgraphs([a1, a2]);
      assertCompositionSuccess(result);
      expect(
        result.schema.type('A')
          ?.appliedDirectivesOf(directiveName.slice(1))
          ?.[0]?.arguments()?.[argName]).toStrictEqual(['a', 'b', 'c']
      );
    });

    it.each(testsToRun)('${directiveName} has correct definition in the supergraph', ({ directiveName, argName, argType, identity }) => {
      const a = {
        typeDefs: gql`
          type Query {
            x: Int ${directiveName}(${argName}: ["a", "b"])
          }
        `,
        name: 'a',
      };

      const result = composeAsFed2Subgraphs([a]);
      assertCompositionSuccess(result);
      expect(result.schema.coreFeatures?.getByIdentity(identity)?.url.toString()).toBe(
        `https://specs.apollo.dev/${directiveName.slice(1)}/v0.1`
      );
      expect(printDirectiveDefinition(result.schema.directive(directiveName.slice(1))!)).toMatchString(`
        directive ${directiveName}(${argName}: [[${argType}!]!]!) on FIELD_DEFINITION | OBJECT | INTERFACE | SCALAR | ENUM
      `);
    });

    it.each(testsToRun)('composes with existing `Scope` scalar definitions in subgraphs', ({ directiveName, argName }) => {
      const a = {
        typeDefs: gql`
          scalar Scope
          type Query {
            x: Int ${directiveName}(${argName}: ["a", "b"])
          }
        `,
        name: 'a',
      };

      const b = {
        typeDefs: gql`
          scalar Scope @specifiedBy(url: "not-the-apollo-spec")
          type Query {
            y: Int ${directiveName}(${argName}: ["a", "b"])
          }
        `,
        name: 'b',
      };

      const result = composeAsFed2Subgraphs([a, b]);
      assertCompositionSuccess(result);
    });

    describe('validation errors', () => {
      it.each(testsToRun)('on incompatible directive location', ({ directiveName, argName, fedType }) => {
        const invalidDefinition = {
          typeDefs: gql`
            scalar ${fedType}
            directive ${directiveName}(${argName}: [[${fedType}!]!]!) on ENUM_VALUE

            type Query {
              a: Int
            }

            enum E {
              A ${directiveName}(${argName}: [])
            }
          `,
          name: 'invalidDefinition',
        };
        const result = composeAsFed2Subgraphs([invalidDefinition]);
        expect(errors(result)[0]).toEqual([
          "DIRECTIVE_DEFINITION_INVALID",
          `[invalidDefinition] Invalid definition for directive \"${directiveName}\": \"${directiveName}\" should have locations FIELD_DEFINITION, OBJECT, INTERFACE, SCALAR, ENUM, but found (non-subset) ENUM_VALUE`,
        ]);
      });

      it.each(testsToRun)('on incompatible args', ({ directiveName, argName, fedType }) => {
        const invalidDefinition = {
          typeDefs: gql`
            scalar ${fedType}
            directive ${directiveName}(${argName}: [${fedType}]!) on FIELD_DEFINITION

            type Query {
              a: Int
            }

            enum E {
              A ${directiveName}(${argName}: [])
            }
          `,
          name: 'invalidDefinition',
        };
        const result = composeAsFed2Subgraphs([invalidDefinition]);
        expect(errors(result)[0]).toEqual([
          "DIRECTIVE_DEFINITION_INVALID",
          `[invalidDefinition] Invalid definition for directive \"${directiveName}\": argument \"${argName}\" should have type \"[[${fedType}!]!]!\" but found type \"[${fedType}]!\"`,
        ]);
      });

      it.each(testsToRun)('on invalid application', ({ directiveName, argName }) => {
        const invalidApplication = {
          typeDefs: gql`
            type Query {
              a: Int
            }

            enum E {
              A ${directiveName}(${argName}: [])
            }
          `,
          name: 'invalidApplication',
        };
        const result = composeAsFed2Subgraphs([invalidApplication]);
        expect(errors(result)[0]).toEqual([
          "INVALID_GRAPHQL",
          `[invalidApplication] Directive \"${directiveName}\" may not be used on ENUM_VALUE.`,
        ]);
      });
    });
  });

  it('existing @authenticated directive with fed 1', () => {
    const subgraphA = {
      typeDefs: gql`
        directive @authenticated(scope: [String!]) repeatable on FIELD_DEFINITION

        extend type Foo @key(fields: "id") {
          id: ID!
          protected: String @authenticated(scope: ["foo"])
        }
      `,
      name: 'subgraphA',
    };

    const subgraphB = {
      typeDefs: gql`
        type Query {
          foo: Foo
        }

        type Foo @key(fields: "id") {
          id: ID!
          name: String!
        }
        `,
      name: 'subgraphB',
    };

    const result = composeServices([subgraphA, subgraphB]);
    expect(errors(result)).toStrictEqual([]);
    const { schema } = result;
    expect(schema).toBeDefined();
    assert(schema, 'schema does not exist');
    const authenticatedDirectiveExists = schema.directives().find(d => d.name === 'authenticated');
    expect(authenticatedDirectiveExists).toBeUndefined();
  });
});

describe('@source* directives', () => {
  const schemaA = gql`
    extend schema
      @link(url: "https://specs.apollo.dev/federation/v2.7", import: [
        "@key"
        "@shareable"
      ])
      @link(url: "https://specs.apollo.dev/source/v0.1", import: [
        "@sourceAPI"
        "@sourceType"
        "@sourceField"
      ])
      @sourceAPI(
        name: "A"
        http: { baseURL: "https://api.a.com/v1" }
      )

    type Query {
      resources: [Resource!]! @sourceField(
        api: "A"
        http: { GET: "/resources" }
      ) @shareable
    }

    type Resource @key(fields: "id") @sourceType(
      api: "A"
      http: { GET: "/resources/{id}" }
      selection: "id description"
    ) {
      id: ID!
      description: String!
    }
  `;

  const schemaB = gql`
    extend schema
      @link(url: "https://specs.apollo.dev/federation/v2.7", import: [
        "@key"
        "@shareable"
      ])
      @link(url: "https://specs.apollo.dev/source/v0.1", import: [
        "@sourceAPI"
        "@sourceType"
        "@sourceField"
      ])
      @sourceAPI(
        name: "A"
        http: { baseURL: "https://api.a.com/v1" }
      )

    type Query {
      resources: [Resource!]! @sourceField(
        api: "A"
        http: { GET: "/resources" }
      ) @shareable
    }

    type Resource @key(fields: "id") {
      id: ID!
    }
  `;

  const schemaC = gql`
    extend schema
      @link(url: "https://specs.apollo.dev/federation/v2.7", import: [
        "@key"
        "@shareable"
      ])
      @link(url: "https://specs.apollo.dev/source/v0.1", import: [
        "@sourceAPI"
        "@sourceType"
        "@sourceField"
      ])
      @sourceAPI(
        name: "A"
        http: { baseURL: "https://api.a.com/v1" }
      )

    type Resource @key(fields: "id") @sourceType(
      api: "A"
      http: { GET: "/resources/{id}" }
      selection: "id creationDate"
    ) {
      id: ID!
      creationDate: String!
    }
  `;

  it('single subgraph composition', () => {
    const subgraphA = {
      name: 'subgraphA',
      typeDefs: schemaA,
    };
    const result = composeServices([subgraphA]);
    expect(result.errors ?? []).toEqual([]);
    const printed = printSchema(result.schema!);
    expect(printed).toContain(
`schema
  @link(url: "https://specs.apollo.dev/link/v1.0")
  @link(url: "https://specs.apollo.dev/join/v0.4", for: EXECUTION)
  @join__directive(graphs: [SUBGRAPHA], name: "link", args: {url: "https://specs.apollo.dev/source/v0.1", import: ["@sourceAPI", "@sourceType", "@sourceField"]})
  @join__directive(graphs: [SUBGRAPHA], name: "sourceAPI", args: {name: "A", http: {baseURL: "https://api.a.com/v1"}})
{
  query: Query
}`);

    expect(printed).toContain(
      `directive @join__directive(graphs: [join__Graph!], name: String!, args: join__DirectiveArguments) repeatable on SCHEMA | OBJECT | INTERFACE | FIELD_DEFINITION`
    );

    expect(printed).toContain(
`type Query
  @join__type(graph: SUBGRAPHA)
{
  resources: [Resource!]! @join__directive(graphs: [SUBGRAPHA], name: "sourceField", args: {api: "A", http: {GET: "/resources"}})
}`
    );

    expect(printed).toContain(
`type Resource
  @join__type(graph: SUBGRAPHA, key: "id")
  @join__directive(graphs: [SUBGRAPHA], name: "sourceType", args: {api: "A", http: {GET: "/resources/{id}"}, selection: "id description"})
{
  id: ID!
  description: String!
}`
    );
  });

  it('subgraphA and subgraphB composition', () => {
    const result = composeServices([
      {
        name: 'subgraphA',
        typeDefs: schemaA,
      },
      {
        name: 'subgraphB',
        typeDefs: schemaB,
      },
    ]);
    expect(result.errors ?? []).toEqual([]);
    const printed = printSchema(result.schema!);

    expect(printed).toContain(
`schema
  @link(url: \"https://specs.apollo.dev/link/v1.0\")
  @link(url: \"https://specs.apollo.dev/join/v0.4\", for: EXECUTION)
  @join__directive(graphs: [SUBGRAPHA, SUBGRAPHB], name: \"link\", args: {url: \"https://specs.apollo.dev/source/v0.1\", import: [\"@sourceAPI\", \"@sourceType\", \"@sourceField\"]})
  @join__directive(graphs: [SUBGRAPHA, SUBGRAPHB], name: \"sourceAPI\", args: {name: \"A\", http: {baseURL: \"https://api.a.com/v1\"}})
{
  query: Query
}`
    );

    expect(printed).toContain(
`type Query
  @join__type(graph: SUBGRAPHA)
  @join__type(graph: SUBGRAPHB)
{
  resources: [Resource!]! @join__directive(graphs: [SUBGRAPHA, SUBGRAPHB], name: \"sourceField\", args: {api: \"A\", http: {GET: \"/resources\"}})
}`
    );

    expect(printed).toContain(
`type Resource
  @join__type(graph: SUBGRAPHA, key: \"id\")
  @join__type(graph: SUBGRAPHB, key: \"id\")
  @join__directive(graphs: [SUBGRAPHA], name: \"sourceType\", args: {api: \"A\", http: {GET: \"/resources/{id}\"}, selection: \"id description\"})
{
  id: ID!
  description: String! @join__field(graph: SUBGRAPHA)
}`
    );
  });

  it('subgraphA and subgraphC composition', () => {
    const result = composeServices([
      {
        name: 'subgraphA',
        typeDefs: schemaA,
      },
      {
        name: 'subgraphC',
        typeDefs: schemaC,
      },
    ]);
    expect(result.errors ?? []).toEqual([]);
    const printed = printSchema(result.schema!);

    expect(printed).toContain(
`schema
  @link(url: \"https://specs.apollo.dev/link/v1.0\")
  @link(url: \"https://specs.apollo.dev/join/v0.4\", for: EXECUTION)
  @join__directive(graphs: [SUBGRAPHA, SUBGRAPHC], name: \"link\", args: {url: \"https://specs.apollo.dev/source/v0.1\", import: [\"@sourceAPI\", \"@sourceType\", \"@sourceField\"]})
  @join__directive(graphs: [SUBGRAPHA, SUBGRAPHC], name: \"sourceAPI\", args: {name: \"A\", http: {baseURL: \"https://api.a.com/v1\"}})
{
  query: Query
}`
    );

    expect(printed).toContain(
`type Query
  @join__type(graph: SUBGRAPHA)
  @join__type(graph: SUBGRAPHC)
{
  resources: [Resource!]! @join__field(graph: SUBGRAPHA) @join__directive(graphs: [SUBGRAPHA], name: \"sourceField\", args: {api: \"A\", http: {GET: \"/resources\"}})
}`
    );

    expect(printed).toContain(
`type Resource
  @join__type(graph: SUBGRAPHA, key: \"id\")
  @join__type(graph: SUBGRAPHC, key: \"id\")
  @join__directive(graphs: [SUBGRAPHA], name: \"sourceType\", args: {api: \"A\", http: {GET: \"/resources/{id}\"}, selection: \"id description\"})
  @join__directive(graphs: [SUBGRAPHC], name: \"sourceType\", args: {api: \"A\", http: {GET: \"/resources/{id}\"}, selection: \"id creationDate\"})
{
  id: ID!
  description: String! @join__field(graph: SUBGRAPHA)
  creationDate: String! @join__field(graph: SUBGRAPHC)
}`
    );
  });

  it('subgraphB and subgraphC composition', () => {
    const result = composeServices([
      {
        name: 'subgraphB',
        typeDefs: schemaB,
      },
      {
        name: 'subgraphC',
        typeDefs: schemaC,
      },
    ]);
    expect(result.errors ?? []).toEqual([]);
    const printed = printSchema(result.schema!);

    expect(printed).toContain(
`schema
  @link(url: \"https://specs.apollo.dev/link/v1.0\")
  @link(url: \"https://specs.apollo.dev/join/v0.4\", for: EXECUTION)
  @join__directive(graphs: [SUBGRAPHB, SUBGRAPHC], name: \"link\", args: {url: \"https://specs.apollo.dev/source/v0.1\", import: [\"@sourceAPI\", \"@sourceType\", \"@sourceField\"]})
  @join__directive(graphs: [SUBGRAPHB, SUBGRAPHC], name: \"sourceAPI\", args: {name: \"A\", http: {baseURL: \"https://api.a.com/v1\"}})
{
  query: Query
}`);

    expect(printed).toContain(
`type Query
  @join__type(graph: SUBGRAPHB)
  @join__type(graph: SUBGRAPHC)
{
  resources: [Resource!]! @join__field(graph: SUBGRAPHB) @join__directive(graphs: [SUBGRAPHB], name: \"sourceField\", args: {api: \"A\", http: {GET: \"/resources\"}})
}`
    );

    expect(printed).toContain(
`type Resource
  @join__type(graph: SUBGRAPHB, key: \"id\")
  @join__type(graph: SUBGRAPHC, key: \"id\")
  @join__directive(graphs: [SUBGRAPHC], name: \"sourceType\", args: {api: \"A\", http: {GET: \"/resources/{id}\"}, selection: \"id creationDate\"})
{
  id: ID!
  creationDate: String! @join__field(graph: SUBGRAPHC)
}`
    );
  });

  it('subgraphA, subgraphB, and subgraphC composition', () => {
    const result = composeServices([
      {
        name: 'subgraphA',
        typeDefs: schemaA,
      },
      {
        name: 'subgraphB',
        typeDefs: schemaB,
      },
      {
        name: 'subgraphC',
        typeDefs: schemaC,
      },
    ]);
    expect(result.errors ?? []).toEqual([]);
    const printed = printSchema(result.schema!);

    expect(printed).toContain(
`schema
  @link(url: \"https://specs.apollo.dev/link/v1.0\")
  @link(url: \"https://specs.apollo.dev/join/v0.4\", for: EXECUTION)
  @join__directive(graphs: [SUBGRAPHA, SUBGRAPHB, SUBGRAPHC], name: \"link\", args: {url: \"https://specs.apollo.dev/source/v0.1\", import: [\"@sourceAPI\", \"@sourceType\", \"@sourceField\"]})
  @join__directive(graphs: [SUBGRAPHA, SUBGRAPHB, SUBGRAPHC], name: \"sourceAPI\", args: {name: \"A\", http: {baseURL: \"https://api.a.com/v1\"}})
{
  query: Query
}`
    );

    expect(printed).toContain(
`type Query
  @join__type(graph: SUBGRAPHA)
  @join__type(graph: SUBGRAPHB)
  @join__type(graph: SUBGRAPHC)
{
  resources: [Resource!]! @join__field(graph: SUBGRAPHA) @join__field(graph: SUBGRAPHB) @join__directive(graphs: [SUBGRAPHA, SUBGRAPHB], name: \"sourceField\", args: {api: \"A\", http: {GET: \"/resources\"}})
}`
    );

    expect(printed).toContain(
`type Resource
  @join__type(graph: SUBGRAPHA, key: \"id\")
  @join__type(graph: SUBGRAPHB, key: \"id\")
  @join__type(graph: SUBGRAPHC, key: \"id\")
  @join__directive(graphs: [SUBGRAPHA], name: \"sourceType\", args: {api: \"A\", http: {GET: \"/resources/{id}\"}, selection: \"id description\"})
  @join__directive(graphs: [SUBGRAPHC], name: \"sourceType\", args: {api: \"A\", http: {GET: \"/resources/{id}\"}, selection: \"id creationDate\"})
{
  id: ID!
  description: String! @join__field(graph: SUBGRAPHA)
  creationDate: String! @join__field(graph: SUBGRAPHC)
}`
    )
  });

  describe('validation errors', () => {
    const goodSchema = gql`
      extend schema
        @link(url: "https://specs.apollo.dev/federation/v2.7", import: ["@key"])
        @link(url: "https://specs.apollo.dev/source/v0.1", import: [
          "@sourceAPI"
          "@sourceType"
          "@sourceField"
        ])
        @sourceAPI(
          name: "A"
          http: { baseURL: "https://api.a.com/v1" }
        )
      {
        query: Query
      }

      type Query {
        resources: [Resource!]! @sourceField(
          api: "A"
          http: { GET: "/resources" }
        )
      }

      type Resource @key(fields: "id") @sourceType(
        api: "A"
        http: { GET: "/resources/{id}" }
        selection: "id description"
      ) {
        id: ID!
        description: String!
      }
    `;

    // TODO Test the following errors using badSchema:
    // - [x] SOURCE_FEDERATION_VERSION_REQUIRED,
    // - [x] SOURCE_API_NAME_INVALID,
    // - [x] SOURCE_API_PROTOCOL_INVALID,
    // - [x] SOURCE_API_HTTP_BASE_URL_INVALID,
    // - [x] SOURCE_HTTP_HEADERS_INVALID,
    // - [x] SOURCE_TYPE_API_ERROR,
    // - [x] SOURCE_TYPE_PROTOCOL_INVALID,
    // - [x] SOURCE_TYPE_HTTP_METHOD_INVALID,
    // - [ ] SOURCE_TYPE_HTTP_PATH_INVALID,
    // - [ ] SOURCE_TYPE_HTTP_BODY_INVALID,
    // - [x] SOURCE_TYPE_ON_NON_OBJECT_OR_NON_ENTITY,
    // - [ ] SOURCE_TYPE_SELECTION_INVALID,
    // - [x] SOURCE_FIELD_API_ERROR,
    // - [ ] SOURCE_FIELD_PROTOCOL_INVALID,
    // - [x] SOURCE_FIELD_HTTP_METHOD_INVALID,
    // - [ ] SOURCE_FIELD_HTTP_PATH_INVALID,
    // - [ ] SOURCE_FIELD_HTTP_BODY_INVALID,
    // - [ ] SOURCE_FIELD_SELECTION_INVALID,
    // - [x] SOURCE_FIELD_NOT_ON_ROOT_OR_ENTITY_FIELD,

    const badSchema = gql`
      extend schema
        @link(url: "https://specs.apollo.dev/federation/v2.5", import: ["@key"])
        @link(url: "https://specs.apollo.dev/source/v0.1", import: [
          "@sourceAPI"
          "@sourceType"
          "@sourceField"
        ])
        @sourceAPI(
          name: "A?!" # Should be valid GraphQL identifier
          http: { baseURL: "https://api.a.com/v1" }
        )
        @sourceAPI(
          name: "Bogus"
          http: {
            baseURL: "not a url"
            headers: [
              { name: "i n v a l i d", value: "header value", as: "re|named" }
            ]
          }
        )
        @sourceAPI(
          name: "NoProtocol"
        )
      {
        query: Query
      }

      type Query {
        resources: [Resource!]! @sourceField(
          api: "A"
          http: {
            GET: "/resources"
            DELETE: "/resources"
          }
        )
      }

      type Resource @key(fields: "id") @sourceType(
        api: "A"
        http: { GET: "/resources/{id}" }
        selection: "id description"
      )
      @sourceType(
        api: "Bogus"
        http: {
          GET: "/resources/{id}"
          POST: "/resources"
        }
        selection: "id"
      ) {
        id: ID!
        description: String!
      }

      type NonEntity @sourceType(
        api: "A"
        # http: { GET: "/nonentities/{id}" }
        selection: "id some_field"
      ) {
        id: ID!
        someField: String! @sourceField(
          api: "A"
          selection: ".some_field"
        )
      }
    `;

    it('good schema composes without validation errors', () => {
      const result = composeServices([{
        name: 'good',
        typeDefs: goodSchema,
      }]);
      expect(result.errors ?? []).toEqual([]);
    });

    it('bad schema composes with validation errors', () => {
      const result = composeServices([{
        name: 'bad',
        typeDefs: badSchema,
      }]);

      const messages = result.errors!.map(e => e.message);

      expect(messages).toContain(
        '[bad] Schemas that @link to https://specs.apollo.dev/source must also @link to federation version v2.7 or later (found v2.5)'
      );

      expect(messages).toContain(
        '[bad] @sourceAPI(name: "A?!") must specify name using only [a-zA-Z0-9-_] characters'
      );

      expect(messages).toContain(
        '[bad] @sourceAPI must specify one protocol from the set {http}'
      );

      expect(messages).toContain(
        '[bad] @sourceType specifies unknown api A'
      );

      expect(messages).toContain(
        '[bad] @sourceField specifies unknown api A'
      );

      try {
        new URL('not a url');
        throw new Error('should have thrown');
      } catch (e) {
        expect(messages).toContain(
          // Different versions of Node.js stringify the URL error differently,
          // so we avoid hard-coding that part of the expected error.
          `[bad] @sourceAPI http.baseURL \"not a url\" must be valid URL (error: ${e.message})`
        );
      }

      expect(messages).toContain(
        '[bad] @sourceAPI header {\"name\":\"i n v a l i d\",\"value\":\"header value\",\"as\":\"re|named\"} specifies invalid name'
      );

      expect(messages).toContain(
        '[bad] @sourceAPI header {\"name\":\"i n v a l i d\",\"value\":\"header value\",\"as\":\"re|named\"} specifies invalid \'as\' name'
      );

      expect(messages).toContain(
        '[bad] @sourceType must specify exactly one of http.GET or http.POST'
      );

      expect(messages).toContain(
        '[bad] @sourceField allows at most one of http.{GET,POST,PUT,PATCH,DELETE}'
      );

      expect(messages).toContain(
        '[bad] @sourceType must be applied to an entity type that also has a @key directive'
      );

      expect(messages).toContain(
        '[bad] @sourceType must specify same http argument as corresponding @sourceAPI for api A'
      );

      expect(messages).toContain(
        '[bad] @sourceField must be applied to root Query or Mutation field or field of entity type'
      );
    });

    const renamedSchema = gql`
      extend schema
        @link(url: "https://specs.apollo.dev/federation/v2.7", import: ["@key"])
        @link(url: "https://specs.apollo.dev/source/v0.1", import: [
          { name: "@sourceAPI", as: "@api" }
          { name: "@sourceType", as: "@type" }
          { name: "@sourceField", as: "@field" }
        ])
        @api(
          name: "not an identifier"
          http: { baseURL: "https://api.a.com/v1" }
        )
      {
        query: Query
      }

      type Query {
        resources: [Resource!]! @field(
          api: "not an identifier"
          http: { GET: "/resources" }
        )
      }

      type Resource @key(fields: "id") @type(
        api: "not an identifier"
        http: { GET: "/resources/{id}" }
        selection: "id description"
      ) {
        id: ID!
        description: String!
      }
    `;

    it('can handle the @source* directives being renamed', () => {
      const result = composeServices([{
        name: 'renamed',
        typeDefs: renamedSchema,
      }]);

      const messages = result.errors!.map(e => e.message);

      expect(messages).toContain(
        '[renamed] @api(name: "not an identifier") must specify name using only [a-zA-Z0-9-_] characters'
      );
    });
  });
});<|MERGE_RESOLUTION|>--- conflicted
+++ resolved
@@ -80,11 +80,7 @@
 
       directive @join__enumValue(graph: join__Graph!) repeatable on ENUM_VALUE
 
-<<<<<<< HEAD
-      directive @join__field(graph: join__Graph, requires: join__FieldSet, provides: join__FieldSet, type: String, external: Boolean, override: String, usedOverridden: Boolean, isFinder: Boolean = false) repeatable on FIELD_DEFINITION | INPUT_FIELD_DEFINITION
-=======
-      directive @join__field(graph: join__Graph, requires: join__FieldSet, provides: join__FieldSet, type: String, external: Boolean, override: String, usedOverridden: Boolean, overrideLabel: String) repeatable on FIELD_DEFINITION | INPUT_FIELD_DEFINITION
->>>>>>> 555d60d2
+      directive @join__field(graph: join__Graph, requires: join__FieldSet, provides: join__FieldSet, type: String, external: Boolean, override: String, usedOverridden: Boolean, overrideLabel: String, isFinder: Boolean = false) repeatable on FIELD_DEFINITION | INPUT_FIELD_DEFINITION
 
       directive @join__graph(name: String!, url: String!) on ENUM_VALUE
 
@@ -236,11 +232,7 @@
 
       directive @join__enumValue(graph: join__Graph!) repeatable on ENUM_VALUE
 
-<<<<<<< HEAD
-      directive @join__field(graph: join__Graph, requires: join__FieldSet, provides: join__FieldSet, type: String, external: Boolean, override: String, usedOverridden: Boolean, isFinder: Boolean = false) repeatable on FIELD_DEFINITION | INPUT_FIELD_DEFINITION
-=======
-      directive @join__field(graph: join__Graph, requires: join__FieldSet, provides: join__FieldSet, type: String, external: Boolean, override: String, usedOverridden: Boolean, overrideLabel: String) repeatable on FIELD_DEFINITION | INPUT_FIELD_DEFINITION
->>>>>>> 555d60d2
+      directive @join__field(graph: join__Graph, requires: join__FieldSet, provides: join__FieldSet, type: String, external: Boolean, override: String, usedOverridden: Boolean, overrideLabel: String, isFinder: Boolean = false) repeatable on FIELD_DEFINITION | INPUT_FIELD_DEFINITION
 
       directive @join__graph(name: String!, url: String!) on ENUM_VALUE
 
