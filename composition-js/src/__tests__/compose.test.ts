import {
  asFed2SubgraphDocument,
  assert,
  AuthenticatedSpecDefinition,
  buildSubgraph,
  defaultPrintOptions,
  FEDERATION2_LINK_WITH_AUTO_EXPANDED_IMPORTS,
  inaccessibleIdentity,
  InputObjectType,
  isObjectType,
  ObjectType,
  orderPrintedDefinitions,
  printDirectiveDefinition,
  printSchema,
  printType,
} from '@apollo/federation-internals';
import { CompositionOptions, CompositionResult, composeServices } from '../compose';
import gql from 'graphql-tag';
import {print} from 'graphql';
import {
  assertCompositionSuccess,
  schemas,
  errors,
  composeAsFed2Subgraphs,
  asFed2Service,
} from "./testHelper";

describe('composition', () => {
  it('generates a valid supergraph', () => {
    const subgraph1 = {
      name: 'Subgraph1',
      url: 'https://Subgraph1',
      typeDefs: gql`
        type Query {
          t: T
        }

        type T @key(fields: "k") {
          k: ID
        }

        type S {
          x: Int
        }

        union U = S | T
      `
    }

    const subgraph2 = {
      name: 'Subgraph2',
      url: 'https://Subgraph2',
      typeDefs: gql`
        type T @key(fields: "k") {
          k: ID
          a: Int
          b: String
        }

        enum E {
          V1
          V2
        }
      `
    }

    const result = composeAsFed2Subgraphs([subgraph1, subgraph2]);
    assertCompositionSuccess(result);

    expect(result.supergraphSdl).toMatchString(`
      schema
        @link(url: "https://specs.apollo.dev/link/v1.0")
        @link(url: "https://specs.apollo.dev/join/v0.5", for: EXECUTION)
      {
        query: Query
      }

      directive @join__directive(graphs: [join__Graph!], name: String!, args: join__DirectiveArguments) repeatable on SCHEMA | OBJECT | INTERFACE | FIELD_DEFINITION

      directive @join__enumValue(graph: join__Graph!) repeatable on ENUM_VALUE

      directive @join__field(graph: join__Graph, requires: join__FieldSet, provides: join__FieldSet, type: String, external: Boolean, override: String, usedOverridden: Boolean, overrideLabel: String, contextArguments: [join__ContextArgument!]) repeatable on FIELD_DEFINITION | INPUT_FIELD_DEFINITION

      directive @join__graph(name: String!, url: String!) on ENUM_VALUE

      directive @join__implements(graph: join__Graph!, interface: String!) repeatable on OBJECT | INTERFACE

      directive @join__type(graph: join__Graph!, key: join__FieldSet, extension: Boolean! = false, resolvable: Boolean! = true, isInterfaceObject: Boolean! = false) repeatable on OBJECT | INTERFACE | UNION | ENUM | INPUT_OBJECT | SCALAR

      directive @join__unionMember(graph: join__Graph!, member: String!) repeatable on UNION

      directive @link(url: String, as: String, for: link__Purpose, import: [link__Import]) repeatable on SCHEMA

      enum E
        @join__type(graph: SUBGRAPH2)
      {
        V1 @join__enumValue(graph: SUBGRAPH2)
        V2 @join__enumValue(graph: SUBGRAPH2)
      }

      input join__ContextArgument {
        name: String!
        type: String!
        context: String!
        selection: join__FieldValue!
      }

      scalar join__DirectiveArguments

      scalar join__FieldSet

      scalar join__FieldValue

      enum join__Graph {
        SUBGRAPH1 @join__graph(name: "Subgraph1", url: "https://Subgraph1")
        SUBGRAPH2 @join__graph(name: "Subgraph2", url: "https://Subgraph2")
      }

      scalar link__Import

      enum link__Purpose {
        """
        \`SECURITY\` features provide metadata necessary to securely resolve fields.
        """
        SECURITY

        """
        \`EXECUTION\` features provide metadata necessary for operation execution.
        """
        EXECUTION
      }

      type Query
        @join__type(graph: SUBGRAPH1)
        @join__type(graph: SUBGRAPH2)
      {
        t: T @join__field(graph: SUBGRAPH1)
      }

      type S
        @join__type(graph: SUBGRAPH1)
      {
        x: Int
      }

      type T
        @join__type(graph: SUBGRAPH1, key: "k")
        @join__type(graph: SUBGRAPH2, key: "k")
      {
        k: ID
        a: Int @join__field(graph: SUBGRAPH2)
        b: String @join__field(graph: SUBGRAPH2)
      }

      union U
        @join__type(graph: SUBGRAPH1)
        @join__unionMember(graph: SUBGRAPH1, member: "S")
        @join__unionMember(graph: SUBGRAPH1, member: "T")
       = S | T
    `);

    const [_, api] = schemas(result);
    expect(printSchema(api)).toMatchString(`
      enum E {
        V1
        V2
      }

      type Query {
        t: T
      }

      type S {
        x: Int
      }

      type T {
        k: ID
        a: Int
        b: String
      }

      union U = S | T
    `);
  })

  it('respects given compose options', () => {
    const subgraph1 = {
      name: 'Subgraph1',
      url: 'https://Subgraph1',
      typeDefs: gql`
        type Query {
          t: T
        }

        type T @key(fields: "k") {
          k: ID
        }

        type S {
          x: Int
        }

        union U = S | T
      `
    }

    const subgraph2 = {
      name: 'Subgraph2',
      url: 'https://Subgraph2',
      typeDefs: gql`
        type T @key(fields: "k") {
          k: ID
          a: Int
          b: String
        }

        enum E {
          V1
          V2
        }
      `
    }

    const options: CompositionOptions = {
      sdlPrintOptions: orderPrintedDefinitions(defaultPrintOptions),
    }
    const result = composeAsFed2Subgraphs([subgraph1, subgraph2], options);
    assertCompositionSuccess(result);

    expect(result.supergraphSdl).toMatchString(`
      schema
        @link(url: "https://specs.apollo.dev/link/v1.0")
        @link(url: "https://specs.apollo.dev/join/v0.5", for: EXECUTION)
      {
        query: Query
      }

      directive @join__directive(graphs: [join__Graph!], name: String!, args: join__DirectiveArguments) repeatable on SCHEMA | OBJECT | INTERFACE | FIELD_DEFINITION

      directive @join__enumValue(graph: join__Graph!) repeatable on ENUM_VALUE

      directive @join__field(graph: join__Graph, requires: join__FieldSet, provides: join__FieldSet, type: String, external: Boolean, override: String, usedOverridden: Boolean, overrideLabel: String, contextArguments: [join__ContextArgument!]) repeatable on FIELD_DEFINITION | INPUT_FIELD_DEFINITION

      directive @join__graph(name: String!, url: String!) on ENUM_VALUE

      directive @join__implements(graph: join__Graph!, interface: String!) repeatable on OBJECT | INTERFACE

      directive @join__type(graph: join__Graph!, key: join__FieldSet, extension: Boolean! = false, resolvable: Boolean! = true, isInterfaceObject: Boolean! = false) repeatable on OBJECT | INTERFACE | UNION | ENUM | INPUT_OBJECT | SCALAR

      directive @join__unionMember(graph: join__Graph!, member: String!) repeatable on UNION

      directive @link(url: String, as: String, for: link__Purpose, import: [link__Import]) repeatable on SCHEMA

      enum E
        @join__type(graph: SUBGRAPH2)
      {
        V1 @join__enumValue(graph: SUBGRAPH2)
        V2 @join__enumValue(graph: SUBGRAPH2)
      }

      input join__ContextArgument {
        context: String!
        name: String!
        selection: join__FieldValue!
        type: String!
      }

      scalar join__DirectiveArguments

      scalar join__FieldSet

      scalar join__FieldValue

      enum join__Graph {
        SUBGRAPH1 @join__graph(name: "Subgraph1", url: "https://Subgraph1")
        SUBGRAPH2 @join__graph(name: "Subgraph2", url: "https://Subgraph2")
      }

      scalar link__Import

      enum link__Purpose {
        """
        \`EXECUTION\` features provide metadata necessary for operation execution.
        """
        EXECUTION

        """
        \`SECURITY\` features provide metadata necessary to securely resolve fields.
        """
        SECURITY
      }

      type Query
        @join__type(graph: SUBGRAPH1)
        @join__type(graph: SUBGRAPH2)
      {
        t: T @join__field(graph: SUBGRAPH1)
      }

      type S
        @join__type(graph: SUBGRAPH1)
      {
        x: Int
      }

      type T
        @join__type(graph: SUBGRAPH1, key: "k")
        @join__type(graph: SUBGRAPH2, key: "k")
      {
        a: Int @join__field(graph: SUBGRAPH2)
        b: String @join__field(graph: SUBGRAPH2)
        k: ID
      }

      union U
        @join__type(graph: SUBGRAPH1)
        @join__unionMember(graph: SUBGRAPH1, member: "S")
        @join__unionMember(graph: SUBGRAPH1, member: "T")
       = S | T
    `);

    const [_, api] = schemas(result);
    expect(printSchema(api, orderPrintedDefinitions(defaultPrintOptions))).toMatchString(`
      enum E {
        V1
        V2
      }

      type Query {
        t: T
      }

      type S {
        x: Int
      }

      type T {
        a: Int
        b: String
        k: ID
      }

      union U = S | T
    `);
  })

  it('preserves descriptions', () => {
    const subgraph1 = {
      name: 'Subgraph1',
      typeDefs: gql`
        "The foo directive description"
        directive @foo(url: String) on FIELD

        "A cool schema"
        schema {
          query: Query
        }

        """
        Available queries
        Not much yet
        """
        type Query {
          "Returns tea"
          t(
            "An argument that is very important"
            x: String!
          ): String
        }
      `
    }

    const subgraph2 = {
      name: 'Subgraph2',
      typeDefs: gql`
        "The foo directive description"
        directive @foo(url: String) on FIELD

        "An enum"
        enum E {
          "The A value"
          A
          "The B value"
          B
        }
      `
    }

    const result = composeAsFed2Subgraphs([subgraph1, subgraph2]);
    assertCompositionSuccess(result);

    const [_, api] = schemas(result);
    expect(printSchema(api)).toMatchString(`
      """A cool schema"""
      schema {
        query: Query
      }

      """The foo directive description"""
      directive @foo(url: String) on FIELD

      """An enum"""
      enum E {
        """The A value"""
        A

        """The B value"""
        B
      }

      """
      Available queries
      Not much yet
      """
      type Query {
        """Returns tea"""
        t(
          """An argument that is very important"""
          x: String!
        ): String
      }
    `);
  })

  it('no hint raised when merging empty description', () => {
    const subgraph1 = {
      name: 'Subgraph1',
      typeDefs: gql`
        schema {
          query: Query
        }

        ""
        type T {
          a: String @shareable
        }

        type Query {
          "Returns tea"
          t(
            "An argument that is very important"
            x: String!
          ): T
        }
      `
    }

    const subgraph2 = {
      name: 'Subgraph2',
      typeDefs: gql`
        "Type T"
        type T {
          a: String @shareable
        }
      `
    }

    const result = composeAsFed2Subgraphs([subgraph1, subgraph2]);
    assertCompositionSuccess(result);
    expect(result.hints).toEqual([]);
  });

  it('include types from different subgraphs', () => {
    const subgraphA = {
      typeDefs: gql`
        type Query {
          products: [Product!]
        }

        type Product {
          sku: String!
          name: String!
        }
      `,
      name: 'subgraphA',
    };

    const subgraphB = {
      typeDefs: gql`
        type User {
          name: String
          email: String!
        }
      `,
      name: 'subgraphB',
    };

    const result = composeAsFed2Subgraphs([subgraphA, subgraphB]);

    assertCompositionSuccess(result);

    const [_, api, subgraphs] = schemas(result);
    expect(printSchema(api)).toMatchString(`
      type Product {
        sku: String!
        name: String!
      }

      type Query {
        products: [Product!]
      }

      type User {
        name: String
        email: String!
      }
    `);

    expect(subgraphs.get('subgraphA')!.toString()).toMatchString(`
      schema
        ${FEDERATION2_LINK_WITH_AUTO_EXPANDED_IMPORTS}
      {
        query: Query
      }

      type Product {
        sku: String!
        name: String!
      }

      type Query {
        products: [Product!]
      }
    `);

    expect(subgraphs.get('subgraphB')!.toString()).toMatchString(`
      schema
        ${FEDERATION2_LINK_WITH_AUTO_EXPANDED_IMPORTS}
      {
        query: Query
      }

      type User {
        name: String
        email: String!
      }
    `);
  });

  it("doesn't leave federation directives in the final schema", () => {
    const subgraphA = {
      typeDefs: gql`
        type Query {
          products: [Product!] @provides(fields: "name")
        }

        type Product @key(fields: "sku") {
          sku: String!
          name: String! @external
        }
      `,
      name: 'subgraphA',
    };

    const subgraphB = {
      typeDefs: gql`
        type Product @key(fields: "sku") {
          sku: String!
          name: String! @shareable
        }
      `,
      name: 'subgraphB',
    };

    const result = composeAsFed2Subgraphs([subgraphA, subgraphB]);
    assertCompositionSuccess(result);

    const [_, api, subgraphs] = schemas(result);
    expect(printSchema(api)).toMatchString(`
      type Product {
        sku: String!
        name: String!
      }

      type Query {
        products: [Product!]
      }
    `);

    // Of course, the federation directives should be rebuilt in the extracted subgraphs.
    expect(subgraphs.get('subgraphA')!.toString()).toMatchString(`
      schema
        ${FEDERATION2_LINK_WITH_AUTO_EXPANDED_IMPORTS}
      {
        query: Query
      }

      type Product
        @key(fields: "sku")
      {
        sku: String! @shareable
        name: String! @external
      }

      type Query {
        products: [Product!] @provides(fields: "name")
      }
    `);

    expect(subgraphs.get('subgraphB')!.toString()).toMatchString(`
      schema
        ${FEDERATION2_LINK_WITH_AUTO_EXPANDED_IMPORTS}
      {
        query: Query
      }

      type Product
        @key(fields: "sku")
      {
        sku: String! @shareable
        name: String!
      }
    `);
  });

  describe('merging of type references', () => {
    describe('for field types', () => {
      it('errors on incompatible types', () => {
        const subgraphA = {
          name: 'subgraphA',
          typeDefs: gql`
            type Query {
              T: T!
            }

            type T @key(fields: "id") {
              id: ID!
              f: String @shareable
            }
          `,
        };

        const subgraphB = {
          name: 'subgraphB',
          typeDefs: gql`
            type T @key(fields: "id") {
              id: ID!
              f: Int @shareable
            }
          `,
        };

        const result = composeAsFed2Subgraphs([subgraphA, subgraphB]);
        expect(result.errors).toBeDefined();
        expect(errors(result)).toStrictEqual([
          ['FIELD_TYPE_MISMATCH', 'Type of field "T.f" is incompatible across subgraphs: it has type "String" in subgraph "subgraphA" but type "Int" in subgraph "subgraphB"']
        ]);
      });

      it('errors on merging a list type with a non-list version', () => {
        const subgraphA = {
          name: 'subgraphA',
          typeDefs: gql`
            type Query {
              T: T!
            }

            type T @key(fields: "id") {
              id: ID!
              f: String @shareable
            }
          `,
        };

        const subgraphB = {
          name: 'subgraphB',
          typeDefs: gql`
            type T @key(fields: "id") {
              id: ID!
              f: [String] @shareable
            }
          `,
        };

        const result = composeAsFed2Subgraphs([subgraphA, subgraphB]);
        expect(result.errors).toBeDefined();
        expect(errors(result)).toStrictEqual([
          ['FIELD_TYPE_MISMATCH', 'Type of field "T.f" is incompatible across subgraphs: it has type "String" in subgraph "subgraphA" but type "[String]" in subgraph "subgraphB"']
        ]);
      });

      it('merges nullable and non-nullable', () => {
        const subgraphA = {
          name: 'subgraphA',
          typeDefs: gql`
            type Query {
              T: T!
            }

            type T @key(fields: "id") {
              id: ID!
              f: String! @shareable
            }
          `,
        };

        const subgraphB = {
          name: 'subgraphB',
          typeDefs: gql`
            type T @key(fields: "id") {
              id: ID!
              f: String @shareable
            }
          `,
        };

        const result = composeAsFed2Subgraphs([subgraphA, subgraphB]);
        assertCompositionSuccess(result);

        const [_, api] = schemas(result);
        // We expect `f` to be nullable.
        expect(printSchema(api)).toMatchString(`
          type Query {
            T: T!
          }

          type T {
            id: ID!
            f: String
          }
        `);
      });

      it('merges interface subtypes', () => {
        const subgraphA = {
          name: 'subgraphA',
          typeDefs: gql`
            type Query {
              T: T!
            }

            interface I {
              a: Int
            }

            type A implements I @shareable {
              a: Int
              b: Int
            }

            type B implements I {
              a: Int
              c: Int
            }

            type T @key(fields: "id") {
              id: ID!
              f: I @shareable
            }
          `,
        };

        const subgraphB = {
          name: 'subgraphB',
          typeDefs: gql`
            type A @shareable {
              a: Int
              b: Int
            }

            type T @key(fields: "id") {
              id: ID!
              f: A @shareable
            }
          `,
        };

        const result = composeAsFed2Subgraphs([subgraphA, subgraphB]);
        assertCompositionSuccess(result);

        const [_, api, subgraphs] = schemas(result);
        // We expect `f` to be `I` as that is the supertype between itself and `A`.
        expect(printSchema(api)).toMatchString(`
          type A implements I {
            a: Int
            b: Int
          }

          type B implements I {
            a: Int
            c: Int
          }

          interface I {
            a: Int
          }

          type Query {
            T: T!
          }

          type T {
            id: ID!
            f: I
          }
        `);

        // Making sure we properly extract the type of `f` for both subgraphs
        const fInA = (subgraphs.get('subgraphA')!.schema.type('T')! as ObjectType).field('f');
        expect(fInA).toBeDefined();
        expect(fInA?.type?.toString()).toBe('I');

        const fInB = (subgraphs.get('subgraphB')!.schema.type('T')! as ObjectType).field('f');
        expect(fInB).toBeDefined();
        expect(fInB?.type?.toString()).toBe('A');
      });

      it('merges union subtypes', () => {
        const subgraphA = {
          name: 'subgraphA',
          typeDefs: gql`
            type Query {
              T: T!
            }

            union U = A | B

            type A @shareable {
              a: Int
            }

            type B {
              b: Int
            }

            type T @key(fields: "id") {
              id: ID!
              f: U @shareable
            }
          `,
        };

        const subgraphB = {
          name: 'subgraphB',
          typeDefs: gql`
            type A @shareable {
              a: Int
            }

            type T @key(fields: "id") {
              id: ID!
              f: A @shareable
            }
          `,
        };

        const result = composeAsFed2Subgraphs([subgraphA, subgraphB]);
        assertCompositionSuccess(result);

        const [_, api, subgraphs] = schemas(result);
        // We expect `f` to be `I` as that is the supertype between itself and `A`.
        expect(printSchema(api)).toMatchString(`
          type A {
            a: Int
          }

          type B {
            b: Int
          }

          type Query {
            T: T!
          }

          type T {
            id: ID!
            f: U
          }

          union U = A | B
        `);

        // Making sur we properly extract the type of `f` for both subgraphs
        const fInA = (subgraphs.get('subgraphA')!.schema.type('T')! as ObjectType).field('f');
        expect(fInA).toBeDefined();
        expect(fInA?.type?.toString()).toBe('U');

        const fInB = (subgraphs.get('subgraphB')!.schema.type('T')! as ObjectType).field('f');
        expect(fInB).toBeDefined();
        expect(fInB?.type?.toString()).toBe('A');
      });

      it('merges complex subtypes', () => {
        // This example merge types that differs both on interface subtyping
        // and on nullability
        const subgraphA = {
          name: 'subgraphA',
          typeDefs: gql`
            type Query {
              T: T!
            }

            interface I {
              a: Int
            }

            type A implements I @shareable {
              a: Int
              b: Int
            }

            type B implements I {
              a: Int
              c: Int
            }

            type T @key(fields: "id") {
              id: ID!
              f: I @shareable
            }
          `,
        };

        const subgraphB = {
          name: 'subgraphB',
          typeDefs: gql`
            type A @shareable {
              a: Int
              b: Int
            }

            type T @key(fields: "id") {
              id: ID!
              f: A! @shareable
            }
          `,
        };

        const result = composeAsFed2Subgraphs([subgraphA, subgraphB]);
        assertCompositionSuccess(result);

        const [_, api, subgraphs] = schemas(result);
        // We expect `f` to be `I` as that is the supertype between itself and `A`.
        expect(printSchema(api)).toMatchString(`
          type A implements I {
            a: Int
            b: Int
          }

          type B implements I {
            a: Int
            c: Int
          }

          interface I {
            a: Int
          }

          type Query {
            T: T!
          }

          type T {
            id: ID!
            f: I
          }
        `);

        // Making sur we properly extract the type of `f` for both subgraphs
        const fInA = (subgraphs.get('subgraphA')!.schema.type('T')! as ObjectType).field('f');
        expect(fInA).toBeDefined();
        expect(fInA?.type?.toString()).toBe('I');

        const fInB = (subgraphs.get('subgraphB')!.schema.type('T')! as ObjectType).field('f');
        expect(fInB).toBeDefined();
        expect(fInB?.type?.toString()).toBe('A!');
      });

      it('merges subtypes within lists', () => {
        // This example merge types that differs interface subtyping within lists
        const subgraphA = {
          name: 'subgraphA',
          typeDefs: gql`
            type Query {
              T: T!
            }

            interface I {
              a: Int
            }

            type A implements I @shareable {
              a: Int
              b: Int
            }

            type B implements I {
              a: Int
              c: Int
            }

            type T @key(fields: "id") {
              id: ID!
              f: [I] @shareable
            }
          `,
        };

        const subgraphB = {
          name: 'subgraphB',
          typeDefs: gql`
            type A @shareable {
              a: Int
              b: Int
            }

            type T @key(fields: "id") {
              id: ID!
              f: [A!] @shareable
            }
          `,
        };

        const result = composeAsFed2Subgraphs([subgraphA, subgraphB]);
        assertCompositionSuccess(result);

        const [_, api, subgraphs] = schemas(result);
        // We expect `f` to be `I` as that is the supertype between itself and `A`.
        expect(printSchema(api)).toMatchString(`
          type A implements I {
            a: Int
            b: Int
          }

          type B implements I {
            a: Int
            c: Int
          }

          interface I {
            a: Int
          }

          type Query {
            T: T!
          }

          type T {
            id: ID!
            f: [I]
          }
        `);

        // Making sur we properly extract the type of `f` for both subgraphs
        const fInA = (subgraphs.get('subgraphA')!.schema.type('T')! as ObjectType).field('f');
        expect(fInA).toBeDefined();
        expect(fInA?.type?.toString()).toBe('[I]');

        const fInB = (subgraphs.get('subgraphB')!.schema.type('T')! as ObjectType).field('f');
        expect(fInB).toBeDefined();
        expect(fInB?.type?.toString()).toBe('[A!]');
      });

      it('merges subtypes within non-nullable', () => {
        // This example merge types that differs both on interface subtyping and are non-nullable
        const subgraphA = {
          name: 'subgraphA',
          typeDefs: gql`
            type Query {
              T: T!
            }

            interface I {
              a: Int
            }

            type A implements I @shareable {
              a: Int
              b: Int
            }

            type B implements I {
              a: Int
              c: Int
            }

            type T @key(fields: "id") {
              id: ID!
              f: I! @shareable
            }
          `,
        };

        const subgraphB = {
          name: 'subgraphB',
          typeDefs: gql`
            type A @shareable {
              a: Int
              b: Int
            }

            type T @key(fields: "id") {
              id: ID!
              f: A! @shareable
            }
          `,
        };

        const result = composeAsFed2Subgraphs([subgraphA, subgraphB]);
        assertCompositionSuccess(result);

        const [_, api, subgraphs] = schemas(result);
        // We expect `f` to be `I!` as that is the supertype between itself and `A`.
        expect(printSchema(api)).toMatchString(`
          type A implements I {
            a: Int
            b: Int
          }

          type B implements I {
            a: Int
            c: Int
          }

          interface I {
            a: Int
          }

          type Query {
            T: T!
          }

          type T {
            id: ID!
            f: I!
          }
        `);

        // Making sur we properly extract the type of `f` for both subgraphs
        const fInA = (subgraphs.get('subgraphA')!.schema.type('T')! as ObjectType).field('f');
        expect(fInA).toBeDefined();
        expect(fInA?.type?.toString()).toBe('I!');

        const fInB = (subgraphs.get('subgraphB')!.schema.type('T')! as ObjectType).field('f');
        expect(fInB).toBeDefined();
        expect(fInB?.type?.toString()).toBe('A!');
      });

      it('errors on incompatible input field types', () => {
        const subgraphA = {
          name: 'subgraphA',
          typeDefs: gql`
            type Query {
              q: String
            }

            input T {
              f: String
            }
          `,
        };

        const subgraphB = {
          name: 'subgraphB',
          typeDefs: gql`
            input T {
              f: Int
            }
          `,
        };

        const result = composeAsFed2Subgraphs([subgraphA, subgraphB]);
        expect(result.errors).toBeDefined();
        expect(errors(result)).toStrictEqual([
          ['FIELD_TYPE_MISMATCH', 'Type of field "T.f" is incompatible across subgraphs: it has type "String" in subgraph "subgraphA" but type "Int" in subgraph "subgraphB"'],
        ]);
      });

      it('errors on incompatible input field types', () => {
        const subgraphA = {
          name: 'subgraphA',
          typeDefs: gql`
            type Query {
              q: String
            }

            input T {
              f: Int = 0
            }
          `,
        };

        const subgraphB = {
          name: 'subgraphB',
          typeDefs: gql`
            input T {
              f: Int = 1
            }
          `,
        };

        const result = composeAsFed2Subgraphs([subgraphA, subgraphB]);
        expect(result.errors).toBeDefined();
        expect(errors(result)).toStrictEqual([
          ['INPUT_FIELD_DEFAULT_MISMATCH', 'Input field "T.f" has incompatible default values across subgraphs: it has default value 0 in subgraph "subgraphA" but default value 1 in subgraph "subgraphB"'],
        ]);
      });
    });

    describe('for arguments', () => {
      it('errors on incompatible types', () => {
        const subgraphA = {
          name: 'subgraphA',
          typeDefs: gql`
            type Query {
              T: T!
            }

            type T @key(fields: "id") {
              id: ID!
                f(x: Int): Int @shareable
            }
          `,
        };

        const subgraphB = {
          name: 'subgraphB',
          typeDefs: gql`
            type T @key(fields: "id") {
              id: ID!
              f(x: String): Int @shareable
            }
          `,
        };

        const result = composeAsFed2Subgraphs([subgraphA, subgraphB]);
        expect(result.errors).toBeDefined();
        expect(errors(result)).toStrictEqual([
          ['FIELD_ARGUMENT_TYPE_MISMATCH', 'Type of argument "T.f(x:)" is incompatible across subgraphs: it has type "Int" in subgraph "subgraphA" but type "String" in subgraph "subgraphB"']
        ]);
      });

      it('errors on incompatible argument default', () => {
        const subgraphA = {
          name: 'subgraphA',
          typeDefs: gql`
            type Query {
              T: T!
            }

            type T @key(fields: "id") {
              id: ID!
              f(x: Int = 0): String @shareable
            }
          `,
        };

        const subgraphB = {
          name: 'subgraphB',
          typeDefs: gql`
            type T @key(fields: "id") {
              id: ID!
              f(x: Int = 1): String @shareable
            }
          `,
        };

        const result = composeAsFed2Subgraphs([subgraphA, subgraphB]);
        expect(result.errors).toBeDefined();
        expect(errors(result)).toStrictEqual([
          ['FIELD_ARGUMENT_DEFAULT_MISMATCH', 'Argument "T.f(x:)" has incompatible default values across subgraphs: it has default value 0 in subgraph "subgraphA" but default value 1 in subgraph "subgraphB"'],
        ]);
      });

      it('errors on incompatible argument default in @external declaration', () => {
        const subgraphA = {
          name: 'subgraphA',
          typeDefs: gql`
            type Query {
              T: T!
            }

            interface I {
              f(x: Int): String
            }

            type T implements I @key(fields: "id") {
              id: ID!
              f(x: Int): String @external
            }
          `,
        };

        const subgraphB = {
          name: 'subgraphB',
          typeDefs: gql`
            type T @key(fields: "id") {
              id: ID!
              f(x: Int = 1): String
            }
          `,
        };

        const result = composeAsFed2Subgraphs([subgraphA, subgraphB]);
        expect(result.errors).toBeDefined();
        expect(errors(result)).toStrictEqual([
          ['EXTERNAL_ARGUMENT_DEFAULT_MISMATCH', 'Argument "T.f(x:)" has incompatible defaults across subgraphs (where "T.f" is marked @external): it has default value 1 in subgraph "subgraphB" but no default value in subgraph "subgraphA"'],
        ]);
      });

      it('errors on merging a list type with a non-list version', () => {
        const subgraphA = {
          name: 'subgraphA',
          typeDefs: gql`
            type Query {
              T: T!
            }

            type T @key(fields: "id") {
              id: ID!
              f(x: String): String @shareable
            }
          `,
        };

        const subgraphB = {
          name: 'subgraphB',
          typeDefs: gql`
            type T @key(fields: "id") {
              id: ID!
              f(x: [String]): String @shareable
            }
          `,
        };

        const result = composeAsFed2Subgraphs([subgraphA, subgraphB]);
        expect(result.errors).toBeDefined();
        expect(errors(result)).toStrictEqual([
          ['FIELD_ARGUMENT_TYPE_MISMATCH', 'Type of argument "T.f(x:)" is incompatible across subgraphs: it has type "String" in subgraph "subgraphA" but type "[String]" in subgraph "subgraphB"']
        ]);
      });

      it('merges nullable and non-nullable', () => {
        const subgraphA = {
          name: 'subgraphA',
          typeDefs: gql`
            type Query {
              T: T!
            }

            type T @key(fields: "id") {
              id: ID!
              f(x: String): String @shareable
            }
          `,
        };

        const subgraphB = {
          name: 'subgraphB',
          typeDefs: gql`
            type T @key(fields: "id") {
              id: ID!
              f(x: String!): String @shareable
            }
          `,
        };

        const result = composeAsFed2Subgraphs([subgraphA, subgraphB]);
        assertCompositionSuccess(result);

        const [_, api] = schemas(result);
        // We expect `f(x:)` to be non-nullable.
        expect(printSchema(api)).toMatchString(`
          type Query {
            T: T!
          }

          type T {
            id: ID!
            f(x: String!): String
          }
        `);
      });

      it('merges subtypes within lists', () => {
        // This example merge types that differs both on interface subtyping
        // and on nullability
        const subgraphA = {
          name: 'subgraphA',
          typeDefs: gql`
            type Query {
              T: T!
            }

            type T @key(fields: "id") {
              id: ID!
              f(x: [Int]): Int @shareable
            }
          `,
        };

        const subgraphB = {
          name: 'subgraphB',
          typeDefs: gql`
            type T @key(fields: "id") {
              id: ID!
              f(x: [Int!]): Int @shareable
            }
          `,
        };

        const result = composeAsFed2Subgraphs([subgraphA, subgraphB]);
        assertCompositionSuccess(result);

        const [_, api] = schemas(result);
        // We expect `f` to be `I` as that is the supertype between itself and `A`.
        expect(printSchema(api)).toMatchString(`
          type Query {
            T: T!
          }

          type T {
            id: ID!
            f(x: [Int!]): Int
          }
        `);
      });
    });
  });

  describe('merge validations', () => {
    it('errors when a subgraph is invalid', () => {
      const subgraphA = {
        typeDefs: gql`
          type Query {
            a: A
          }
        `,
        name: 'subgraphA',
      };

      const subgraphB = {
        typeDefs: gql`
          type A {
            b: Int
          }
        `,
        name: 'subgraphB',
      };

      const result = composeAsFed2Subgraphs([subgraphA, subgraphB]);

      expect(result.errors).toBeDefined();
      expect(errors(result)).toStrictEqual([
        ['INVALID_GRAPHQL', '[subgraphA] Unknown type A'],
      ]);
    });

    it('errors when a subgraph has a field with an introspection-reserved name', () => {
      const subgraphA = {
        typeDefs: gql`
          type Query {
            __someQuery: Int
          }
        `,
        name: 'subgraphA',
      };

      const subgraphB = {
        typeDefs: gql`
          type Query {
            aValidOne: Int
          }
        `,
        name: 'subgraphB',
      };

      const result = composeAsFed2Subgraphs([subgraphA, subgraphB]);

      expect(result.errors).toBeDefined();
      expect(errors(result)).toStrictEqual([
        ['INVALID_GRAPHQL', '[subgraphA] Name "__someQuery" must not begin with "__", which is reserved by GraphQL introspection.'],
      ]);
    });

    it('errors when the @tag definition is invalid', () => {
      const subgraphA = {
        typeDefs: gql`
          type Query {
            a: String
          }

          directive @tag on ENUM_VALUE
        `,
        name: 'subgraphA',
      };

      const subgraphB = {
        typeDefs: gql`
          type A {
            b: Int
          }
        `,
        name: 'subgraphB',
      };

      const result = composeAsFed2Subgraphs([subgraphA, subgraphB]);

      expect(result.errors).toBeDefined();
      expect(errors(result)).toStrictEqual([
        ['DIRECTIVE_DEFINITION_INVALID', '[subgraphA] Invalid definition for directive "@tag": missing required argument "name"'],
      ]);
    });

    it('reject a subgraph named "_"', () => {
      const subgraphA = {
        typeDefs: gql`
          type Query {
            a: String
          }
        `,
        name: '_',
      };

      const subgraphB = {
        typeDefs: gql`
          type A {
            b: Int
          }
        `,
        name: 'subgraphB',
      };

      const result = composeAsFed2Subgraphs([subgraphA, subgraphB]);

      expect(result.errors).toBeDefined();
      expect(errors(result)).toStrictEqual([
        ['INVALID_SUBGRAPH_NAME', '[_] Invalid name _ for a subgraph: this name is reserved'],
      ]);
    });

    it('reject if no subgraphs have a query', () => {
      const subgraphA = {
        typeDefs: gql`
          type A {
            a: Int
          }
        `,
        name: 'subgraphA',
      };

      const subgraphB = {
        typeDefs: gql`
          type B {
            b: Int
          }
        `,
        name: 'subgraphB',
      };

      const result = composeAsFed2Subgraphs([subgraphA, subgraphB]);

      expect(result.errors).toBeDefined();
      expect(errors(result)).toStrictEqual([
        ['NO_QUERIES', 'No queries found in any subgraph: a supergraph must have a query root type.'],
      ]);
    });

    it('reject a type defined with different kinds in different subgraphs', () => {
      const subgraphA = {
        typeDefs: gql`
          type Query {
            q: A
          }

          type A {
            a: Int
          }
        `,
        name: 'subgraphA',
      };

      const subgraphB = {
        typeDefs: gql`
          interface A {
            b: Int
          }
        `,
        name: 'subgraphB',
      };

      const result = composeAsFed2Subgraphs([subgraphA, subgraphB]);

      expect(result.errors).toBeDefined();
      expect(errors(result)).toStrictEqual([
        ['TYPE_KIND_MISMATCH', 'Type "A" has mismatched kind: it is defined as Object Type in subgraph "subgraphA" but Interface Type in subgraph "subgraphB"'],
      ]);
    });

    it('errors if an @external field is not defined in any other subgraph', () => {
      const subgraphA = {
        typeDefs: gql`
          type Query {
            q: String
          }
        `,
        name: 'subgraphA',
      };

      const subgraphB = {
        typeDefs: gql`
          interface I {
            f: Int
          }

          type A implements I @key(fields: "k") {
            k: ID!
            f: Int @external
          }
        `,
        name: 'subgraphB',
      };

      const result = composeAsFed2Subgraphs([subgraphA, subgraphB]);

      expect(result.errors).toBeDefined();
      expect(errors(result)).toStrictEqual([
        ['EXTERNAL_MISSING_ON_BASE', 'Field "A.f" is marked @external on all the subgraphs in which it is listed (subgraph "subgraphB").'],
      ]);
    });

    it('errors if a mandatory argument is not in all subgraphs', () => {
      const subgraphA = {
        typeDefs: gql`
          type Query {
            q(a: Int!): String @shareable
          }
        `,
        name: 'subgraphA',
      };

      const subgraphB = {
        typeDefs: gql`
          type Query {
            q: String @shareable
          }
        `,
        name: 'subgraphB',
      };

      const result = composeAsFed2Subgraphs([subgraphA, subgraphB]);

      expect(result.errors).toBeDefined();
      expect(errors(result)).toStrictEqual([
        ['REQUIRED_ARGUMENT_MISSING_IN_SOME_SUBGRAPH',
          'Argument "Query.q(a:)" is required in some subgraphs but does not appear in all subgraphs: it is required in subgraph "subgraphA" but does not appear in subgraph "subgraphB"']
      ]);
    });

    it('errors if a subgraph argument is "@required" without arguments but that argument is mandatory in the supergraph', () => {
      const subgraphA = {
        typeDefs: gql`
          type Query {
            t: T
          }

          type T @key(fields: "id") {
            id: ID!
            x(arg: Int): Int @external
            y: Int @requires(fields: "x")
          }
        `,
        name: 'subgraphA',
      };

      const subgraphB = {
        typeDefs: gql`
          type T @key(fields: "id") {
            id: ID!
            x(arg: Int!): Int
          }
        `,
        name: 'subgraphB',
      };

      const result = composeAsFed2Subgraphs([subgraphA, subgraphB]);

      expect(result.errors).toBeDefined();
      expect(errors(result)).toStrictEqual([
        [
          'REQUIRES_INVALID_FIELDS',
          '[subgraphA] On field "T.y", for @requires(fields: "x"): no value provided for argument "arg" of field "T.x" but a value is mandatory as "arg" is required in subgraph "subgraphB"',
        ]
      ]);
    });

    it('errors if a subgraph argument is "@required" with an argument, but that argument is not in the supergraph', () => {
      const subgraphA = {
        typeDefs: gql`
          type Query {
            t: T
          }

          type T @key(fields: "id") {
            id: ID!
            x(arg: Int): Int @external
            y: Int @requires(fields: "x(arg: 42)")
          }
        `,
        name: 'subgraphA',
      };

      const subgraphB = {
        typeDefs: gql`
          type T @key(fields: "id") {
            id: ID!
            x: Int
          }
        `,
        name: 'subgraphB',
      };

      const result = composeAsFed2Subgraphs([subgraphA, subgraphB]);
      expect(errors(result)).toStrictEqual([
        [
          'REQUIRES_INVALID_FIELDS',
          '[subgraphA] On field "T.y", for @requires(fields: "x(arg: 42)"): cannot provide a value for argument "arg" of field "T.x" as argument "arg" is not defined in subgraph "subgraphB"',
        ]
      ]);
    });
  });

  describe('post-merge validation', () => {
    it('errors if a type does not implement one of its interface post-merge', () => {
      const subgraphA = {
        typeDefs: gql`
          type Query {
            I: [I!]
          }

          interface I {
            a: Int
          }

          type A implements I {
            a: Int
            b: Int
          }
        `,
        name: 'subgraphA',
      };

      const subgraphB = {
        typeDefs: gql`
          interface I {
            b: Int
          }

          type B implements I {
            b: Int
          }
        `,
        name: 'subgraphB',
      };

      const result = composeAsFed2Subgraphs([subgraphA, subgraphB]);

      expect(result.errors).toBeDefined();
      expect(errors(result)).toStrictEqual([
        ['INTERFACE_FIELD_NO_IMPLEM', 'Interface field "I.a" is declared in subgraph \"subgraphA\" but type "B", which implements "I" only in subgraph \"subgraphB\" does not have field "a".'],
      ]);
    })

    it('errors if a type does not implement one of its interface post-merge with interface on interface', () => {
      const subgraphA = {
        typeDefs: gql`
          type Query {
            I: [I!]
          }

          interface I {
            a: Int
          }

          interface J implements I {
            a: Int
            b: Int
          }

          type A implements I & J {
            a: Int
            b: Int
          }
        `,
        name: 'subgraphA',
      };

      const subgraphB = {
        typeDefs: gql`
          interface J {
            b: Int
          }

          type B implements J {
            b: Int
          }
        `,
        name: 'subgraphB',
      };

      const result = composeAsFed2Subgraphs([subgraphA, subgraphB]);

      expect(result.errors).toBeDefined();
      expect(errors(result)).toStrictEqual([
        ['INTERFACE_FIELD_NO_IMPLEM', 'Interface field "J.a" is declared in subgraph \"subgraphA\" but type "B", which implements "J" only in subgraph \"subgraphB\" does not have field "a".'],
      ]);
    })
  });

  describe('merging of directives', () => {
    it('propagates graphQL built-in directives', () => {
      const subgraphA = {
        name: 'subgraphA',
        typeDefs: gql`
          type Query {
            a: String @shareable @deprecated(reason: "bad")
          }
        `,
      };

      const subgraphB = {
        name: 'subgraphB',
        typeDefs: gql`
          type Query {
            a: String @shareable
          }
        `,
      };

      const result = composeAsFed2Subgraphs([subgraphA, subgraphB]);
      assertCompositionSuccess(result);

      const [_, api] = schemas(result);
      expect(printSchema(api)).toMatchString(`
        type Query {
          a: String @deprecated(reason: "bad")
        }
      `);
    });

    it('merges graphQL built-in directives', () => {
      const subgraphA = {
        name: 'subgraphA',
        typeDefs: gql`
          type Query {
            a: String @shareable @deprecated(reason: "bad")
          }
        `,
      };

      const subgraphB = {
        name: 'subgraphB',
        typeDefs: gql`
          type Query {
            a: String @shareable @deprecated(reason: "bad")
          }
        `,
      };

      const result = composeAsFed2Subgraphs([subgraphA, subgraphB]);
      assertCompositionSuccess(result);

      const [_, api] = schemas(result);
      expect(printSchema(api)).toMatchString(`
        type Query {
          a: String @deprecated(reason: "bad")
        }
      `);
    });

    it('propagates graphQL built-in directives even if redefined in the subgarph', () => {
      const subgraphA = {
        name: 'subgraphA',
        typeDefs: gql`
          type Query {
            a: String @deprecated
          }

          # Do note that the code validates that this definition below
          # is "compatible" with the "real one", which it is.
          directive @deprecated on FIELD_DEFINITION
        `,
      };

      const subgraphB = {
        name: 'subgraphB',
        typeDefs: gql`
          type Query {
            b: String
          }
        `,
      };

      const result = composeAsFed2Subgraphs([subgraphA, subgraphB]);
      assertCompositionSuccess(result);

      const [_, api] = schemas(result);
      expect(printSchema(api)).toMatchString(`
        type Query {
          a: String @deprecated
          b: String
        }
      `);
    });
  });

  it('is not broken by similar field argument signatures (#1100)', () => {
    // This test is about validating the case from https://github.com/apollographql/federation/issues/1100 is fixed.

    const subgraphA = {
      typeDefs: gql`
        type Query {
          t: T
        }

        type T @shareable {
          a(x: String): Int
          b(x: Int): Int
        }
      `,
      name: 'subgraphA',
    };

    const subgraphB = {
      typeDefs: gql`
        type T @shareable {
          a(x: String): Int
          b(x: Int): Int
        }
      `,
      name: 'subgraphB',
    };

    const result = composeAsFed2Subgraphs([subgraphA, subgraphB]);
    assertCompositionSuccess(result);

    const [_, api] = schemas(result);
    expect(printSchema(api)).toMatchString(`
      type Query {
        t: T
      }

      type T {
        a(x: String): Int
        b(x: Int): Int
      }
    `);
  });

  describe('satisfiablility validation', () => {
    // We have specific validation tests for validation errors in `validation_errors.test.ts` but this one
    // test just check the associated error code is correct (since we check most composition error codes
    // in this file)
    it('uses the proper error code', () => {
      const subgraphA = {
        typeDefs: gql`
          type Query {
            a: A
          }

          type A @shareable {
            x: Int
          }
        `,
        name: 'subgraphA',
      };

      const subgraphB = {
        typeDefs: gql`
          type A @shareable {
            x: Int
            y: Int
          }
        `,
        name: 'subgraphB',
      };

      const result = composeAsFed2Subgraphs([subgraphA, subgraphB]);

      expect(result.errors).toBeDefined();
      expect(errors(result).map(([code]) => code)).toStrictEqual(['SATISFIABILITY_ERROR']);
      expect(errors(result).map(([_, msg]) => msg)).toMatchStringArray([
        `
        The following supergraph API query:
        {
          a {
            y
          }
        }
        cannot be satisfied by the subgraphs because:
        - from subgraph "subgraphA":
          - cannot find field "A.y".
          - cannot move to subgraph "subgraphB", which has field "A.y", because type "A" has no @key defined in subgraph "subgraphB".
        `],
      );
    });

    it('handles indirectly reacheable keys', () => {
      // This tests ensure that a regression introduced by https://github.com/apollographql/federation/pull/1653
      // is properly fixed. All we want to check is that validation succeed on this example, which it should.

      const subgraphA = {
        typeDefs: gql`
          type Query {
            t: T
          }

          type T @key(fields: "k1") {
            k1: Int
          }
        `,
        name: 'subgraphA',
      };

      const subgraphB = {
        typeDefs: gql`
          # Note: the ordering of the key happens to matter for this to be a proper reproduction of the
          # issue #1653 created.
          type T @key(fields: "k2") @key(fields: "k1") {
            k1: Int
            k2: Int
          }
        `,
        name: 'subgraphB',
      };

      const subgraphC = {
        typeDefs: gql`
          type T @key(fields: "k2") {
            k2: Int
            v: Int
          }
        `,
        name: 'subgraphC',
      };

      const result = composeAsFed2Subgraphs([subgraphA, subgraphB, subgraphC]);
      assertCompositionSuccess(result);
    });
  });

  describe('field sharing', () => {
    it('errors if a non-shareable fields are shared in "value types"', () => {
      const subgraphA = {
        typeDefs: gql`
          type Query {
            a: A
          }

          type A {
            x: Int
            y: Int
            z: Int
          }
        `,
        name: 'subgraphA',
      };

      const subgraphB = {
        typeDefs: gql`
          type A {
            x: Int
            z: Int @shareable
          }
        `,
        name: 'subgraphB',
      };

      const result = composeAsFed2Subgraphs([subgraphA, subgraphB]);

      expect(result.errors).toBeDefined();
      expect(errors(result)).toStrictEqual([
        ['INVALID_FIELD_SHARING', 'Non-shareable field "A.x" is resolved from multiple subgraphs: it is resolved from subgraphs "subgraphA" and "subgraphB" and defined as non-shareable in all of them'],
        ['INVALID_FIELD_SHARING', 'Non-shareable field "A.z" is resolved from multiple subgraphs: it is resolved from subgraphs "subgraphA" and "subgraphB" and defined as non-shareable in subgraph "subgraphA"'],
      ]);
    });

    it('errors if a non-shareable fields are shared in an "entity type"', () => {
      const subgraphA = {
        typeDefs: gql`
          type Query {
            a: A
          }

          type A @key(fields: "x") {
            x: Int
            y: Int
            z: Int
          }
        `,
        name: 'subgraphA',
      };

      const subgraphB = {
        typeDefs: gql`
          type A @key(fields: "x") {
            x: Int
            z: Int @shareable
          }
        `,
        name: 'subgraphB',
      };

      const result = composeAsFed2Subgraphs([subgraphA, subgraphB]);

      expect(result.errors).toBeDefined();
      expect(errors(result)).toStrictEqual([
        ['INVALID_FIELD_SHARING', 'Non-shareable field "A.z" is resolved from multiple subgraphs: it is resolved from subgraphs "subgraphA" and "subgraphB" and defined as non-shareable in subgraph "subgraphA"'],
      ]);
    });

    it('errors if a query is shared without @shareable', () => {
      const subgraphA = {
        typeDefs: gql`
          type Query {
            me: String
          }
        `,
        name: 'subgraphA',
      };

      const subgraphB = {
        typeDefs: gql`
          type Query {
            me: String
          }
        `,
        name: 'subgraphB',
      };

      const result = composeAsFed2Subgraphs([subgraphA, subgraphB]);

      expect(result.errors).toBeDefined();
      expect(errors(result)).toStrictEqual([
        ['INVALID_FIELD_SHARING', 'Non-shareable field "Query.me" is resolved from multiple subgraphs: it is resolved from subgraphs "subgraphA" and "subgraphB" and defined as non-shareable in all of them'],
      ]);
    });

    it('errors if provided fields are not marked @shareable', () => {
      const subgraphA = {
        typeDefs: gql`
          type Query {
            e: E
          }

          type E @key(fields: "id") {
            id: ID!
            a: Int
            b: Int
            c: Int
          }
        `,
        name: 'subgraphA',
      };

      const subgraphB = {
        typeDefs: gql`
          type Query {
            eWithProvided: E @provides(fields: "a c")
          }

          type E @key(fields: "id") {
            id: ID!
            a: Int @external
            c: Int @external
            d: Int
          }
        `,
        name: 'subgraphB',
      };

      const result = composeAsFed2Subgraphs([subgraphA, subgraphB]);

      expect(result.errors).toBeDefined();
      expect(errors(result)).toStrictEqual([
        ['INVALID_FIELD_SHARING', 'Non-shareable field "E.a" is resolved from multiple subgraphs: it is resolved from subgraphs "subgraphA" and "subgraphB" and defined as non-shareable in subgraph "subgraphA"'],
        ['INVALID_FIELD_SHARING', 'Non-shareable field "E.c" is resolved from multiple subgraphs: it is resolved from subgraphs "subgraphA" and "subgraphB" and defined as non-shareable in subgraph "subgraphA"'],
      ]);
    });

    it('applies @shareable on type only to the field within the definition', () => {
      const subgraphA = {
        typeDefs: gql`
          type Query {
            e: E
          }

          type E @shareable {
            id: ID!
            a: Int
          }

          extend type E {
            b: Int
          }
        `,
        name: 'subgraphA',
      };

      const subgraphB = {
        typeDefs: gql`
          type E @shareable {
            id: ID!
            a: Int
            b: Int
          }
        `,
        name: 'subgraphB',
      };

      const result = composeAsFed2Subgraphs([subgraphA, subgraphB]);

      // We want the @shareable to only apply to `a` but not `b` in the first
      // subgraph, so this should _not_ compose.
      expect(result.errors).toBeDefined();
      expect(errors(result)).toStrictEqual([
        ['INVALID_FIELD_SHARING', 'Non-shareable field "E.b" is resolved from multiple subgraphs: it is resolved from subgraphs "subgraphA" and "subgraphB" and defined as non-shareable in subgraph "subgraphA"'],
      ]);
    });

    it('include hint in error message on shareable error due to target-less @override', () => {
      const subgraphA = {
        typeDefs: gql`
          type Query {
            e: E
          }

          type E @key(fields: "id") {
            id: ID!
            a: Int @override(from: "badName")
          }
        `,
        name: 'subgraphA',
      };

      const subgraphB = {
        typeDefs: gql`
          type E @key(fields: "id") {
            id: ID!
            a: Int
          }
        `,
        name: 'subgraphB',
      };

      const result = composeAsFed2Subgraphs([subgraphA, subgraphB]);

      expect(result.errors).toBeDefined();
      expect(errors(result)).toStrictEqual([
        ['INVALID_FIELD_SHARING', 'Non-shareable field "E.a" is resolved from multiple subgraphs: it is resolved from subgraphs "subgraphA" and "subgraphB" and defined as non-shareable in all of them (please note that "E.a" has an @override directive in "subgraphA" that targets an unknown subgraph so this could be due to misspelling the @override(from:) argument)'],
      ]);
    });

    it('allows applying @shareable on both a type definition and its extensions', () => {
      const subgraphA = {
        typeDefs: gql`
          type Query {
            e: E
          }

          type E @shareable {
            id: ID!
            a: Int
          }

          extend type E @shareable {
            b: Int
          }
        `,
        name: 'subgraphA',
      };

      const subgraphB = {
        typeDefs: gql`
          type E @shareable {
            id: ID!
            a: Int
            b: Int
          }
        `,
        name: 'subgraphB',
      };

      const result = composeAsFed2Subgraphs([subgraphA, subgraphB]);
      // Note that a previous test makes sure that _not_ having @shareable on the type extension ends up failing (as `b` is
      // not considered shareable in `subgraphA`. So succeeding here shows both that @shareable is accepted in the 2 places
      // (definition and extension) but also that it's properly taking into account.
      assertCompositionSuccess(result);
    });

    describe('@interfaceObject', () => {
      // An @interfaceObject type provides fields for all the implementation it abstracts, which should impact the shareability
      // for those concrete impelmentations. That is, if a field is provided by both an @interfaceObject and also by one concrete
      // implementation in another subgraph, then it needs to be marked @shareable. Those test check this as well as some
      // variants.

      it.each([
        {
          shareableOnConcreteType: false,
          shareableOnInterfaceObject: false,
          nonShareableErrorDetail: 'all of them',
        },
        {
          shareableOnConcreteType: true,
          shareableOnInterfaceObject: false,
          nonShareableErrorDetail: 'subgraph "subgraphA" (through @interfaceObject field "I.x")',
        },
        {
          shareableOnConcreteType: false,
          shareableOnInterfaceObject: true,
          nonShareableErrorDetail: 'subgraph "subgraphB"',
        },
        {
          shareableOnConcreteType: true,
          shareableOnInterfaceObject: true,
        },
      ])(
        'enforces shareable constraints for field "abstracted" by @interfaceObject and shared (shareable on concrete type: $shareableOnConcreteType, shareable on @interfaceObject: $shareableOnInterfaceObject)',
        ({ shareableOnConcreteType, shareableOnInterfaceObject, nonShareableErrorDetail}) => {
          const subgraphA = {
            typeDefs: gql`
              type Query {
                iFromA: I
              }

              type I @interfaceObject @key(fields: "id") {
                id: ID!
                x: Int${shareableOnInterfaceObject ? ' @shareable' : ''}
              }
            `,
            name: 'subgraphA',
          };

          const subgraphB = {
            typeDefs: gql`
              type Query {
                iFromB: I
              }

              interface I @key(fields: "id") {
                id: ID!
                x: Int
              }

              type A implements I @key(fields: "id") {
                id: ID!
                x: Int${shareableOnConcreteType ? ' @shareable' : ''}
              }
            `,
            name: 'subgraphB',
          };

          const result = composeAsFed2Subgraphs([subgraphA, subgraphB]);
          if (nonShareableErrorDetail) {
            expect(result.errors).toBeDefined();
            expect(errors(result)).toStrictEqual([[
              'INVALID_FIELD_SHARING',
              `Non-shareable field "A.x" is resolved from multiple subgraphs: it is resolved from subgraphs "subgraphA" (through @interfaceObject field "I.x") and "subgraphB" and defined as non-shareable in ${nonShareableErrorDetail}`
            ]]);
          } else {
            expect(result.errors).toBeUndefined();
          }
        }
      );

      it.each([
        {
          shareableOnI1: false,
          shareableOnI2: false,
          nonShareableErrorDetail: 'all of them',
        },
        {
          shareableOnI1: true,
          shareableOnI2: false,
          nonShareableErrorDetail: 'subgraph "subgraphA" (through @interfaceObject field "I2.x")',
        },
        {
          shareableOnI1: false,
          shareableOnI2: true,
          nonShareableErrorDetail: 'subgraph "subgraphA" (through @interfaceObject field "I1.x")',
        },
        {
          shareableOnI1: true,
          shareableOnI2: true,
        },
      ])(
        'enforces shareability in a single subgraph with 2 intersecting @interfaceObject (shareable on first @interfaceObject: $shareableOnI1, shareable on second @interfaceObject: $shareableOnI2)',
        ({ shareableOnI1, shareableOnI2, nonShareableErrorDetail}) => {
          const subgraphA = {
            typeDefs: gql`
              type Query {
                i1FromA: I1
                i2FromA: I2
              }

              type I1 @interfaceObject @key(fields: "id") {
                id: ID!
                x: Int${shareableOnI1 ? ' @shareable' : ''}
              }

              type I2 @interfaceObject @key(fields: "id") {
                id: ID!
                x: Int${shareableOnI2 ? ' @shareable' : ''}
              }
            `,
            name: 'subgraphA',
          };

          const subgraphB = {
            typeDefs: gql`
              type Query {
                i1FromB: I1
                i2FromB: I2
              }

              interface I1 @key(fields: "id") {
                id: ID!
              }

              interface I2 @key(fields: "id") {
                id: ID!
              }

              type A implements I1 & I2 @key(fields: "id") {
                id: ID!
              }
            `,
            name: 'subgraphB',
          };

          const result = composeAsFed2Subgraphs([subgraphA, subgraphB]);
          if (nonShareableErrorDetail) {
            expect(result.errors).toBeDefined();
            expect(errors(result)).toStrictEqual([[
              'INVALID_FIELD_SHARING',
              `Non-shareable field "A.x" is resolved from multiple subgraphs: it is resolved from subgraphs "subgraphA" (through @interfaceObject field "I1.x") and "subgraphA" (through @interfaceObject field "I2.x") and defined as non-shareable in ${nonShareableErrorDetail}`
            ]]);
          } else {
            expect(result.errors).toBeUndefined();
          }
        }
      );
    });
  });

  it('handles renamed federation directives', () => {
    const subgraphA = {
      typeDefs: gql`
        extend schema @link(
          url: "https://specs.apollo.dev/federation/v2.0",
          import: [{ name: "@key", as: "@identity"}, {name: "@requires", as: "@gimme"}, {name: "@external", as: "@notInThisSubgraph"}]
        )

        type Query {
          users: [User]
        }

        type User @identity(fields: "id") {
          id: ID!
          name: String!
          birthdate: String! @notInThisSubgraph
          age: Int! @gimme(fields: "birthdate")
        }
      `,
      name: 'subgraphA',
    };

    const subgraphB = {
      typeDefs: gql`
        extend schema @link(
          url: "https://specs.apollo.dev/federation/v2.0",
          import: [{ name: "@key", as: "@myKey"}]
        )

        type User @myKey(fields: "id") {
          id: ID!
          birthdate: String!
        }
      `,
      name: 'subgraphB',
    };

    // Note that we don't use `composeAsFed2Subgraph` since we @link manually in that example.
    const result = composeServices([subgraphA, subgraphB]);

    assertCompositionSuccess(result);

    const [supergraph, api] = schemas(result);
    expect(printSchema(api)).toMatchString(`
        type Query {
          users: [User]
        }

        type User {
          id: ID!
          name: String!
          birthdate: String!
          age: Int!
        }
    `);

    /*
     * We validate that all the directives have been properly processed, namely:
     *  - That `User` has a key in both subgraphs
     *  - That `User.birthdate` is external in the first subgraph.
     *  - That `User.age` does require `birthdate`.
     */
    expect(printSchema(supergraph)).toMatchString(`
      schema
        @link(url: \"https://specs.apollo.dev/link/v1.0\")
        @link(url: \"https://specs.apollo.dev/join/v0.3\", for: EXECUTION)
      {
        query: Query
      }

      directive @join__enumValue(graph: join__Graph!) repeatable on ENUM_VALUE

      directive @join__field(graph: join__Graph, requires: join__FieldSet, provides: join__FieldSet, type: String, external: Boolean, override: String, usedOverridden: Boolean) repeatable on FIELD_DEFINITION | INPUT_FIELD_DEFINITION

      directive @join__graph(name: String!, url: String!) on ENUM_VALUE

      directive @join__implements(graph: join__Graph!, interface: String!) repeatable on OBJECT | INTERFACE

      directive @join__type(graph: join__Graph!, key: join__FieldSet, extension: Boolean! = false, resolvable: Boolean! = true, isInterfaceObject: Boolean! = false) repeatable on OBJECT | INTERFACE | UNION | ENUM | INPUT_OBJECT | SCALAR

      directive @join__unionMember(graph: join__Graph!, member: String!) repeatable on UNION

      directive @link(url: String, as: String, for: link__Purpose, import: [link__Import]) repeatable on SCHEMA

      scalar join__FieldSet

      enum join__Graph {
        SUBGRAPHA @join__graph(name: "subgraphA", url: "")
        SUBGRAPHB @join__graph(name: "subgraphB", url: "")
      }

      scalar link__Import

      enum link__Purpose {
        """
        \`SECURITY\` features provide metadata necessary to securely resolve fields.
        """
        SECURITY

        """
        \`EXECUTION\` features provide metadata necessary for operation execution.
        """
        EXECUTION
      }

      type Query
        @join__type(graph: SUBGRAPHA)
        @join__type(graph: SUBGRAPHB)
      {
        users: [User] @join__field(graph: SUBGRAPHA)
      }

      type User
        @join__type(graph: SUBGRAPHA, key: "id")
        @join__type(graph: SUBGRAPHB, key: "id")
      {
        id: ID!
        name: String! @join__field(graph: SUBGRAPHA)
        birthdate: String! @join__field(graph: SUBGRAPHA, external: true) @join__field(graph: SUBGRAPHB)
        age: Int! @join__field(graph: SUBGRAPHA, requires: "birthdate")
      }
    `);
  })

  describe('@tag', () => {
    describe('propagates @tag to the supergraph', () => {
      const subgraphA = {
        typeDefs: gql`
          type Query {
            users: [User] @tag(name: "aTaggedOperation")
          }

          type User @key(fields: "id") {
            id: ID!
            name: String! @tag(name: "aTaggedField")
          }
        `,
        name: 'subgraphA',
      };

      const subgraphB = {
        typeDefs: gql`
          type User @key(fields: "id") @tag(name: "aTaggedType") {
            id: ID!
            birthdate: String!
            age: Int!
          }
        `,
        name: 'subgraphB',
      };

      const validatePropagation = (result: CompositionResult) => {
        assertCompositionSuccess(result);
        const supergraph = result.schema;
        const tagOnOp = supergraph.schemaDefinition.rootType('query')?.field('users')?.appliedDirectivesOf('tag').pop();
        expect(tagOnOp?.arguments()['name']).toBe('aTaggedOperation');

        const userType = supergraph.type('User');
        assert(userType && isObjectType(userType), `Should be an object type`);
        const tagOnType = userType.appliedDirectivesOf('tag').pop();
        expect(tagOnType?.arguments()['name']).toBe('aTaggedType');

        const tagOnField = userType?.field('name')?.appliedDirectivesOf('tag').pop();
        expect(tagOnField?.arguments()['name']).toBe('aTaggedField');
      };

      it('works for fed2 subgraphs', () => {
        validatePropagation(composeAsFed2Subgraphs([subgraphA, subgraphB]));
      });

      it('works for fed1 subgraphs', () => {
        validatePropagation(composeServices([subgraphA, subgraphB]));
      });

      it('works for mixed fed1/fed2 subgraphs', () => {
        validatePropagation(composeServices([subgraphA, asFed2Service(subgraphB)]));
      });
    });

    describe('merges multiple @tag on an element', () => {
      const subgraphA = {
        typeDefs: gql`
          type Query {
            user: [User]
          }

          type User @key(fields: "id") @tag(name: "aTagOnTypeFromSubgraphA") @tag(name: "aMergedTagOnType") {
            id: ID!
            name1: Name!
          }

          type Name {
            firstName: String @tag(name: "aTagOnFieldFromSubgraphA")
            lastName: String @tag(name: "aMergedTagOnField")
          }
        `,
        name: 'subgraphA',
      };

      const subgraphB = {
        typeDefs: gql`
          type User @key(fields: "id") @tag(name: "aTagOnTypeFromSubgraphB") @tag(name: "aMergedTagOnType") {
            id: ID!
            name2: String!
          }

          type Name {
            firstName: String @tag(name: "aTagOnFieldFromSubgraphB")
            lastName: String @tag(name: "aMergedTagOnField")
          }
        `,
        name: 'subgraphB',
      };

      const validatePropagation = (result: CompositionResult) => {
        assertCompositionSuccess(result);
        const supergraph = result.schema;

        const userType = supergraph.type('User');
        assert(userType && isObjectType(userType), `Should be an object type`);
        const tagsOnType = userType.appliedDirectivesOf('tag');
        expect(tagsOnType?.map((tag) => tag.arguments()['name'])).toStrictEqual(['aTagOnTypeFromSubgraphA', 'aMergedTagOnType', 'aTagOnTypeFromSubgraphB']);

        const nameType = supergraph.type('Name');
        assert(nameType && isObjectType(nameType), `Should be an object type`);
        const tagsOnFirstName = nameType?.field('firstName')?.appliedDirectivesOf('tag');
        expect(tagsOnFirstName?.map((tag) => tag.arguments()['name'])).toStrictEqual(['aTagOnFieldFromSubgraphA', 'aTagOnFieldFromSubgraphB']);

        const tagsOnLastName = nameType?.field('lastName')?.appliedDirectivesOf('tag');
        expect(tagsOnLastName?.map((tag) => tag.arguments()['name'])).toStrictEqual(['aMergedTagOnField']);
      };

      it('works for fed2 subgraphs', () => {
        // We need to mark the `Name` type shareable.
        const subgraphs = [subgraphA, subgraphB].map((s) => {
          const subgraph = buildSubgraph(s.name, '', asFed2SubgraphDocument(s.typeDefs));
          subgraph.schema.type('Name')?.applyDirective('shareable');
          return {
            ...s,
            typeDefs: subgraph.schema.toAST(),
          };
        });
        // Note that we've already converted the subgraphs to fed2 ones above, so we just call `composeServices` now.
        validatePropagation(composeServices(subgraphs));
      });

      it('works for fed1 subgraphs', () => {
        validatePropagation(composeServices([subgraphA, subgraphB]));
      });

      it('works for mixed fed1/fed2 subgraphs', () => {
        const sB = buildSubgraph(subgraphB.name, '', asFed2SubgraphDocument(subgraphB.typeDefs));
        sB.schema.type('Name')?.applyDirective('shareable');
        const updatedSubgraphB = {
          ...subgraphB,
          typeDefs: sB.schema.toAST(),
        };

        validatePropagation(composeServices([subgraphA, updatedSubgraphB]));
      });
    });

    describe('rejects @tag and @external together', () => {
      const subgraphA = {
        typeDefs: gql`
          type Query {
            user: [User]
          }

          type User @key(fields: "id") {
            id: ID!
            name: String!
            birthdate: Int! @external @tag(name: "myTag")
            age: Int! @requires(fields: "birthdate")
          }
        `,
        name: 'subgraphA',
      };

      const subgraphB = {
        typeDefs: gql`
          type User @key(fields: "id") {
            id: ID!
            birthdate: Int!
          }
        `,
        name: 'subgraphB',
      };

      const validateError = (result: CompositionResult) => {
        expect(result.errors).toBeDefined();
        expect(errors(result)).toStrictEqual([
          ['MERGED_DIRECTIVE_APPLICATION_ON_EXTERNAL', '[subgraphA] Cannot apply merged directive @tag(name: "myTag") to external field "User.birthdate"']
        ]);
      };

      it('works for fed2 subgraphs', () => {
        // Note that we've already converted the subgraphs to fed2 ones above, so we just call `composeServices` now.
        validateError(composeAsFed2Subgraphs([subgraphA, subgraphB]));
      });

      it('works for fed1 subgraphs', () => {
        validateError(composeServices([subgraphA, subgraphB]));
      });

      it('works for mixed fed1/fed2 subgraphs', () => {
        validateError(composeServices([subgraphA, asFed2Service(subgraphB)]));
      });
    });

    it('errors out if @tag is imported under mismatched names', () => {
      const subgraphA = {
        typeDefs: gql`
          extend schema
            @link(url: "https://specs.apollo.dev/federation/v2.0", import: [{name: "@tag", as: "@apolloTag"}])

          type Query {
            q1: Int @apolloTag(name: "t1")
          }
        `,
        name: 'subgraphA',
      };

      const subgraphB = {
        typeDefs: gql`
          extend schema
            @link(url: "https://specs.apollo.dev/federation/v2.0", import: ["@tag"])

          type Query {
            q2: Int @tag(name: "t2")
          }
        `,
        name: 'subgraphB',
      };

      const result = composeServices([subgraphA, subgraphB]);
      expect(result.errors).toBeDefined();
      expect(errors(result)).toStrictEqual([
        ['LINK_IMPORT_NAME_MISMATCH', 'The "@tag" directive (from https://specs.apollo.dev/federation/v2.0) is imported with mismatched name between subgraphs: it is imported as "@tag" in subgraph "subgraphB" but "@apolloTag" in subgraph "subgraphA"']
      ]);
    });

    it('succeeds if @tag is imported under the same non-default name', () => {
      const subgraphA = {
        typeDefs: gql`
          extend schema
            @link(url: "https://specs.apollo.dev/federation/v2.0", import: [{name: "@tag", as: "@apolloTag"}])

          type Query {
            q1: Int @apolloTag(name: "t1")
          }
        `,
        name: 'subgraphA',
      };

      const subgraphB = {
        typeDefs: gql`
          extend schema
            @link(url: "https://specs.apollo.dev/federation/v2.0", import: [{name: "@tag", as: "@apolloTag"}])

          type Query {
            q2: Int @apolloTag(name: "t2")
          }
        `,
        name: 'subgraphB',
      };

      const result = composeServices([subgraphA, subgraphB]);
      assertCompositionSuccess(result);
      const supergraph = result.schema;
      const tagOnQ1 = supergraph.schemaDefinition.rootType('query')?.field('q1')?.appliedDirectivesOf('apolloTag').pop();
      expect(tagOnQ1?.arguments()['name']).toBe('t1');

      const tagOnQ2 = supergraph.schemaDefinition.rootType('query')?.field('q2')?.appliedDirectivesOf('apolloTag').pop();
      expect(tagOnQ2?.arguments()['name']).toBe('t2');
    })
  });

  describe('@inaccessible', () => {
    it('propagates @inaccessible to the supergraph', () => {
      const subgraphA = {
        typeDefs: gql`
          type Query {
            me: User @inaccessible
            users: [User]
          }

          type User @key(fields: "id") {
            id: ID!
            name: String!
          }
        `,
        name: 'subgraphA',
      };

      const subgraphB = {
        typeDefs: gql`
          type User @key(fields: "id") {
            id: ID!
            birthdate: String!
            age: Int! @inaccessible
          }
        `,
        name: 'subgraphB',
      };

      const result = composeAsFed2Subgraphs([subgraphA, subgraphB]);
      assertCompositionSuccess(result);
      const supergraph = result.schema;
      expect(supergraph.schemaDefinition.rootType('query')?.field('me')?.appliedDirectivesOf('inaccessible').pop()).toBeDefined();

      const userType = supergraph.type('User');
      assert(userType && isObjectType(userType), `Should be an object type`);
      expect(userType?.field('age')?.appliedDirectivesOf('inaccessible').pop()).toBeDefined();
    });

    it('merges @inacessible on the same element', () => {
      const subgraphA = {
        typeDefs: gql`
          type Query {
            user: [User]
          }

          type User @key(fields: "id") {
            id: ID!
            name: String @shareable @inaccessible
          }
        `,
        name: 'subgraphA',
      };

      const subgraphB = {
        typeDefs: gql`
          type User @key(fields: "id") {
            id: ID!
            name: String @shareable @inaccessible
          }
        `,
        name: 'subgraphB',
      };

      const result = composeAsFed2Subgraphs([subgraphA, subgraphB]);
      assertCompositionSuccess(result);
      const supergraph = result.schema;

      const userType = supergraph.type('User');
      assert(userType && isObjectType(userType), `Should be an object type`);
      expect(userType?.field('name')?.appliedDirectivesOf('inaccessible').pop()).toBeDefined();
    });

    it('rejects @inaccessible and @external together', () => {
      const subgraphA = {
        typeDefs: gql`
          type Query {
            user: [User]
          }

          type User @key(fields: "id") {
            id: ID!
            name: String!
            birthdate: Int! @external @inaccessible
            age: Int! @requires(fields: "birthdate")
          }
        `,
        name: 'subgraphA',
      };

      const subgraphB = {
        typeDefs: gql`
          type User @key(fields: "id") {
            id: ID!
            birthdate: Int!
          }
        `,
        name: 'subgraphB',
      };

      const result = composeAsFed2Subgraphs([subgraphA, subgraphB]);
      expect(result.errors).toBeDefined();
      expect(errors(result)).toStrictEqual([
        ['MERGED_DIRECTIVE_APPLICATION_ON_EXTERNAL', '[subgraphA] Cannot apply merged directive @inaccessible to external field "User.birthdate"']
      ]);
    });

    it('errors out if @inaccessible is imported under mismatched names', () => {
      const subgraphA = {
        typeDefs: gql`
          extend schema
            @link(url: "https://specs.apollo.dev/federation/v2.0", import: [{name: "@inaccessible", as: "@private"}])

          type Query {
            q: Int
            q1: Int @private
          }
        `,
        name: 'subgraphA',
      };

      const subgraphB = {
        typeDefs: gql`
          extend schema
            @link(url: "https://specs.apollo.dev/federation/v2.0", import: ["@inaccessible"])

          type Query {
            q2: Int @inaccessible
          }
        `,
        name: 'subgraphB',
      };

      const result = composeServices([subgraphA, subgraphB]);
      expect(result.errors).toBeDefined();
      expect(errors(result)).toStrictEqual([
        ['LINK_IMPORT_NAME_MISMATCH', 'The "@inaccessible" directive (from https://specs.apollo.dev/federation/v2.0) is imported with mismatched name between subgraphs: it is imported as "@inaccessible" in subgraph "subgraphB" but "@private" in subgraph "subgraphA"']
      ]);
    });

    it('succeeds if @inaccessible is imported under the same non-default name', () => {
      const subgraphA = {
        typeDefs: gql`
          extend schema
            @link(url: "https://specs.apollo.dev/federation/v2.0", import: [{name: "@inaccessible", as: "@private"}])

          type Query {
            q: Int
            q1: Int @private
          }
        `,
        name: 'subgraphA',
      };

      const subgraphB = {
        typeDefs: gql`
          extend schema
            @link(url: "https://specs.apollo.dev/federation/v2.0", import: [{name: "@inaccessible", as: "@private"}])

          type Query {
            q2: Int @private
          }
        `,
        name: 'subgraphB',
      };

      const result = composeServices([subgraphA, subgraphB]);
      assertCompositionSuccess(result);
      const supergraph = result.schema;
      expect(supergraph.schemaDefinition.rootType('query')?.field('q1')?.appliedDirectivesOf('private').pop()).toBeDefined();
      expect(supergraph.schemaDefinition.rootType('query')?.field('q2')?.appliedDirectivesOf('private').pop()).toBeDefined();
    });

    it('ignores inaccessible element when validating composition', () => {
      // The following example would _not_ compose if the `z` was not marked inaccessible since it wouldn't be reachable
      // from the `origin` query. So all this test does is double-checking that validation does pass with it marked inaccessible.
      const subgraphA = {
        typeDefs: gql`
          type Query {
            origin: Point
          }

          type Point @shareable {
            x: Int
            y: Int
          }
        `,
        name: 'subgraphA',
      };

      const subgraphB = {
        typeDefs: gql`
          type Point @shareable {
            x: Int
            y: Int
            z: Int @inaccessible
          }
        `,
        name: 'subgraphB',
      };

      const result = composeAsFed2Subgraphs([subgraphA, subgraphB]);
      assertCompositionSuccess(result);
    });

    it('errors if a subgraph misuse @inaccessible', () => {
      const subgraphA = {
        typeDefs: gql`
          type Query {
            q1: Int
            q2: A
          }

          type A @shareable {
            x: Int
            y: Int
          }
        `,
        name: 'subgraphA',
      };

      const subgraphB = {
        typeDefs: gql`
          type A @shareable @inaccessible {
            x: Int
            y: Int
          }
        `,
        name: 'subgraphB',
      };

      const result = composeAsFed2Subgraphs([subgraphA, subgraphB]);
      expect(result.errors).toBeDefined();
      expect(errors(result)).toStrictEqual([
        ['REFERENCED_INACCESSIBLE', 'Type "A" is @inaccessible but is referenced by "Query.q2", which is in the API schema.']
      ]);

      // Because @inaccessible are thrown by the toAPISchema code and not the merge code directly, let's make sure the include
      // link to the relevant nodes in the subgaphs. Also note that in those test we don't have proper "location" information
      // in the AST nodes (line numbers in particular) because `gql` doesn't populate those, but printing the AST nodes kind of
      // guarantees us that we do get subgraph nodes and not supergraph nodes because supergraph nodes would have @join__*
      // directives and would _not_ have the `@shareable`/`@inacessible` directives.
      const nodes = result.errors![0].nodes!;
      expect(print(nodes[0])).toMatchString(`
        type A @shareable @inaccessible {
          x: Int
          y: Int
        }`
      );
      expect(print(nodes[1])).toMatchString('q2: A');
    })

    it('uses the SECURITY core purpose for inaccessible in the supergraph', () => {
      const subgraphA = {
        typeDefs: gql`
          type Query {
            someField: String!
            privateField: String! @inaccessible
          }
        `,
        name: 'subgraphA',
      };

      const result = composeAsFed2Subgraphs([subgraphA]);
      assertCompositionSuccess(result);
      const supergraph = result.schema;
      expect(supergraph.coreFeatures?.getByIdentity(inaccessibleIdentity)?.purpose).toBe('SECURITY');
    });
  });

  describe('Enum types', () => {
    it('merges inconsistent enum that are _only_ used as output', () => {
      const subgraphA = {
        name: 'subgraphA',
        typeDefs: gql`
          type Query {
            e: E!
          }

          enum E {
            V1
          }
        `,
      };

      const subgraphB = {
        name: 'subgraphB',
        typeDefs: gql`
          enum E {
            V2
          }
        `,
      };

      const result = composeAsFed2Subgraphs([subgraphA, subgraphB]);
      assertCompositionSuccess(result);
      expect(printType(result.schema.toAPISchema().type('E')!)).toMatchString(`
        enum E {
          V1
          V2
        }
      `);
    });

    it('merges enum (but skip inconsistent enum values) that are _only_ used as input', () => {
      const subgraphA = {
        name: 'subgraphA',
        typeDefs: gql`
          type Query {
            f(e: E!): Int
          }

          enum E {
            V1
          }
        `,
      };

      const subgraphB = {
        name: 'subgraphB',
        typeDefs: gql`
          enum E {
            V1
            V2
          }
        `,
      };

      const result = composeAsFed2Subgraphs([subgraphA, subgraphB]);
      assertCompositionSuccess(result);
      // Note that we will also generate an hint for the skipped value but this is already
      // tested by `hints.test.ts` so we don't duplicate the check here.
      expect(printType(result.schema.toAPISchema().type('E')!)).toMatchString(`
        enum E {
          V1
        }
      `);
    });

    it('do not error if a skipped inconsistent value has directive applied', () => {
      const subgraphA = {
        name: 'subgraphA',
        typeDefs: gql`
          type Query {
            f(e: E!): Int
          }

          enum E {
            V1
            V2 @deprecated(reason: "use V3 instead")
            V3
          }
        `,
      };

      const subgraphB = {
        name: 'subgraphB',
        typeDefs: gql`
          enum E {
            V1
            V3
          }
        `,
      };

      const result = composeAsFed2Subgraphs([subgraphA, subgraphB]);
      assertCompositionSuccess(result);
      // Note that we will also generate an hint for the skipped value but this is already
      // tested by `hints.test.ts` so we don't duplicate the check here.
      expect(printType(result.schema.toAPISchema().type('E')!)).toMatchString(`
        enum E {
          V1
          V3
        }
      `);
    });

    it('errors if enum used _only_ as input as no consistent values', () => {
      const subgraphA = {
        name: 'subgraphA',
        typeDefs: gql`
          type Query {
            f(e: E!): Int
          }

          enum E {
            V1
          }
        `,
      };

      const subgraphB = {
        name: 'subgraphB',
        typeDefs: gql`
          enum E {
            V2
          }
        `,
      };

      const result = composeAsFed2Subgraphs([subgraphA, subgraphB]);
      expect(result.errors).toBeDefined();
      expect(errors(result)).toStrictEqual([[
        'EMPTY_MERGED_ENUM_TYPE',
        'None of the values of enum type "E" are defined consistently in all the subgraphs defining that type. As only values common to all subgraphs are merged, this would result in an empty type.'
      ]]);
    });

    it('errors when merging inconsistent enum that are used as both input and output', () => {
      const subgraphA = {
        name: 'subgraphA',
        typeDefs: gql`
          type Query {
            e: E!
            f(e: E!): Int
          }

          enum E {
            V1
          }
        `,
      };

      const subgraphB = {
        name: 'subgraphB',
        typeDefs: gql`
          enum E {
            V2
          }
        `,
      };

      const result = composeAsFed2Subgraphs([subgraphA, subgraphB]);
      expect(result.errors).toBeDefined();
      expect(errors(result)).toStrictEqual([
        [
          'ENUM_VALUE_MISMATCH',
          'Enum type "E" is used as both input type (for example, as type of "Query.f(e:)") and output type (for example, as type of "Query.e"), but value "V1" is not defined in all the subgraphs defining "E": "V1" is defined in subgraph "subgraphA" but not in subgraph "subgraphB"'
        ],
        [
          'ENUM_VALUE_MISMATCH',
          'Enum type "E" is used as both input type (for example, as type of "Query.f(e:)") and output type (for example, as type of "Query.e"), but value "V2" is not defined in all the subgraphs defining "E": "V2" is defined in subgraph "subgraphB" but not in subgraph "subgraphA"'
        ],
      ]);
    });

    it('ignores @inaccessible fields when merging enums that are used as both input and output', () => {
      const subgraphA = {
        name: 'subgraphA',
        typeDefs: gql`
          type Query {
            e: E!
            f(e: E!): Int
          }

          enum E {
            V1
          }
        `,
      };

      const subgraphB = {
        name: 'subgraphB',
        typeDefs: gql`
          enum E {
            V1
            V2 @inaccessible
          }
        `,
      };

      const result = composeAsFed2Subgraphs([subgraphA, subgraphB]);
      expect(result.errors).toBeUndefined();
    });

    it('succeed merging consistent enum used as both input and output', () => {
      const subgraphA = {
        name: 'subgraphA',
        typeDefs: gql`
          type Query {
            e: E!
            f(e: E!): Int
          }

          enum E {
            V1
            V2
          }
        `,
      };

      const subgraphB = {
        name: 'subgraphB',
        typeDefs: gql`
          enum E {
            V1
            V2
          }
        `,
      };

      const result = composeAsFed2Subgraphs([subgraphA, subgraphB]);
      assertCompositionSuccess(result);
      expect(printType(result.schema.toAPISchema().type('E')!)).toMatchString(`
        enum E {
          V1
          V2
        }
      `);
    });
  });

  describe('Input types', () => {
    it('only merges fields common to all subgraph', () => {
      const subgraphA = {
        typeDefs: gql`
          type Query {
            q1(a: A): String
          }

          input A {
            x: Int
          }
        `,
        name: 'subgraphA',
      };

      const subgraphB = {
        typeDefs: gql`
          type Query {
            q2(a: A): String
          }

          input A {
            x: Int
            y: Int
          }
        `,
        name: 'subgraphB',
      };

      const result = composeAsFed2Subgraphs([subgraphA, subgraphB]);
      assertCompositionSuccess(result);

      const inputA = result.schema.type('A') as InputObjectType;
      expect(inputA.field('x')).toBeDefined();
      // Note that we will have a hint for this, but this is already tested in `hints.test.ts` so we don't bother checking it here.
      expect(inputA.field('y')).toBeUndefined();
    });

    it('merges input field with different but compatible types', () => {
      const subgraphA = {
        typeDefs: gql`
          type Query {
            q1(a: A): String
          }

          input A {
            x: Int
          }
        `,
        name: 'subgraphA',
      };

      const subgraphB = {
        typeDefs: gql`
          type Query {
            q2(a: A): String
          }

          input A {
            x: Int!
          }
        `,
        name: 'subgraphB',
      };

      const result = composeAsFed2Subgraphs([subgraphA, subgraphB]);
      assertCompositionSuccess(result);

      const inputA = result.schema.type('A') as InputObjectType;
      // Note that contrarily to object types, input types use contravariance to types. In other words,
      // since one of the subgraph does not know how to handle `null` inputs, we don't allow them in
      // the supergraph.
      expect(inputA.field('x')?.type?.toString()).toBe('Int!');
    });

    it('errors when merging completely inconsistent input types', () => {
      const subgraphA = {
        name: 'subgraphA',
        typeDefs: gql`
          type Query {
            f(i: MyInput!): Int
          }

          input MyInput {
            x: Int
          }
        `,
      };

      const subgraphB = {
        name: 'subgraphB',
        typeDefs: gql`
          input MyInput {
            y: Int
          }
        `,
      };

      const result = composeAsFed2Subgraphs([subgraphA, subgraphB]);
      expect(result.errors).toBeDefined();
      expect(errors(result)).toStrictEqual([[
        'EMPTY_MERGED_INPUT_TYPE',
        'None of the fields of input object type "MyInput" are consistently defined in all the subgraphs defining that type. As only fields common to all subgraphs are merged, this would result in an empty type.'
      ]]);
    });

    it('errors if a mandatory input field is not in all subgraphs', () => {
      const subgraphA = {
        typeDefs: gql`
          type Query {
            q1(a: A): String
          }

          input A {
            x: Int
          }
        `,
        name: 'subgraphA',
      };

      const subgraphB = {
        typeDefs: gql`
          type Query {
            q2(a: A): String
          }

          input A {
            x: Int
            y: Int!
          }
        `,
        name: 'subgraphB',
      };

      const result = composeAsFed2Subgraphs([subgraphA, subgraphB]);

      expect(result.errors).toBeDefined();
      expect(errors(result)).toStrictEqual([[
        'REQUIRED_INPUT_FIELD_MISSING_IN_SOME_SUBGRAPH',
        'Input object field "A.y" is required in some subgraphs but does not appear in all subgraphs: it is required in subgraph "subgraphB" but does not appear in subgraph "subgraphA"'
      ]]);
    });
  });

  describe('Union types', () => {
    it('merges inconsistent unions', () => {
      const subgraphA = {
        name: 'subgraphA',
        typeDefs: gql`
          type Query {
            u: U!
          }

          union U = A | B

          type A {
            a: Int
          }

          type B {
            b: Int
          }
        `,
      };

      const subgraphB = {
        name: 'subgraphB',
        typeDefs: gql`
          union U = C

          type C {
            b: Int
          }
        `,
      };

      const result = composeAsFed2Subgraphs([subgraphA, subgraphB]);
      assertCompositionSuccess(result);
      expect(printType(result.schema.toAPISchema().type('U')!)).toMatchString('union U = A | B | C');
    });
  });

  it('works with normal graphQL type extension when definition is empty', () => {
    const subgraphA = {
      typeDefs: gql`
        type Query {
          foo: Foo
        }

        type Foo

        extend type Foo {
          bar: String
        }
      `,
      name: 'subgraphA',
    };

    const result = composeServices([subgraphA]);
    assertCompositionSuccess(result);
  });

  it('handles fragments in @requires using @inaccessible types', () => {
    const subgraphA = {
      typeDefs: gql`
        type Query @shareable {
          dummy: Entity
        }

        type Entity @key(fields: "id") {
          id: ID!
          data: Foo
        }

        interface Foo {
          foo: String!
        }

        interface Bar implements Foo {
          foo: String!
          bar: String!
        }

        type Baz implements Foo & Bar @shareable {
          foo: String!
          bar: String!
          baz: String!
        }

        type Qux implements Foo & Bar @shareable {
          foo: String!
          bar: String!
          qux: String!
        }
      `,
      name: 'subgraphA',
    };

    const subgraphB = {
      typeDefs: gql`
        type Query @shareable {
          dummy: Entity
        }

        type Entity @key(fields: "id") {
          id: ID!
          data: Foo @external
          requirer: String! @requires(fields: "data { foo ... on Bar { bar ... on Baz { baz } ... on Qux { qux } } }")
        }

        interface Foo {
          foo: String!
        }

        interface Bar implements Foo {
          foo: String!
          bar: String!
        }

        type Baz implements Foo & Bar @shareable @inaccessible {
          foo: String!
          bar: String!
          baz: String!
        }

        type Qux implements Foo & Bar @shareable {
          foo: String!
          bar: String!
          qux: String!
        }
      `,
      name: 'subgraphB',
    };

    const result = composeAsFed2Subgraphs([subgraphA, subgraphB]);
    assertCompositionSuccess(result);

    const [_, api] = schemas(result);
    expect(printSchema(api)).toMatchString(`
      interface Bar implements Foo {
        foo: String!
        bar: String!
      }

      type Entity {
        id: ID!
        data: Foo
        requirer: String!
      }

      interface Foo {
        foo: String!
      }

      type Query {
        dummy: Entity
      }

      type Qux implements Foo & Bar {
        foo: String!
        bar: String!
        qux: String!
      }
    `);
  });

  describe('@interfaceObject', () => {
    it('composes valid @interfaceObject usages correctly', () => {
      const subgraphA = {
        typeDefs: gql`
          type Query {
            iFromA: I
          }

          interface I @key(fields: "id") {
            id: ID!
            x: Int
          }

          type A implements I @key(fields: "id") {
            id: ID!
            x: Int
            w: Int
          }

          type B implements I @key(fields: "id") {
            id: ID!
            x: Int
            z: Int
          }
        `,
        name: 'subgraphA',
      };

      const subgraphB = {
        typeDefs: gql`
          type Query {
            iFromB: I
          }

          type I @interfaceObject @key(fields: "id") {
            id: ID!
            y: Int
          }
        `,
        name: 'subgraphB',
      };

      const result = composeAsFed2Subgraphs([subgraphA, subgraphB]);
      assertCompositionSuccess(result);

      const [_, api] = schemas(result);
      expect(printSchema(api)).toMatchString(`
        type A implements I {
          id: ID!
          x: Int
          w: Int
          y: Int
        }

        type B implements I {
          id: ID!
          x: Int
          z: Int
          y: Int
        }

        interface I {
          id: ID!
          x: Int
          y: Int
        }

        type Query {
          iFromA: I
          iFromB: I
        }
      `);
    });

    it('errors if @interfaceObject is used with no corresponding interface', () => {
      const subgraphA = {
        typeDefs: gql`
          type Query {
            iFromA: I
          }

          type I @interfaceObject @key(fields: "id") {
            id: ID!
            x: Int
          }
        `,
        name: 'subgraphA',
      };

      const subgraphB = {
        typeDefs: gql`
          type Query {
            iFromB: I
          }

          type I @interfaceObject @key(fields: "id") {
            id: ID!
            y: Int
          }
        `,
        name: 'subgraphB',
      };

      const result = composeAsFed2Subgraphs([subgraphA, subgraphB]);
      expect(result.errors).toBeDefined();
      expect(errors(result)).toStrictEqual([[
        'INTERFACE_OBJECT_USAGE_ERROR',
        'Type "I" is declared with @interfaceObject in all the subgraphs in which is is defined (it is defined in subgraphs "subgraphA" and "subgraphB" but should be defined as an interface in at least one subgraph)'
      ]]);
    });

    it('errors if @interfaceObject is missing in some subgraph', () => {
      const subgraphA = {
        typeDefs: gql`
          type Query {
            iFromA: I
          }

          interface I @key(fields: "id") {
            id: ID!
            x: Int
          }

          type A implements I @key(fields: "id") {
            id: ID!
            x: Int
          }
        `,
        name: 'subgraphA',
      };

      const subgraphB = {
        typeDefs: gql`
          type Query {
            iFromB: I
          }

          type I @interfaceObject @key(fields: "id") {
            id: ID!
            y: Int
          }
        `,
        name: 'subgraphB',
      };

      const subgraphC = {
        typeDefs: gql`
          type Query {
            iFromC: I
          }

          type I @key(fields: "id") {
            id: ID!
            z: Int
          }
        `,
        name: 'subgraphC',
      };

      const result = composeAsFed2Subgraphs([subgraphA, subgraphB, subgraphC]);
      expect(result.errors).toBeDefined();
      // Note: the error is a bit of a mouthful, but it should be clear enough and making it more compact requires
      // a bit more special code on the error generation side and it's not clear it's worth the trouble (since again,
      // the error should point to the problem well enough).
      expect(errors(result)).toStrictEqual([[
        'TYPE_KIND_MISMATCH',
        'Type "I" has mismatched kind: it is defined as Interface Type in subgraph "subgraphA" but Interface Object Type (Object Type with @interfaceObject) in subgraph "subgraphB" and Object Type in subgraph "subgraphC"',
      ]]);
    });

    it('errors if an interface has a @key but the subgraph do not know all implementations', () => {
      const subgraphA = {
        typeDefs: gql`
          type Query {
            iFromA: I
          }

          interface I @key(fields: "id") {
            id: ID!
            x: Int
          }

          type A implements I @key(fields: "id") {
            id: ID!
            x: Int
            w: Int
          }

          type B implements I @key(fields: "id") {
            id: ID!
            x: Int
            z: Int
          }
        `,
        name: 'subgraphA',
      };

      const subgraphB = {
        typeDefs: gql`
          type Query {
            iFromB: I
          }

          type I @interfaceObject @key(fields: "id") {
            id: ID!
            y: Int
          }
        `,
        name: 'subgraphB',
      };

      const subgraphC = {
        typeDefs: gql`
          interface I {
            id: ID!
            x: Int
          }

          type C implements I @key(fields: "id") {
            id: ID!
            x: Int
            w: Int
          }
        `,
        name: 'subgraphC',
      }

      const result = composeAsFed2Subgraphs([subgraphA, subgraphB, subgraphC]);
      expect(result.errors).toBeDefined();
      expect(errors(result)).toStrictEqual([[
        'INTERFACE_KEY_MISSING_IMPLEMENTATION_TYPE',
        '[subgraphA] Interface type "I" has a resolvable key (@key(fields: "id")) in subgraph "subgraphA" but that subgraph is missing some of the supergraph implementation types of "I". Subgraph "subgraphA" should define type "C" (and have it implement "I").',
      ]]);
    });

    it('errors if a subgraph defines both an @interfaceObject and some implemenations', () => {
      const subgraphA = {
        typeDefs: gql`
          type Query {
            iFromA: I
          }

          interface I @key(fields: "id") {
            id: ID!
            x: Int
          }

          type A implements I @key(fields: "id") {
            id: ID!
            x: Int
            w: Int
          }

          type B implements I @key(fields: "id") {
            id: ID!
            x: Int
            z: Int
          }
        `,
        name: 'subgraphA',
      };

      const subgraphB = {
        typeDefs: gql`
          type Query {
            iFromB: I
          }

          type I @interfaceObject @key(fields: "id") {
            id: ID!
            y: Int
          }

          type A @key(fields: "id") {
            id: ID!
            y: Int
          }
        `,
        name: 'subgraphB',
      };

      const result = composeAsFed2Subgraphs([subgraphA, subgraphB]);
      expect(result.errors).toBeDefined();
      expect(errors(result)).toStrictEqual([[
        'INTERFACE_OBJECT_USAGE_ERROR',
        '[subgraphB] Interface type "I" is defined as an @interfaceObject in subgraph "subgraphB" so that subgraph should not define any of the implementation types of "I", but it defines type "A"',
      ]]);
    });

    it('composes references to @interfaceObject', () => {
      // Ensures that we have no issue merging a shared field whose is an interface in a subgraph, but an interfaceObject (so an object type)
      // in another.
      const subgraphA = {
        typeDefs: gql`
          type Query {
            i: I @shareable
          }

          interface I @key(fields: "id") {
            id: ID!
            x: Int
          }

          type A implements I @key(fields: "id") {
            id: ID!
            x: Int
          }

          type B implements I @key(fields: "id") {
            id: ID!
            x: Int
          }
        `,
        name: 'subgraphA',
      };

      const subgraphB = {
        typeDefs: gql`
          type Query {
            i: I @shareable
          }

          type I @interfaceObject @key(fields: "id") {
            id: ID!
            y: Int
          }
        `,
        name: 'subgraphB',
      };

      const result = composeAsFed2Subgraphs([subgraphA, subgraphB]);
      assertCompositionSuccess(result);
    });

    it('do not error when optimizing unecessary loops', () => {
      // This test is built so that reaching `t { i { ... on A { u { v } } } }` flows from `subgraphB` to `subgraphA` (for `t`),
      // then changes types (with `i`), have a down cast to an implementation (`... A`) and then switch back subgraph (back to
      // `subgraphB` for `u { v }`). The reason is that the underlying code will check for some optimisation in that case (more
      // precisely, when switching back to `subgraphB` at the end, it will double-check if there wasn't a direct path in
      // `subgraphA` achieving the same), and there was an early issue when `@interfaceObject` are involved for that optimization.
      const subgraphA = {
        typeDefs: gql`
          type T @key(fields: "id") {
            id: ID!
            i: I
          }

          interface I @key(fields: "id") {
            id: ID!
            x: Int
          }

          type A implements I @key(fields: "id") {
            id: ID!
            x: Int
            u: U
          }

          type B implements I @key(fields: "id") {
            id: ID!
            x: Int
          }

          type U @key(fields: "id") {
            id: ID!
          }
        `,
        name: 'subgraphA',
      };

      const subgraphB = {
        typeDefs: gql`
          type Query {
            t: T
          }

          type T @key(fields: "id") {
            id: ID!
          }

          type I @interfaceObject @key(fields: "id") {
            id: ID!
          }

          type U @key(fields: "id") {
            id: ID!
            v: Int
          }
        `,
        name: 'subgraphB',
      };

      const result = composeAsFed2Subgraphs([subgraphA, subgraphB]);
      assertCompositionSuccess(result);
    });
  });

  describe('@authenticated', () => {
    it('comprehensive locations', () => {
      const onObject = {
        typeDefs: gql`
          type Query {
            object: AuthenticatedObject!
          }

          type AuthenticatedObject @authenticated {
            field: Int!
          }
        `,
        name: 'on-object',
      };

      const onInterface = {
        typeDefs: gql`
          type Query {
            interface: AuthenticatedInterface!
          }

          interface AuthenticatedInterface @authenticated {
            field: Int!
          }
        `,
        name: 'on-interface',
      };

      const onInterfaceObject = {
        typeDefs: gql`
          type AuthenticatedInterfaceObject
            @interfaceObject
            @key(fields: "id")
            @authenticated
          {
            id: String!
          }
        `,
        name: 'on-interface-object',
      }

      const onScalar = {
        typeDefs: gql`
          scalar AuthenticatedScalar @authenticated

          # This needs to exist in at least one other subgraph from where it's defined
          # as an @interfaceObject (so arbitrarily adding it here). We don't actually
          # apply @authenticated to this one since we want to see it propagate even
          # when it's not applied in all locations.
          interface AuthenticatedInterfaceObject @key(fields: "id") {
            id: String!
          }
        `,
        name: 'on-scalar',
      };

      const onEnum = {
        typeDefs: gql`
          enum AuthenticatedEnum @authenticated {
            A
            B
          }
        `,
        name: 'on-enum',
      };

      const onRootField = {
        typeDefs: gql`
          type Query {
            authenticatedRootField: Int! @authenticated
          }
        `,
        name: 'on-root-field',
      };

      const onObjectField = {
        typeDefs: gql`
          type Query {
            objectWithField: ObjectWithAuthenticatedField!
          }

          type ObjectWithAuthenticatedField {
            field: Int! @authenticated
          }
        `,
        name: 'on-object-field',
      };

      const onEntityField = {
        typeDefs: gql`
          type Query {
            entityWithField: EntityWithAuthenticatedField!
          }

          type EntityWithAuthenticatedField @key(fields: "id") {
            id: ID!
            field: Int! @authenticated
          }
        `,
        name: 'on-entity-field',
      };

      const result = composeAsFed2Subgraphs([
        onObject,
        onInterface,
        onInterfaceObject,
        onScalar,
        onEnum,
        onRootField,
        onObjectField,
        onEntityField,
      ]);
      assertCompositionSuccess(result);

      const authenticatedElements = [
        "AuthenticatedObject",
        "AuthenticatedInterface",
        "AuthenticatedInterfaceObject",
        "AuthenticatedScalar",
        "AuthenticatedEnum",
        "Query.authenticatedRootField",
        "ObjectWithAuthenticatedField.field",
        "EntityWithAuthenticatedField.field",
      ];

      for (const element of authenticatedElements) {
        expect(
          result.schema
            .elementByCoordinate(element)
            ?.hasAppliedDirective("authenticated")
        ).toBeTruthy();
      }
    });

    it('@authenticated has correct definition in the supergraph', () => {
      const a = {
        typeDefs: gql`
          type Query {
            x: Int @authenticated
          }
        `,
        name: 'a',
      };

      const result = composeAsFed2Subgraphs([a]);
      assertCompositionSuccess(result);
      expect(result.schema.coreFeatures?.getByIdentity(AuthenticatedSpecDefinition.identity)?.url.toString()).toBe(
        "https://specs.apollo.dev/authenticated/v0.1"
      );
      expect(printDirectiveDefinition(result.schema.directive('authenticated')!)).toMatchString(`
        directive @authenticated on FIELD_DEFINITION | OBJECT | INTERFACE | SCALAR | ENUM
      `);
    });

    it('applies @authenticated on types as long as it is used once', () => {
      const a1 = {
        typeDefs: gql`
          type Query {
            a: A
          }
          type A @key(fields: "id") @authenticated {
            id: String!
            a1: String
          }
        `,
        name: 'a1',
      };
      const a2 = {
        typeDefs: gql`
          type A @key(fields: "id") {
            id: String!
            a2: String
          }
        `,
        name: 'a2',
      };

      // checking composition in either order (not sure if this is necessary but
      // it's not hurting anything)
      const result1 = composeAsFed2Subgraphs([a1, a2]);
      const result2 = composeAsFed2Subgraphs([a2, a1]);
      assertCompositionSuccess(result1);
      assertCompositionSuccess(result2);

      expect(result1.schema.type('A')?.hasAppliedDirective('authenticated')).toBeTruthy();
      expect(result2.schema.type('A')?.hasAppliedDirective('authenticated')).toBeTruthy();
    });

    it('validation error on incompatible directive definition', () => {
      const invalidDefinition = {
        typeDefs: gql`
          directive @authenticated on ENUM_VALUE

          type Query {
            a: Int
          }

          enum E {
            A @authenticated
          }
        `,
        name: 'invalidDefinition',
      };
      const result = composeAsFed2Subgraphs([invalidDefinition]);
      expect(errors(result)[0]).toEqual([
        "DIRECTIVE_DEFINITION_INVALID",
        "[invalidDefinition] Invalid definition for directive \"@authenticated\": \"@authenticated\" should have locations FIELD_DEFINITION, OBJECT, INTERFACE, SCALAR, ENUM, but found (non-subset) ENUM_VALUE",
      ]);
    });

    it('validation error on invalid application', () => {
      const invalidApplication = {
        typeDefs: gql`
          type Query {
            a: Int
          }

          enum E {
            A @authenticated
          }
        `,
        name: 'invalidApplication',
      };
      const result = composeAsFed2Subgraphs([invalidApplication]);
      expect(errors(result)[0]).toEqual([
        "INVALID_GRAPHQL",
        "[invalidApplication] Directive \"@authenticated\" may not be used on ENUM_VALUE.",
      ]);
    });
  });

  // @requiresScopes and @policy behave exactly the same way, and so all tests should be equally applicable to both directives
  describe('@requiresScopes and @policy', () => {
    const testsToRun = [
      { directiveName: '@requiresScopes', argName: 'scopes', argType: 'requiresScopes__Scope', fedType: 'federation__Scope', identity: 'https://specs.apollo.dev/requiresScopes' },
      { directiveName: '@policy', argName: 'policies', argType: 'policy__Policy', fedType: 'federation__Policy', identity: 'https://specs.apollo.dev/policy' },
    ]
    it.each(testsToRun)('comprehensive locations', ({ directiveName, argName }) => {
      const onObject = {
        typeDefs: gql`
          type Query {
            object: ScopedObject!
          }

          type ScopedObject ${directiveName}(${argName}: ["object"]) {
            field: Int!
          }
        `,
        name: 'on-object',
      };

      const onInterface = {
        typeDefs: gql`
          type Query {
            interface: ScopedInterface!
          }

          interface ScopedInterface ${directiveName}(${argName}: ["interface"]) {
            field: Int!
          }
        `,
        name: 'on-interface',
      };

      const onInterfaceObject = {
        typeDefs: gql`
          type ScopedInterfaceObject
            @interfaceObject
            @key(fields: "id")
            ${directiveName}(${argName}: ["interfaceObject"])
          {
            id: String!
          }
        `,
        name: 'on-interface-object',
      }

      const onScalar = {
        typeDefs: gql`
          scalar ScopedScalar ${directiveName}(${argName}: ["scalar"])

          # This needs to exist in at least one other subgraph from where it's defined
          # as an @interfaceObject (so arbitrarily adding it here). We don't actually
          # apply ${directiveName} to this one since we want to see it propagate even
          # when it's not applied in all locations.
          interface ScopedInterfaceObject @key(fields: "id") {
            id: String!
          }
        `,
        name: 'on-scalar',
      };

      const onEnum = {
        typeDefs: gql`
          enum ScopedEnum ${directiveName}(${argName}: ["enum"]) {
            A
            B
          }
        `,
        name: 'on-enum',
      };

      const onRootField = {
        typeDefs: gql`
          type Query {
            scopedRootField: Int! ${directiveName}(${argName}: ["rootField"])
          }
        `,
        name: 'on-root-field',
      };

      const onObjectField = {
        typeDefs: gql`
          type Query {
            objectWithField: ObjectWithScopedField!
          }

          type ObjectWithScopedField {
            field: Int! ${directiveName}(${argName}: ["objectField"])
          }
        `,
        name: 'on-object-field',
      };

      const onEntityField = {
        typeDefs: gql`
          type Query {
            entityWithField: EntityWithScopedField!
          }

          type EntityWithScopedField @key(fields: "id") {
            id: ID!
            field: Int! ${directiveName}(${argName}: ["entityField"])
          }
        `,
        name: 'on-entity-field',
      };

      const result = composeAsFed2Subgraphs([
        onObject,
        onInterface,
        onInterfaceObject,
        onScalar,
        onEnum,
        onRootField,
        onObjectField,
        onEntityField,
      ]);
      assertCompositionSuccess(result);

      const scopedElements = [
        "ScopedObject",
        "ScopedInterface",
        "ScopedInterfaceObject",
        "ScopedScalar",
        "ScopedEnum",
        "Query.scopedRootField",
        "ObjectWithScopedField.field",
        "EntityWithScopedField.field",
      ];

      for (const element of scopedElements) {
        expect(
          result.schema
            .elementByCoordinate(element)
            ?.hasAppliedDirective(directiveName.slice(1))
        ).toBeTruthy();
      }
    });

    it.each(testsToRun)('applies directive on types as long as it is used once', ({ directiveName, argName }) => {
      const a1 = {
        typeDefs: gql`
          type Query {
            a: A
          }
          type A @key(fields: "id") ${directiveName}(${argName}: ["a"]) {
            id: String!
            a1: String
          }
        `,
        name: 'a1',
      };
      const a2 = {
        typeDefs: gql`
          type A @key(fields: "id") {
            id: String!
            a2: String
          }
        `,
        name: 'a2',
      };

      // checking composition in either order (not sure if this is necessary but
      // it's not hurting anything)
      const result1 = composeAsFed2Subgraphs([a1, a2]);
      const result2 = composeAsFed2Subgraphs([a2, a1]);
      assertCompositionSuccess(result1);
      assertCompositionSuccess(result2);

      expect(result1.schema.type('A')?.hasAppliedDirective(directiveName.slice(1))).toBeTruthy();
      expect(result2.schema.type('A')?.hasAppliedDirective(directiveName.slice(1))).toBeTruthy();
    });

    it.each(testsToRun)('merges ${directiveName} lists (simple union)', ({ directiveName, argName }) => {
      const a1 = {
        typeDefs: gql`
          type Query {
            a: A
          }

          type A ${directiveName}(${argName}: ["a"]) @key(fields: "id") {
            id: String!
            a1: String
          }
        `,
        name: 'a1',
      };
      const a2 = {
        typeDefs: gql`
          type A ${directiveName}(${argName}: ["b"]) @key(fields: "id") {
            id: String!
            a2: String
          }
        `,
        name: 'a2',
      };

      const result = composeAsFed2Subgraphs([a1, a2]);
      assertCompositionSuccess(result);
      expect(
        result.schema.type('A')
          ?.appliedDirectivesOf(directiveName.slice(1))
          ?.[0]?.arguments()?.[argName]).toStrictEqual(['a', 'b']
      );
    });

    it.each(testsToRun)('merges ${directiveName} lists (deduplicates intersecting scopes)', ({ directiveName, argName }) => {
      const a1 = {
        typeDefs: gql`
          type Query {
            a: A
          }

          type A ${directiveName}(${argName}: ["a", "b"]) @key(fields: "id") {
            id: String!
            a1: String
          }
        `,
        name: 'a1',
      };
      const a2 = {
        typeDefs: gql`
          type A ${directiveName}(${argName}: ["b", "c"]) @key(fields: "id") {
            id: String!
            a2: String
          }
        `,
        name: 'a2',
      };

      const result = composeAsFed2Subgraphs([a1, a2]);
      assertCompositionSuccess(result);
      expect(
        result.schema.type('A')
          ?.appliedDirectivesOf(directiveName.slice(1))
          ?.[0]?.arguments()?.[argName]).toStrictEqual(['a', 'b', 'c']
      );
    });

    it.each(testsToRun)('${directiveName} has correct definition in the supergraph', ({ directiveName, argName, argType, identity }) => {
      const a = {
        typeDefs: gql`
          type Query {
            x: Int ${directiveName}(${argName}: ["a", "b"])
          }
        `,
        name: 'a',
      };

      const result = composeAsFed2Subgraphs([a]);
      assertCompositionSuccess(result);
      expect(result.schema.coreFeatures?.getByIdentity(identity)?.url.toString()).toBe(
        `https://specs.apollo.dev/${directiveName.slice(1)}/v0.1`
      );
      expect(printDirectiveDefinition(result.schema.directive(directiveName.slice(1))!)).toMatchString(`
        directive ${directiveName}(${argName}: [[${argType}!]!]!) on FIELD_DEFINITION | OBJECT | INTERFACE | SCALAR | ENUM
      `);
    });

    it.each(testsToRun)('composes with existing `Scope` scalar definitions in subgraphs', ({ directiveName, argName }) => {
      const a = {
        typeDefs: gql`
          scalar Scope
          type Query {
            x: Int ${directiveName}(${argName}: ["a", "b"])
          }
        `,
        name: 'a',
      };

      const b = {
        typeDefs: gql`
          scalar Scope @specifiedBy(url: "not-the-apollo-spec")
          type Query {
            y: Int ${directiveName}(${argName}: ["a", "b"])
          }
        `,
        name: 'b',
      };

      const result = composeAsFed2Subgraphs([a, b]);
      assertCompositionSuccess(result);
    });

    describe('validation errors', () => {
      it.each(testsToRun)('on incompatible directive location', ({ directiveName, argName, fedType }) => {
        const invalidDefinition = {
          typeDefs: gql`
            scalar ${fedType}
            directive ${directiveName}(${argName}: [[${fedType}!]!]!) on ENUM_VALUE

            type Query {
              a: Int
            }

            enum E {
              A ${directiveName}(${argName}: [])
            }
          `,
          name: 'invalidDefinition',
        };
        const result = composeAsFed2Subgraphs([invalidDefinition]);
        expect(errors(result)[0]).toEqual([
          "DIRECTIVE_DEFINITION_INVALID",
          `[invalidDefinition] Invalid definition for directive \"${directiveName}\": \"${directiveName}\" should have locations FIELD_DEFINITION, OBJECT, INTERFACE, SCALAR, ENUM, but found (non-subset) ENUM_VALUE`,
        ]);
      });

      it.each(testsToRun)('on incompatible args', ({ directiveName, argName, fedType }) => {
        const invalidDefinition = {
          typeDefs: gql`
            scalar ${fedType}
            directive ${directiveName}(${argName}: [${fedType}]!) on FIELD_DEFINITION

            type Query {
              a: Int
            }

            enum E {
              A ${directiveName}(${argName}: [])
            }
          `,
          name: 'invalidDefinition',
        };
        const result = composeAsFed2Subgraphs([invalidDefinition]);
        expect(errors(result)[0]).toEqual([
          "DIRECTIVE_DEFINITION_INVALID",
          `[invalidDefinition] Invalid definition for directive \"${directiveName}\": argument \"${argName}\" should have type \"[[${fedType}!]!]!\" but found type \"[${fedType}]!\"`,
        ]);
      });

      it.each(testsToRun)('on invalid application', ({ directiveName, argName }) => {
        const invalidApplication = {
          typeDefs: gql`
            type Query {
              a: Int
            }

            enum E {
              A ${directiveName}(${argName}: [])
            }
          `,
          name: 'invalidApplication',
        };
        const result = composeAsFed2Subgraphs([invalidApplication]);
        expect(errors(result)[0]).toEqual([
          "INVALID_GRAPHQL",
          `[invalidApplication] Directive \"${directiveName}\" may not be used on ENUM_VALUE.`,
        ]);
      });
    });
  });

  it('existing @authenticated directive with fed 1', () => {
    const subgraphA = {
      typeDefs: gql`
        directive @authenticated(scope: [String!]) repeatable on FIELD_DEFINITION

        extend type Foo @key(fields: "id") {
          id: ID!
          protected: String @authenticated(scope: ["foo"])
        }
      `,
      name: 'subgraphA',
    };

    const subgraphB = {
      typeDefs: gql`
        type Query {
          foo: Foo
        }

        type Foo @key(fields: "id") {
          id: ID!
          name: String!
        }
        `,
      name: 'subgraphB',
    };

    const result = composeServices([subgraphA, subgraphB]);
    expect(errors(result)).toStrictEqual([]);
    const { schema } = result;
    expect(schema).toBeDefined();
    assert(schema, 'schema does not exist');
    const authenticatedDirectiveExists = schema.directives().find(d => d.name === 'authenticated');
    expect(authenticatedDirectiveExists).toBeUndefined();
  });
<<<<<<< HEAD
=======
});

describe('@source* directives', () => {
  const schemaA = gql`
    extend schema
      @link(url: "https://specs.apollo.dev/federation/v2.7", import: [
        "@key"
        "@shareable"
      ])
      @link(url: "https://specs.apollo.dev/source/v0.1", import: [
        "@sourceAPI"
        "@sourceType"
        "@sourceField"
      ])
      @sourceAPI(
        name: "A"
        http: { baseURL: "https://api.a.com/v1" }
      )

    type Query {
      resources: [Resource!]! @sourceField(
        api: "A"
        http: { GET: "/resources" }
      ) @shareable
    }

    type Resource @key(fields: "id") @sourceType(
      api: "A"
      http: { GET: "/resources/{id}" }
      selection: "id description"
    ) {
      id: ID!
      description: String!
    }
  `;

  const schemaB = gql`
    extend schema
      @link(url: "https://specs.apollo.dev/federation/v2.7", import: [
        "@key"
        "@shareable"
      ])
      @link(url: "https://specs.apollo.dev/source/v0.1", import: [
        "@sourceAPI"
        "@sourceType"
        "@sourceField"
      ])
      @sourceAPI(
        name: "A"
        http: { baseURL: "https://api.a.com/v1" }
      )

    type Query {
      resources: [Resource!]! @sourceField(
        api: "A"
        http: { GET: "/resources" }
      ) @shareable
    }

    type Resource @key(fields: "id") {
      id: ID!
    }
  `;

  const schemaC = gql`
    extend schema
      @link(url: "https://specs.apollo.dev/federation/v2.7", import: [
        "@key"
        "@shareable"
      ])
      @link(url: "https://specs.apollo.dev/source/v0.1", import: [
        "@sourceAPI"
        "@sourceType"
        "@sourceField"
      ])
      @sourceAPI(
        name: "A"
        http: { baseURL: "https://api.a.com/v1" }
      )

    type Resource @key(fields: "id") @sourceType(
      api: "A"
      http: { GET: "/resources/{id}" }
      selection: "id creationDate"
    ) {
      id: ID!
      creationDate: String!
    }
  `;

  it('single subgraph composition', () => {
    const subgraphA = {
      name: 'subgraphA',
      typeDefs: schemaA,
    };
    const result = composeServices([subgraphA]);
    expect(result.errors ?? []).toEqual([]);
    const printed = printSchema(result.schema!);
    expect(printed).toContain(
`schema
  @link(url: "https://specs.apollo.dev/link/v1.0")
  @link(url: "https://specs.apollo.dev/join/v0.4", for: EXECUTION)
  @join__directive(graphs: [SUBGRAPHA], name: "link", args: {url: "https://specs.apollo.dev/source/v0.1", import: ["@sourceAPI", "@sourceType", "@sourceField"]})
  @join__directive(graphs: [SUBGRAPHA], name: "sourceAPI", args: {name: "A", http: {baseURL: "https://api.a.com/v1"}})
{
  query: Query
}`);

    expect(printed).toContain(
      `directive @join__directive(graphs: [join__Graph!], name: String!, args: join__DirectiveArguments) repeatable on SCHEMA | OBJECT | INTERFACE | FIELD_DEFINITION`
    );

    expect(printed).toContain(
`type Query
  @join__type(graph: SUBGRAPHA)
{
  resources: [Resource!]! @join__directive(graphs: [SUBGRAPHA], name: "sourceField", args: {api: "A", http: {GET: "/resources"}})
}`
    );

    expect(printed).toContain(
`type Resource
  @join__type(graph: SUBGRAPHA, key: "id")
  @join__directive(graphs: [SUBGRAPHA], name: "sourceType", args: {api: "A", http: {GET: "/resources/{id}"}, selection: "id description"})
{
  id: ID!
  description: String!
}`
    );
  });

  it('subgraphA and subgraphB composition', () => {
    const result = composeServices([
      {
        name: 'subgraphA',
        typeDefs: schemaA,
      },
      {
        name: 'subgraphB',
        typeDefs: schemaB,
      },
    ]);
    expect(result.errors ?? []).toEqual([]);
    const printed = printSchema(result.schema!);

    expect(printed).toContain(
`schema
  @link(url: \"https://specs.apollo.dev/link/v1.0\")
  @link(url: \"https://specs.apollo.dev/join/v0.4\", for: EXECUTION)
  @join__directive(graphs: [SUBGRAPHA, SUBGRAPHB], name: \"link\", args: {url: \"https://specs.apollo.dev/source/v0.1\", import: [\"@sourceAPI\", \"@sourceType\", \"@sourceField\"]})
  @join__directive(graphs: [SUBGRAPHA, SUBGRAPHB], name: \"sourceAPI\", args: {name: \"A\", http: {baseURL: \"https://api.a.com/v1\"}})
{
  query: Query
}`
    );

    expect(printed).toContain(
`type Query
  @join__type(graph: SUBGRAPHA)
  @join__type(graph: SUBGRAPHB)
{
  resources: [Resource!]! @join__directive(graphs: [SUBGRAPHA, SUBGRAPHB], name: \"sourceField\", args: {api: \"A\", http: {GET: \"/resources\"}})
}`
    );

    expect(printed).toContain(
`type Resource
  @join__type(graph: SUBGRAPHA, key: \"id\")
  @join__type(graph: SUBGRAPHB, key: \"id\")
  @join__directive(graphs: [SUBGRAPHA], name: \"sourceType\", args: {api: \"A\", http: {GET: \"/resources/{id}\"}, selection: \"id description\"})
{
  id: ID!
  description: String! @join__field(graph: SUBGRAPHA)
}`
    );
  });

  it('subgraphA and subgraphC composition', () => {
    const result = composeServices([
      {
        name: 'subgraphA',
        typeDefs: schemaA,
      },
      {
        name: 'subgraphC',
        typeDefs: schemaC,
      },
    ]);
    expect(result.errors ?? []).toEqual([]);
    const printed = printSchema(result.schema!);

    expect(printed).toContain(
`schema
  @link(url: \"https://specs.apollo.dev/link/v1.0\")
  @link(url: \"https://specs.apollo.dev/join/v0.4\", for: EXECUTION)
  @join__directive(graphs: [SUBGRAPHA, SUBGRAPHC], name: \"link\", args: {url: \"https://specs.apollo.dev/source/v0.1\", import: [\"@sourceAPI\", \"@sourceType\", \"@sourceField\"]})
  @join__directive(graphs: [SUBGRAPHA, SUBGRAPHC], name: \"sourceAPI\", args: {name: \"A\", http: {baseURL: \"https://api.a.com/v1\"}})
{
  query: Query
}`
    );

    expect(printed).toContain(
`type Query
  @join__type(graph: SUBGRAPHA)
  @join__type(graph: SUBGRAPHC)
{
  resources: [Resource!]! @join__field(graph: SUBGRAPHA) @join__directive(graphs: [SUBGRAPHA], name: \"sourceField\", args: {api: \"A\", http: {GET: \"/resources\"}})
}`
    );

    expect(printed).toContain(
`type Resource
  @join__type(graph: SUBGRAPHA, key: \"id\")
  @join__type(graph: SUBGRAPHC, key: \"id\")
  @join__directive(graphs: [SUBGRAPHA], name: \"sourceType\", args: {api: \"A\", http: {GET: \"/resources/{id}\"}, selection: \"id description\"})
  @join__directive(graphs: [SUBGRAPHC], name: \"sourceType\", args: {api: \"A\", http: {GET: \"/resources/{id}\"}, selection: \"id creationDate\"})
{
  id: ID!
  description: String! @join__field(graph: SUBGRAPHA)
  creationDate: String! @join__field(graph: SUBGRAPHC)
}`
    );
  });

  it('subgraphB and subgraphC composition', () => {
    const result = composeServices([
      {
        name: 'subgraphB',
        typeDefs: schemaB,
      },
      {
        name: 'subgraphC',
        typeDefs: schemaC,
      },
    ]);
    expect(result.errors ?? []).toEqual([]);
    const printed = printSchema(result.schema!);

    expect(printed).toContain(
`schema
  @link(url: \"https://specs.apollo.dev/link/v1.0\")
  @link(url: \"https://specs.apollo.dev/join/v0.4\", for: EXECUTION)
  @join__directive(graphs: [SUBGRAPHB, SUBGRAPHC], name: \"link\", args: {url: \"https://specs.apollo.dev/source/v0.1\", import: [\"@sourceAPI\", \"@sourceType\", \"@sourceField\"]})
  @join__directive(graphs: [SUBGRAPHB, SUBGRAPHC], name: \"sourceAPI\", args: {name: \"A\", http: {baseURL: \"https://api.a.com/v1\"}})
{
  query: Query
}`);

    expect(printed).toContain(
`type Query
  @join__type(graph: SUBGRAPHB)
  @join__type(graph: SUBGRAPHC)
{
  resources: [Resource!]! @join__field(graph: SUBGRAPHB) @join__directive(graphs: [SUBGRAPHB], name: \"sourceField\", args: {api: \"A\", http: {GET: \"/resources\"}})
}`
    );

    expect(printed).toContain(
`type Resource
  @join__type(graph: SUBGRAPHB, key: \"id\")
  @join__type(graph: SUBGRAPHC, key: \"id\")
  @join__directive(graphs: [SUBGRAPHC], name: \"sourceType\", args: {api: \"A\", http: {GET: \"/resources/{id}\"}, selection: \"id creationDate\"})
{
  id: ID!
  creationDate: String! @join__field(graph: SUBGRAPHC)
}`
    );
  });

  it('subgraphA, subgraphB, and subgraphC composition', () => {
    const result = composeServices([
      {
        name: 'subgraphA',
        typeDefs: schemaA,
      },
      {
        name: 'subgraphB',
        typeDefs: schemaB,
      },
      {
        name: 'subgraphC',
        typeDefs: schemaC,
      },
    ]);
    expect(result.errors ?? []).toEqual([]);
    const printed = printSchema(result.schema!);

    expect(printed).toContain(
`schema
  @link(url: \"https://specs.apollo.dev/link/v1.0\")
  @link(url: \"https://specs.apollo.dev/join/v0.4\", for: EXECUTION)
  @join__directive(graphs: [SUBGRAPHA, SUBGRAPHB, SUBGRAPHC], name: \"link\", args: {url: \"https://specs.apollo.dev/source/v0.1\", import: [\"@sourceAPI\", \"@sourceType\", \"@sourceField\"]})
  @join__directive(graphs: [SUBGRAPHA, SUBGRAPHB, SUBGRAPHC], name: \"sourceAPI\", args: {name: \"A\", http: {baseURL: \"https://api.a.com/v1\"}})
{
  query: Query
}`
    );

    expect(printed).toContain(
`type Query
  @join__type(graph: SUBGRAPHA)
  @join__type(graph: SUBGRAPHB)
  @join__type(graph: SUBGRAPHC)
{
  resources: [Resource!]! @join__field(graph: SUBGRAPHA) @join__field(graph: SUBGRAPHB) @join__directive(graphs: [SUBGRAPHA, SUBGRAPHB], name: \"sourceField\", args: {api: \"A\", http: {GET: \"/resources\"}})
}`
    );

    expect(printed).toContain(
`type Resource
  @join__type(graph: SUBGRAPHA, key: \"id\")
  @join__type(graph: SUBGRAPHB, key: \"id\")
  @join__type(graph: SUBGRAPHC, key: \"id\")
  @join__directive(graphs: [SUBGRAPHA], name: \"sourceType\", args: {api: \"A\", http: {GET: \"/resources/{id}\"}, selection: \"id description\"})
  @join__directive(graphs: [SUBGRAPHC], name: \"sourceType\", args: {api: \"A\", http: {GET: \"/resources/{id}\"}, selection: \"id creationDate\"})
{
  id: ID!
  description: String! @join__field(graph: SUBGRAPHA)
  creationDate: String! @join__field(graph: SUBGRAPHC)
}`
    )
  });

  describe('validation errors', () => {
    const goodSchema = gql`
      extend schema
        @link(url: "https://specs.apollo.dev/federation/v2.7", import: ["@key"])
        @link(url: "https://specs.apollo.dev/source/v0.1", import: [
          "@sourceAPI"
          "@sourceType"
          "@sourceField"
        ])
        @sourceAPI(
          name: "A"
          http: { baseURL: "https://api.a.com/v1" }
        )
      {
        query: Query
      }

      type Query {
        resources: [Resource!]! @sourceField(
          api: "A"
          http: { GET: "/resources" }
        )
      }

      type Resource @key(fields: "id") @sourceType(
        api: "A"
        http: { GET: "/resources/{id}" }
        selection: "id description"
      ) {
        id: ID!
        description: String!
      }
    `;

    // TODO Test the following errors using badSchema:
    // - [x] SOURCE_FEDERATION_VERSION_REQUIRED,
    // - [x] SOURCE_API_NAME_INVALID,
    // - [x] SOURCE_API_PROTOCOL_INVALID,
    // - [x] SOURCE_API_HTTP_BASE_URL_INVALID,
    // - [x] SOURCE_HTTP_HEADERS_INVALID,
    // - [x] SOURCE_TYPE_API_ERROR,
    // - [x] SOURCE_TYPE_PROTOCOL_INVALID,
    // - [x] SOURCE_TYPE_HTTP_METHOD_INVALID,
    // - [ ] SOURCE_TYPE_HTTP_PATH_INVALID,
    // - [ ] SOURCE_TYPE_HTTP_BODY_INVALID,
    // - [x] SOURCE_TYPE_ON_NON_OBJECT_OR_NON_ENTITY,
    // - [ ] SOURCE_TYPE_SELECTION_INVALID,
    // - [x] SOURCE_FIELD_API_ERROR,
    // - [ ] SOURCE_FIELD_PROTOCOL_INVALID,
    // - [x] SOURCE_FIELD_HTTP_METHOD_INVALID,
    // - [ ] SOURCE_FIELD_HTTP_PATH_INVALID,
    // - [ ] SOURCE_FIELD_HTTP_BODY_INVALID,
    // - [ ] SOURCE_FIELD_SELECTION_INVALID,
    // - [x] SOURCE_FIELD_NOT_ON_ROOT_OR_ENTITY_FIELD,

    const badSchema = gql`
      extend schema
        @link(url: "https://specs.apollo.dev/federation/v2.5", import: ["@key"])
        @link(url: "https://specs.apollo.dev/source/v0.1", import: [
          "@sourceAPI"
          "@sourceType"
          "@sourceField"
        ])
        @sourceAPI(
          name: "A?!" # Should be valid GraphQL identifier
          http: { baseURL: "https://api.a.com/v1" }
        )
        @sourceAPI(
          name: "Bogus"
          http: {
            baseURL: "not a url"
            headers: [
              { name: "i n v a l i d", value: "header value", as: "re|named" }
            ]
          }
        )
        @sourceAPI(
          name: "NoProtocol"
        )
      {
        query: Query
      }

      type Query {
        resources: [Resource!]! @sourceField(
          api: "A"
          http: {
            GET: "/resources"
            DELETE: "/resources"
          }
        )
      }

      type Resource @key(fields: "id") @sourceType(
        api: "A"
        http: { GET: "/resources/{id}" }
        selection: "id description"
      )
      @sourceType(
        api: "Bogus"
        http: {
          GET: "/resources/{id}"
          POST: "/resources"
        }
        selection: "id"
      ) {
        id: ID!
        description: String!
      }

      type NonEntity @sourceType(
        api: "A"
        # http: { GET: "/nonentities/{id}" }
        selection: "id some_field"
      ) {
        id: ID!
        someField: String! @sourceField(
          api: "A"
          selection: ".some_field"
        )
      }
    `;

    it('good schema composes without validation errors', () => {
      const result = composeServices([{
        name: 'good',
        typeDefs: goodSchema,
      }]);
      expect(result.errors ?? []).toEqual([]);
    });

    it('bad schema composes with validation errors', () => {
      const result = composeServices([{
        name: 'bad',
        typeDefs: badSchema,
      }]);

      const messages = result.errors!.map(e => e.message);

      expect(messages).toContain(
        '[bad] @sourceAPI(name: "A?!") must specify name using only [a-zA-Z0-9-_] characters'
      );

      expect(messages).toContain(
        '[bad] @sourceAPI must specify one protocol from the set {http}'
      );

      expect(messages).toContain(
        '[bad] @sourceType specifies unknown api A'
      );

      expect(messages).toContain(
        '[bad] @sourceField specifies unknown api A'
      );

      try {
        new URL('not a url');
        throw new Error('should have thrown');
      } catch (e) {
        expect(messages).toContain(
          // Different versions of Node.js stringify the URL error differently,
          // so we avoid hard-coding that part of the expected error.
          `[bad] @sourceAPI http.baseURL \"not a url\" must be valid URL (error: ${e.message})`
        );
      }

      expect(messages).toContain(
        '[bad] @sourceAPI header {\"name\":\"i n v a l i d\",\"value\":\"header value\",\"as\":\"re|named\"} specifies invalid name'
      );

      expect(messages).toContain(
        '[bad] @sourceAPI header {\"name\":\"i n v a l i d\",\"value\":\"header value\",\"as\":\"re|named\"} specifies invalid \'as\' name'
      );

      expect(messages).toContain(
        '[bad] @sourceType must specify exactly one of http.GET or http.POST'
      );

      expect(messages).toContain(
        '[bad] @sourceField allows at most one of http.{GET,POST,PUT,PATCH,DELETE}'
      );

      expect(messages).toContain(
        '[bad] @sourceType must be applied to an entity type that also has a @key directive'
      );

      expect(messages).toContain(
        '[bad] @sourceType must specify same http argument as corresponding @sourceAPI for api A'
      );

      expect(messages).toContain(
        '[bad] @sourceField must be applied to root Query or Mutation field or field of entity type'
      );
    });

    const renamedSchema = gql`
      extend schema
        @link(url: "https://specs.apollo.dev/federation/v2.7", import: ["@key"])
        @link(url: "https://specs.apollo.dev/source/v0.1", import: [
          { name: "@sourceAPI", as: "@api" }
          { name: "@sourceType", as: "@type" }
          { name: "@sourceField", as: "@field" }
        ])
        @api(
          name: "not an identifier"
          http: { baseURL: "https://api.a.com/v1" }
        )
      {
        query: Query
      }

      type Query {
        resources: [Resource!]! @field(
          api: "not an identifier"
          http: { GET: "/resources" }
        )
      }

      type Resource @key(fields: "id") @type(
        api: "not an identifier"
        http: { GET: "/resources/{id}" }
        selection: "id description"
      ) {
        id: ID!
        description: String!
      }
    `;

    it('can handle the @source* directives being renamed', () => {
      const result = composeServices([{
        name: 'renamed',
        typeDefs: renamedSchema,
      }]);

      const messages = result.errors!.map(e => e.message);

      expect(messages).toContain(
        '[renamed] @api(name: "not an identifier") must specify name using only [a-zA-Z0-9-_] characters'
      );
    });
  });
  
  it('fed-354 repro @interfaceObject failure', () => {
    const subgraph1 = {
      name: 'Subgraph1',
      url: 'https://Subgraph1',
      typeDefs: gql`
        type Query {
          error_query: TicketField!
        }

        type User @interfaceObject @key(fields: "id") {
          id: ID!
        }

        interface TicketField {
          id: ID!
          createdBy: User
        }

        type TextTicketField implements TicketField @key(fields: "id") @shareable {
          id: ID!
          createdBy: User
        }
      `
    };
    
    const subgraph2 = {
      name: 'Subgraph2',
      url: 'https://Subgraph2',
      typeDefs: gql`
        interface Ticket @key(fields : "id", resolvable : true) {
          id: ID!
        }

        interface User @key(fields : "id", resolvable : true) {
          id: ID!
          requestedTickets: [Ticket!]!
        }

        interface TicketField {
          createdBy: User
          id: ID!
        }

        type TextTicketField implements TicketField @shareable {
          createdBy: User
          id: ID!
        }

        type Customer implements User @key(fields : "id", resolvable : true) @shareable {
          id: ID!
          requestedTickets: [Ticket!]!
        }

        type Agent implements User @key(fields : "id", resolvable : true) @shareable {
          id: ID!
          requestedTickets: [Ticket!]!
        }

        type Question implements Ticket @key(fields : "id", resolvable : true) {
          fields: [TicketField!]!
          id: ID!
        }
      `
    };
    
    const result = composeAsFed2Subgraphs([subgraph1, subgraph2]);
    assertCompositionSuccess(result);
  });
>>>>>>> cae9be31
});<|MERGE_RESOLUTION|>--- conflicted
+++ resolved
@@ -4655,641 +4655,73 @@
     const authenticatedDirectiveExists = schema.directives().find(d => d.name === 'authenticated');
     expect(authenticatedDirectiveExists).toBeUndefined();
   });
-<<<<<<< HEAD
-=======
-});
-
-describe('@source* directives', () => {
-  const schemaA = gql`
-    extend schema
-      @link(url: "https://specs.apollo.dev/federation/v2.7", import: [
-        "@key"
-        "@shareable"
-      ])
-      @link(url: "https://specs.apollo.dev/source/v0.1", import: [
-        "@sourceAPI"
-        "@sourceType"
-        "@sourceField"
-      ])
-      @sourceAPI(
-        name: "A"
-        http: { baseURL: "https://api.a.com/v1" }
-      )
-
-    type Query {
-      resources: [Resource!]! @sourceField(
-        api: "A"
-        http: { GET: "/resources" }
-      ) @shareable
-    }
-
-    type Resource @key(fields: "id") @sourceType(
-      api: "A"
-      http: { GET: "/resources/{id}" }
-      selection: "id description"
-    ) {
-      id: ID!
-      description: String!
-    }
-  `;
-
-  const schemaB = gql`
-    extend schema
-      @link(url: "https://specs.apollo.dev/federation/v2.7", import: [
-        "@key"
-        "@shareable"
-      ])
-      @link(url: "https://specs.apollo.dev/source/v0.1", import: [
-        "@sourceAPI"
-        "@sourceType"
-        "@sourceField"
-      ])
-      @sourceAPI(
-        name: "A"
-        http: { baseURL: "https://api.a.com/v1" }
-      )
-
-    type Query {
-      resources: [Resource!]! @sourceField(
-        api: "A"
-        http: { GET: "/resources" }
-      ) @shareable
-    }
-
-    type Resource @key(fields: "id") {
-      id: ID!
-    }
-  `;
-
-  const schemaC = gql`
-    extend schema
-      @link(url: "https://specs.apollo.dev/federation/v2.7", import: [
-        "@key"
-        "@shareable"
-      ])
-      @link(url: "https://specs.apollo.dev/source/v0.1", import: [
-        "@sourceAPI"
-        "@sourceType"
-        "@sourceField"
-      ])
-      @sourceAPI(
-        name: "A"
-        http: { baseURL: "https://api.a.com/v1" }
-      )
-
-    type Resource @key(fields: "id") @sourceType(
-      api: "A"
-      http: { GET: "/resources/{id}" }
-      selection: "id creationDate"
-    ) {
-      id: ID!
-      creationDate: String!
-    }
-  `;
-
-  it('single subgraph composition', () => {
-    const subgraphA = {
-      name: 'subgraphA',
-      typeDefs: schemaA,
-    };
-    const result = composeServices([subgraphA]);
-    expect(result.errors ?? []).toEqual([]);
-    const printed = printSchema(result.schema!);
-    expect(printed).toContain(
-`schema
-  @link(url: "https://specs.apollo.dev/link/v1.0")
-  @link(url: "https://specs.apollo.dev/join/v0.4", for: EXECUTION)
-  @join__directive(graphs: [SUBGRAPHA], name: "link", args: {url: "https://specs.apollo.dev/source/v0.1", import: ["@sourceAPI", "@sourceType", "@sourceField"]})
-  @join__directive(graphs: [SUBGRAPHA], name: "sourceAPI", args: {name: "A", http: {baseURL: "https://api.a.com/v1"}})
-{
-  query: Query
-}`);
-
-    expect(printed).toContain(
-      `directive @join__directive(graphs: [join__Graph!], name: String!, args: join__DirectiveArguments) repeatable on SCHEMA | OBJECT | INTERFACE | FIELD_DEFINITION`
-    );
-
-    expect(printed).toContain(
-`type Query
-  @join__type(graph: SUBGRAPHA)
-{
-  resources: [Resource!]! @join__directive(graphs: [SUBGRAPHA], name: "sourceField", args: {api: "A", http: {GET: "/resources"}})
-}`
-    );
-
-    expect(printed).toContain(
-`type Resource
-  @join__type(graph: SUBGRAPHA, key: "id")
-  @join__directive(graphs: [SUBGRAPHA], name: "sourceType", args: {api: "A", http: {GET: "/resources/{id}"}, selection: "id description"})
-{
-  id: ID!
-  description: String!
-}`
-    );
-  });
-
-  it('subgraphA and subgraphB composition', () => {
-    const result = composeServices([
-      {
-        name: 'subgraphA',
-        typeDefs: schemaA,
-      },
-      {
-        name: 'subgraphB',
-        typeDefs: schemaB,
-      },
-    ]);
-    expect(result.errors ?? []).toEqual([]);
-    const printed = printSchema(result.schema!);
-
-    expect(printed).toContain(
-`schema
-  @link(url: \"https://specs.apollo.dev/link/v1.0\")
-  @link(url: \"https://specs.apollo.dev/join/v0.4\", for: EXECUTION)
-  @join__directive(graphs: [SUBGRAPHA, SUBGRAPHB], name: \"link\", args: {url: \"https://specs.apollo.dev/source/v0.1\", import: [\"@sourceAPI\", \"@sourceType\", \"@sourceField\"]})
-  @join__directive(graphs: [SUBGRAPHA, SUBGRAPHB], name: \"sourceAPI\", args: {name: \"A\", http: {baseURL: \"https://api.a.com/v1\"}})
-{
-  query: Query
-}`
-    );
-
-    expect(printed).toContain(
-`type Query
-  @join__type(graph: SUBGRAPHA)
-  @join__type(graph: SUBGRAPHB)
-{
-  resources: [Resource!]! @join__directive(graphs: [SUBGRAPHA, SUBGRAPHB], name: \"sourceField\", args: {api: \"A\", http: {GET: \"/resources\"}})
-}`
-    );
-
-    expect(printed).toContain(
-`type Resource
-  @join__type(graph: SUBGRAPHA, key: \"id\")
-  @join__type(graph: SUBGRAPHB, key: \"id\")
-  @join__directive(graphs: [SUBGRAPHA], name: \"sourceType\", args: {api: \"A\", http: {GET: \"/resources/{id}\"}, selection: \"id description\"})
-{
-  id: ID!
-  description: String! @join__field(graph: SUBGRAPHA)
-}`
-    );
-  });
-
-  it('subgraphA and subgraphC composition', () => {
-    const result = composeServices([
-      {
-        name: 'subgraphA',
-        typeDefs: schemaA,
-      },
-      {
-        name: 'subgraphC',
-        typeDefs: schemaC,
-      },
-    ]);
-    expect(result.errors ?? []).toEqual([]);
-    const printed = printSchema(result.schema!);
-
-    expect(printed).toContain(
-`schema
-  @link(url: \"https://specs.apollo.dev/link/v1.0\")
-  @link(url: \"https://specs.apollo.dev/join/v0.4\", for: EXECUTION)
-  @join__directive(graphs: [SUBGRAPHA, SUBGRAPHC], name: \"link\", args: {url: \"https://specs.apollo.dev/source/v0.1\", import: [\"@sourceAPI\", \"@sourceType\", \"@sourceField\"]})
-  @join__directive(graphs: [SUBGRAPHA, SUBGRAPHC], name: \"sourceAPI\", args: {name: \"A\", http: {baseURL: \"https://api.a.com/v1\"}})
-{
-  query: Query
-}`
-    );
-
-    expect(printed).toContain(
-`type Query
-  @join__type(graph: SUBGRAPHA)
-  @join__type(graph: SUBGRAPHC)
-{
-  resources: [Resource!]! @join__field(graph: SUBGRAPHA) @join__directive(graphs: [SUBGRAPHA], name: \"sourceField\", args: {api: \"A\", http: {GET: \"/resources\"}})
-}`
-    );
-
-    expect(printed).toContain(
-`type Resource
-  @join__type(graph: SUBGRAPHA, key: \"id\")
-  @join__type(graph: SUBGRAPHC, key: \"id\")
-  @join__directive(graphs: [SUBGRAPHA], name: \"sourceType\", args: {api: \"A\", http: {GET: \"/resources/{id}\"}, selection: \"id description\"})
-  @join__directive(graphs: [SUBGRAPHC], name: \"sourceType\", args: {api: \"A\", http: {GET: \"/resources/{id}\"}, selection: \"id creationDate\"})
-{
-  id: ID!
-  description: String! @join__field(graph: SUBGRAPHA)
-  creationDate: String! @join__field(graph: SUBGRAPHC)
-}`
-    );
-  });
-
-  it('subgraphB and subgraphC composition', () => {
-    const result = composeServices([
-      {
-        name: 'subgraphB',
-        typeDefs: schemaB,
-      },
-      {
-        name: 'subgraphC',
-        typeDefs: schemaC,
-      },
-    ]);
-    expect(result.errors ?? []).toEqual([]);
-    const printed = printSchema(result.schema!);
-
-    expect(printed).toContain(
-`schema
-  @link(url: \"https://specs.apollo.dev/link/v1.0\")
-  @link(url: \"https://specs.apollo.dev/join/v0.4\", for: EXECUTION)
-  @join__directive(graphs: [SUBGRAPHB, SUBGRAPHC], name: \"link\", args: {url: \"https://specs.apollo.dev/source/v0.1\", import: [\"@sourceAPI\", \"@sourceType\", \"@sourceField\"]})
-  @join__directive(graphs: [SUBGRAPHB, SUBGRAPHC], name: \"sourceAPI\", args: {name: \"A\", http: {baseURL: \"https://api.a.com/v1\"}})
-{
-  query: Query
-}`);
-
-    expect(printed).toContain(
-`type Query
-  @join__type(graph: SUBGRAPHB)
-  @join__type(graph: SUBGRAPHC)
-{
-  resources: [Resource!]! @join__field(graph: SUBGRAPHB) @join__directive(graphs: [SUBGRAPHB], name: \"sourceField\", args: {api: \"A\", http: {GET: \"/resources\"}})
-}`
-    );
-
-    expect(printed).toContain(
-`type Resource
-  @join__type(graph: SUBGRAPHB, key: \"id\")
-  @join__type(graph: SUBGRAPHC, key: \"id\")
-  @join__directive(graphs: [SUBGRAPHC], name: \"sourceType\", args: {api: \"A\", http: {GET: \"/resources/{id}\"}, selection: \"id creationDate\"})
-{
-  id: ID!
-  creationDate: String! @join__field(graph: SUBGRAPHC)
-}`
-    );
-  });
-
-  it('subgraphA, subgraphB, and subgraphC composition', () => {
-    const result = composeServices([
-      {
-        name: 'subgraphA',
-        typeDefs: schemaA,
-      },
-      {
-        name: 'subgraphB',
-        typeDefs: schemaB,
-      },
-      {
-        name: 'subgraphC',
-        typeDefs: schemaC,
-      },
-    ]);
-    expect(result.errors ?? []).toEqual([]);
-    const printed = printSchema(result.schema!);
-
-    expect(printed).toContain(
-`schema
-  @link(url: \"https://specs.apollo.dev/link/v1.0\")
-  @link(url: \"https://specs.apollo.dev/join/v0.4\", for: EXECUTION)
-  @join__directive(graphs: [SUBGRAPHA, SUBGRAPHB, SUBGRAPHC], name: \"link\", args: {url: \"https://specs.apollo.dev/source/v0.1\", import: [\"@sourceAPI\", \"@sourceType\", \"@sourceField\"]})
-  @join__directive(graphs: [SUBGRAPHA, SUBGRAPHB, SUBGRAPHC], name: \"sourceAPI\", args: {name: \"A\", http: {baseURL: \"https://api.a.com/v1\"}})
-{
-  query: Query
-}`
-    );
-
-    expect(printed).toContain(
-`type Query
-  @join__type(graph: SUBGRAPHA)
-  @join__type(graph: SUBGRAPHB)
-  @join__type(graph: SUBGRAPHC)
-{
-  resources: [Resource!]! @join__field(graph: SUBGRAPHA) @join__field(graph: SUBGRAPHB) @join__directive(graphs: [SUBGRAPHA, SUBGRAPHB], name: \"sourceField\", args: {api: \"A\", http: {GET: \"/resources\"}})
-}`
-    );
-
-    expect(printed).toContain(
-`type Resource
-  @join__type(graph: SUBGRAPHA, key: \"id\")
-  @join__type(graph: SUBGRAPHB, key: \"id\")
-  @join__type(graph: SUBGRAPHC, key: \"id\")
-  @join__directive(graphs: [SUBGRAPHA], name: \"sourceType\", args: {api: \"A\", http: {GET: \"/resources/{id}\"}, selection: \"id description\"})
-  @join__directive(graphs: [SUBGRAPHC], name: \"sourceType\", args: {api: \"A\", http: {GET: \"/resources/{id}\"}, selection: \"id creationDate\"})
-{
-  id: ID!
-  description: String! @join__field(graph: SUBGRAPHA)
-  creationDate: String! @join__field(graph: SUBGRAPHC)
-}`
-    )
-  });
-
-  describe('validation errors', () => {
-    const goodSchema = gql`
-      extend schema
-        @link(url: "https://specs.apollo.dev/federation/v2.7", import: ["@key"])
-        @link(url: "https://specs.apollo.dev/source/v0.1", import: [
-          "@sourceAPI"
-          "@sourceType"
-          "@sourceField"
-        ])
-        @sourceAPI(
-          name: "A"
-          http: { baseURL: "https://api.a.com/v1" }
-        )
-      {
-        query: Query
-      }
-
-      type Query {
-        resources: [Resource!]! @sourceField(
-          api: "A"
-          http: { GET: "/resources" }
-        )
-      }
-
-      type Resource @key(fields: "id") @sourceType(
-        api: "A"
-        http: { GET: "/resources/{id}" }
-        selection: "id description"
-      ) {
-        id: ID!
-        description: String!
-      }
-    `;
-
-    // TODO Test the following errors using badSchema:
-    // - [x] SOURCE_FEDERATION_VERSION_REQUIRED,
-    // - [x] SOURCE_API_NAME_INVALID,
-    // - [x] SOURCE_API_PROTOCOL_INVALID,
-    // - [x] SOURCE_API_HTTP_BASE_URL_INVALID,
-    // - [x] SOURCE_HTTP_HEADERS_INVALID,
-    // - [x] SOURCE_TYPE_API_ERROR,
-    // - [x] SOURCE_TYPE_PROTOCOL_INVALID,
-    // - [x] SOURCE_TYPE_HTTP_METHOD_INVALID,
-    // - [ ] SOURCE_TYPE_HTTP_PATH_INVALID,
-    // - [ ] SOURCE_TYPE_HTTP_BODY_INVALID,
-    // - [x] SOURCE_TYPE_ON_NON_OBJECT_OR_NON_ENTITY,
-    // - [ ] SOURCE_TYPE_SELECTION_INVALID,
-    // - [x] SOURCE_FIELD_API_ERROR,
-    // - [ ] SOURCE_FIELD_PROTOCOL_INVALID,
-    // - [x] SOURCE_FIELD_HTTP_METHOD_INVALID,
-    // - [ ] SOURCE_FIELD_HTTP_PATH_INVALID,
-    // - [ ] SOURCE_FIELD_HTTP_BODY_INVALID,
-    // - [ ] SOURCE_FIELD_SELECTION_INVALID,
-    // - [x] SOURCE_FIELD_NOT_ON_ROOT_OR_ENTITY_FIELD,
-
-    const badSchema = gql`
-      extend schema
-        @link(url: "https://specs.apollo.dev/federation/v2.5", import: ["@key"])
-        @link(url: "https://specs.apollo.dev/source/v0.1", import: [
-          "@sourceAPI"
-          "@sourceType"
-          "@sourceField"
-        ])
-        @sourceAPI(
-          name: "A?!" # Should be valid GraphQL identifier
-          http: { baseURL: "https://api.a.com/v1" }
-        )
-        @sourceAPI(
-          name: "Bogus"
-          http: {
-            baseURL: "not a url"
-            headers: [
-              { name: "i n v a l i d", value: "header value", as: "re|named" }
-            ]
-          }
-        )
-        @sourceAPI(
-          name: "NoProtocol"
-        )
-      {
-        query: Query
-      }
-
-      type Query {
-        resources: [Resource!]! @sourceField(
-          api: "A"
-          http: {
-            GET: "/resources"
-            DELETE: "/resources"
-          }
-        )
-      }
-
-      type Resource @key(fields: "id") @sourceType(
-        api: "A"
-        http: { GET: "/resources/{id}" }
-        selection: "id description"
-      )
-      @sourceType(
-        api: "Bogus"
-        http: {
-          GET: "/resources/{id}"
-          POST: "/resources"
-        }
-        selection: "id"
-      ) {
-        id: ID!
-        description: String!
-      }
-
-      type NonEntity @sourceType(
-        api: "A"
-        # http: { GET: "/nonentities/{id}" }
-        selection: "id some_field"
-      ) {
-        id: ID!
-        someField: String! @sourceField(
-          api: "A"
-          selection: ".some_field"
-        )
-      }
-    `;
-
-    it('good schema composes without validation errors', () => {
-      const result = composeServices([{
-        name: 'good',
-        typeDefs: goodSchema,
-      }]);
-      expect(result.errors ?? []).toEqual([]);
-    });
-
-    it('bad schema composes with validation errors', () => {
-      const result = composeServices([{
-        name: 'bad',
-        typeDefs: badSchema,
-      }]);
-
-      const messages = result.errors!.map(e => e.message);
-
-      expect(messages).toContain(
-        '[bad] @sourceAPI(name: "A?!") must specify name using only [a-zA-Z0-9-_] characters'
-      );
-
-      expect(messages).toContain(
-        '[bad] @sourceAPI must specify one protocol from the set {http}'
-      );
-
-      expect(messages).toContain(
-        '[bad] @sourceType specifies unknown api A'
-      );
-
-      expect(messages).toContain(
-        '[bad] @sourceField specifies unknown api A'
-      );
-
-      try {
-        new URL('not a url');
-        throw new Error('should have thrown');
-      } catch (e) {
-        expect(messages).toContain(
-          // Different versions of Node.js stringify the URL error differently,
-          // so we avoid hard-coding that part of the expected error.
-          `[bad] @sourceAPI http.baseURL \"not a url\" must be valid URL (error: ${e.message})`
-        );
-      }
-
-      expect(messages).toContain(
-        '[bad] @sourceAPI header {\"name\":\"i n v a l i d\",\"value\":\"header value\",\"as\":\"re|named\"} specifies invalid name'
-      );
-
-      expect(messages).toContain(
-        '[bad] @sourceAPI header {\"name\":\"i n v a l i d\",\"value\":\"header value\",\"as\":\"re|named\"} specifies invalid \'as\' name'
-      );
-
-      expect(messages).toContain(
-        '[bad] @sourceType must specify exactly one of http.GET or http.POST'
-      );
-
-      expect(messages).toContain(
-        '[bad] @sourceField allows at most one of http.{GET,POST,PUT,PATCH,DELETE}'
-      );
-
-      expect(messages).toContain(
-        '[bad] @sourceType must be applied to an entity type that also has a @key directive'
-      );
-
-      expect(messages).toContain(
-        '[bad] @sourceType must specify same http argument as corresponding @sourceAPI for api A'
-      );
-
-      expect(messages).toContain(
-        '[bad] @sourceField must be applied to root Query or Mutation field or field of entity type'
-      );
-    });
-
-    const renamedSchema = gql`
-      extend schema
-        @link(url: "https://specs.apollo.dev/federation/v2.7", import: ["@key"])
-        @link(url: "https://specs.apollo.dev/source/v0.1", import: [
-          { name: "@sourceAPI", as: "@api" }
-          { name: "@sourceType", as: "@type" }
-          { name: "@sourceField", as: "@field" }
-        ])
-        @api(
-          name: "not an identifier"
-          http: { baseURL: "https://api.a.com/v1" }
-        )
-      {
-        query: Query
-      }
-
-      type Query {
-        resources: [Resource!]! @field(
-          api: "not an identifier"
-          http: { GET: "/resources" }
-        )
-      }
-
-      type Resource @key(fields: "id") @type(
-        api: "not an identifier"
-        http: { GET: "/resources/{id}" }
-        selection: "id description"
-      ) {
-        id: ID!
-        description: String!
-      }
-    `;
-
-    it('can handle the @source* directives being renamed', () => {
-      const result = composeServices([{
-        name: 'renamed',
-        typeDefs: renamedSchema,
-      }]);
-
-      const messages = result.errors!.map(e => e.message);
-
-      expect(messages).toContain(
-        '[renamed] @api(name: "not an identifier") must specify name using only [a-zA-Z0-9-_] characters'
-      );
-    });
-  });
-  
-  it('fed-354 repro @interfaceObject failure', () => {
-    const subgraph1 = {
-      name: 'Subgraph1',
-      url: 'https://Subgraph1',
-      typeDefs: gql`
-        type Query {
-          error_query: TicketField!
-        }
-
-        type User @interfaceObject @key(fields: "id") {
-          id: ID!
-        }
-
-        interface TicketField {
-          id: ID!
-          createdBy: User
-        }
-
-        type TextTicketField implements TicketField @key(fields: "id") @shareable {
-          id: ID!
-          createdBy: User
-        }
-      `
-    };
-    
-    const subgraph2 = {
-      name: 'Subgraph2',
-      url: 'https://Subgraph2',
-      typeDefs: gql`
-        interface Ticket @key(fields : "id", resolvable : true) {
-          id: ID!
-        }
-
-        interface User @key(fields : "id", resolvable : true) {
-          id: ID!
-          requestedTickets: [Ticket!]!
-        }
-
-        interface TicketField {
-          createdBy: User
-          id: ID!
-        }
-
-        type TextTicketField implements TicketField @shareable {
-          createdBy: User
-          id: ID!
-        }
-
-        type Customer implements User @key(fields : "id", resolvable : true) @shareable {
-          id: ID!
-          requestedTickets: [Ticket!]!
-        }
-
-        type Agent implements User @key(fields : "id", resolvable : true) @shareable {
-          id: ID!
-          requestedTickets: [Ticket!]!
-        }
-
-        type Question implements Ticket @key(fields : "id", resolvable : true) {
-          fields: [TicketField!]!
-          id: ID!
-        }
-      `
-    };
-    
-    const result = composeAsFed2Subgraphs([subgraph1, subgraph2]);
-    assertCompositionSuccess(result);
-  });
->>>>>>> cae9be31
+
+    it('fed-354 repro @interfaceObject failure', () => {
+        const subgraph1 = {
+            name: 'Subgraph1',
+            url: 'https://Subgraph1',
+            typeDefs: gql`
+                type Query {
+                    error_query: TicketField!
+                }
+
+                type User @interfaceObject @key(fields: "id") {
+                    id: ID!
+                }
+
+                interface TicketField {
+                    id: ID!
+                    createdBy: User
+                }
+
+                type TextTicketField implements TicketField @key(fields: "id") @shareable {
+                    id: ID!
+                    createdBy: User
+                }
+            `
+        };
+
+        const subgraph2 = {
+            name: 'Subgraph2',
+            url: 'https://Subgraph2',
+            typeDefs: gql`
+                interface Ticket @key(fields : "id", resolvable : true) {
+                    id: ID!
+                }
+
+                interface User @key(fields : "id", resolvable : true) {
+                    id: ID!
+                    requestedTickets: [Ticket!]!
+                }
+
+                interface TicketField {
+                    createdBy: User
+                    id: ID!
+                }
+
+                type TextTicketField implements TicketField @shareable {
+                    createdBy: User
+                    id: ID!
+                }
+
+                type Customer implements User @key(fields : "id", resolvable : true) @shareable {
+                    id: ID!
+                    requestedTickets: [Ticket!]!
+                }
+
+                type Agent implements User @key(fields : "id", resolvable : true) @shareable {
+                    id: ID!
+                    requestedTickets: [Ticket!]!
+                }
+
+                type Question implements Ticket @key(fields : "id", resolvable : true) {
+                    fields: [TicketField!]!
+                    id: ID!
+                }
+            `
+        };
+
+        const result = composeAsFed2Subgraphs([subgraph1, subgraph2]);
+        assertCompositionSuccess(result);
+    });
 });