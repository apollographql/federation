import { composeServices } from "../compose";
import { printSchema } from "@apollo/federation-internals";
import { parse } from "graphql/index";

describe("connect spec and join__directive", () => {
  it("composes", () => {
    const subgraphs = [
      {
        name: "with-connectors",
        typeDefs: parse(`
                    extend schema
                    @link(
                        url: "https://specs.apollo.dev/federation/v2.10"
                        import: ["@key"]
                    )
                    @link(
                        url: "https://specs.apollo.dev/connect/v0.1"
                        import: ["@connect", "@source"]
                    )
                    @source(name: "v1", http: { baseURL: "http://v1" })

                    type Query {
                        resources: [Resource!]!
                        @connect(source: "v1", http: { GET: "/resources" }, selection: "")
                    }

                    type Resource @key(fields: "id") {
                        id: ID!
                        name: String!
                    }
                `),
      },
    ];

    const result = composeServices(subgraphs);
    expect(result.errors ?? []).toEqual([]);
    const printed = printSchema(result.schema!);
    expect(printed).toMatchInlineSnapshot(`
      "schema
        @link(url: \\"https://specs.apollo.dev/link/v1.0\\")
        @link(url: \\"https://specs.apollo.dev/join/v0.5\\", for: EXECUTION)
        @link(url: \\"https://specs.apollo.dev/connect/v0.2\\", for: EXECUTION)
        @join__directive(graphs: [WITH_CONNECTORS], name: \\"link\\", args: {url: \\"https://specs.apollo.dev/connect/v0.1\\", import: [\\"@connect\\", \\"@source\\"]})
        @join__directive(graphs: [WITH_CONNECTORS], name: \\"source\\", args: {name: \\"v1\\", http: {baseURL: \\"http://v1\\"}})
      {
        query: Query
      }

      directive @link(url: String, as: String, for: link__Purpose, import: [link__Import]) repeatable on SCHEMA

      directive @join__graph(name: String!, url: String!) on ENUM_VALUE

      directive @join__type(graph: join__Graph!, key: join__FieldSet, extension: Boolean! = false, resolvable: Boolean! = true, isInterfaceObject: Boolean! = false) repeatable on OBJECT | INTERFACE | UNION | ENUM | INPUT_OBJECT | SCALAR

      directive @join__field(graph: join__Graph, requires: join__FieldSet, provides: join__FieldSet, type: String, external: Boolean, override: String, usedOverridden: Boolean, overrideLabel: String, contextArguments: [join__ContextArgument!]) repeatable on FIELD_DEFINITION | INPUT_FIELD_DEFINITION

      directive @join__implements(graph: join__Graph!, interface: String!) repeatable on OBJECT | INTERFACE

      directive @join__unionMember(graph: join__Graph!, member: String!) repeatable on UNION

      directive @join__enumValue(graph: join__Graph!) repeatable on ENUM_VALUE

      directive @join__directive(graphs: [join__Graph!], name: String!, args: join__DirectiveArguments) repeatable on SCHEMA | OBJECT | INTERFACE | FIELD_DEFINITION

      enum link__Purpose {
        \\"\\"\\"
        \`SECURITY\` features provide metadata necessary to securely resolve fields.
        \\"\\"\\"
        SECURITY

        \\"\\"\\"
        \`EXECUTION\` features provide metadata necessary for operation execution.
        \\"\\"\\"
        EXECUTION
      }

      scalar link__Import

      enum join__Graph {
        WITH_CONNECTORS @join__graph(name: \\"with-connectors\\", url: \\"\\")
      }

      scalar join__FieldSet

      scalar join__DirectiveArguments

      scalar join__FieldValue

      input join__ContextArgument {
        name: String!
        type: String!
        context: String!
        selection: join__FieldValue!
      }

      type Query
        @join__type(graph: WITH_CONNECTORS)
      {
        resources: [Resource!]! @join__directive(graphs: [WITH_CONNECTORS], name: \\"connect\\", args: {source: \\"v1\\", http: {GET: \\"/resources\\"}, selection: \\"\\"})
      }

      type Resource
        @join__type(graph: WITH_CONNECTORS, key: \\"id\\")
      {
        id: ID!
        name: String!
      }"
    `);

    if (result.schema) {
      expect(printSchema(result.schema.toAPISchema())).toMatchInlineSnapshot(`
                      "type Query {
                        resources: [Resource!]!
                      }

                      type Resource {
                        id: ID!
                        name: String!
                      }"
                  `);
    }
  });

  it("does not require importing @connect", () => {
    const subgraphs = [
      {
        name: "with-connectors",
        typeDefs: parse(`
                    extend schema
                    @link(
                        url: "https://specs.apollo.dev/federation/v2.10"
                        import: ["@key"]
                    )
                    @link(
                        url: "https://specs.apollo.dev/connect/v0.1"
                        import: ["@source"]
                    )
                    @source(name: "v1", http: { baseURL: "http://v1" })

                    type Query {
                        resources: [Resource!]!
                        @connect(source: "v1", http: { GET: "/resources" }, selection: "")
                    }

                    type Resource @key(fields: "id") {
                        id: ID!
                        name: String!
                    }
                `),
      },
    ];

    const result = composeServices(subgraphs);
    expect(result.errors ?? []).toEqual([]);
    const printed = printSchema(result.schema!);
    expect(printed).toMatchInlineSnapshot(`
      "schema
        @link(url: \\"https://specs.apollo.dev/link/v1.0\\")
        @link(url: \\"https://specs.apollo.dev/join/v0.5\\", for: EXECUTION)
        @link(url: \\"https://specs.apollo.dev/connect/v0.2\\", for: EXECUTION)
        @join__directive(graphs: [WITH_CONNECTORS], name: \\"link\\", args: {url: \\"https://specs.apollo.dev/connect/v0.1\\", import: [\\"@source\\"]})
        @join__directive(graphs: [WITH_CONNECTORS], name: \\"source\\", args: {name: \\"v1\\", http: {baseURL: \\"http://v1\\"}})
      {
        query: Query
      }

      directive @link(url: String, as: String, for: link__Purpose, import: [link__Import]) repeatable on SCHEMA

      directive @join__graph(name: String!, url: String!) on ENUM_VALUE

      directive @join__type(graph: join__Graph!, key: join__FieldSet, extension: Boolean! = false, resolvable: Boolean! = true, isInterfaceObject: Boolean! = false) repeatable on OBJECT | INTERFACE | UNION | ENUM | INPUT_OBJECT | SCALAR

      directive @join__field(graph: join__Graph, requires: join__FieldSet, provides: join__FieldSet, type: String, external: Boolean, override: String, usedOverridden: Boolean, overrideLabel: String, contextArguments: [join__ContextArgument!]) repeatable on FIELD_DEFINITION | INPUT_FIELD_DEFINITION

      directive @join__implements(graph: join__Graph!, interface: String!) repeatable on OBJECT | INTERFACE

      directive @join__unionMember(graph: join__Graph!, member: String!) repeatable on UNION

      directive @join__enumValue(graph: join__Graph!) repeatable on ENUM_VALUE

      directive @join__directive(graphs: [join__Graph!], name: String!, args: join__DirectiveArguments) repeatable on SCHEMA | OBJECT | INTERFACE | FIELD_DEFINITION

      enum link__Purpose {
        \\"\\"\\"
        \`SECURITY\` features provide metadata necessary to securely resolve fields.
        \\"\\"\\"
        SECURITY

        \\"\\"\\"
        \`EXECUTION\` features provide metadata necessary for operation execution.
        \\"\\"\\"
        EXECUTION
      }

      scalar link__Import

      enum join__Graph {
        WITH_CONNECTORS @join__graph(name: \\"with-connectors\\", url: \\"\\")
      }

      scalar join__FieldSet

      scalar join__DirectiveArguments

      scalar join__FieldValue

      input join__ContextArgument {
        name: String!
        type: String!
        context: String!
        selection: join__FieldValue!
      }

      type Query
        @join__type(graph: WITH_CONNECTORS)
      {
        resources: [Resource!]! @join__directive(graphs: [WITH_CONNECTORS], name: \\"connect\\", args: {source: \\"v1\\", http: {GET: \\"/resources\\"}, selection: \\"\\"})
      }

      type Resource
        @join__type(graph: WITH_CONNECTORS, key: \\"id\\")
      {
        id: ID!
        name: String!
      }"
    `);

    if (result.schema) {
      expect(printSchema(result.schema.toAPISchema())).toMatchInlineSnapshot(`
                      "type Query {
                        resources: [Resource!]!
                      }

                      type Resource {
                        id: ID!
                        name: String!
                      }"
                  `);
    }
  });

  it("using as:", () => {
    const subgraphs = [
      {
        name: "with-connectors",
        typeDefs: parse(`
                    extend schema
                    @link(
                        url: "https://specs.apollo.dev/federation/v2.10"
                        import: ["@key"]
                    )
                    @link(
                        url: "https://specs.apollo.dev/connect/v0.1"
                        as: "http"
                        import: ["@source"]
                    )
                    @source(name: "v1", http: { baseURL: "http://v1" })

                    type Query {
                        resources: [Resource!]!
                        @http(source: "v1", http: { GET: "/resources" }, selection: "")
                    }

                    type Resource @key(fields: "id") {
                        id: ID!
                        name: String!
                    }
                `),
      },
    ];

    const result = composeServices(subgraphs);
    expect(result.errors ?? []).toEqual([]);
    const printed = printSchema(result.schema!);
    expect(printed).toMatchInlineSnapshot(`
      "schema
        @link(url: \\"https://specs.apollo.dev/link/v1.0\\")
        @link(url: \\"https://specs.apollo.dev/join/v0.5\\", for: EXECUTION)
        @link(url: \\"https://specs.apollo.dev/connect/v0.2\\", for: EXECUTION)
        @join__directive(graphs: [WITH_CONNECTORS], name: \\"link\\", args: {url: \\"https://specs.apollo.dev/connect/v0.1\\", as: \\"http\\", import: [\\"@source\\"]})
        @join__directive(graphs: [WITH_CONNECTORS], name: \\"source\\", args: {name: \\"v1\\", http: {baseURL: \\"http://v1\\"}})
      {
        query: Query
      }

      directive @link(url: String, as: String, for: link__Purpose, import: [link__Import]) repeatable on SCHEMA

      directive @join__graph(name: String!, url: String!) on ENUM_VALUE

      directive @join__type(graph: join__Graph!, key: join__FieldSet, extension: Boolean! = false, resolvable: Boolean! = true, isInterfaceObject: Boolean! = false) repeatable on OBJECT | INTERFACE | UNION | ENUM | INPUT_OBJECT | SCALAR

      directive @join__field(graph: join__Graph, requires: join__FieldSet, provides: join__FieldSet, type: String, external: Boolean, override: String, usedOverridden: Boolean, overrideLabel: String, contextArguments: [join__ContextArgument!]) repeatable on FIELD_DEFINITION | INPUT_FIELD_DEFINITION

      directive @join__implements(graph: join__Graph!, interface: String!) repeatable on OBJECT | INTERFACE

      directive @join__unionMember(graph: join__Graph!, member: String!) repeatable on UNION

      directive @join__enumValue(graph: join__Graph!) repeatable on ENUM_VALUE

      directive @join__directive(graphs: [join__Graph!], name: String!, args: join__DirectiveArguments) repeatable on SCHEMA | OBJECT | INTERFACE | FIELD_DEFINITION

      enum link__Purpose {
        \\"\\"\\"
        \`SECURITY\` features provide metadata necessary to securely resolve fields.
        \\"\\"\\"
        SECURITY

        \\"\\"\\"
        \`EXECUTION\` features provide metadata necessary for operation execution.
        \\"\\"\\"
        EXECUTION
      }

      scalar link__Import

      enum join__Graph {
        WITH_CONNECTORS @join__graph(name: \\"with-connectors\\", url: \\"\\")
      }

      scalar join__FieldSet

      scalar join__DirectiveArguments

      scalar join__FieldValue

      input join__ContextArgument {
        name: String!
        type: String!
        context: String!
        selection: join__FieldValue!
      }

      type Query
        @join__type(graph: WITH_CONNECTORS)
      {
        resources: [Resource!]! @join__directive(graphs: [WITH_CONNECTORS], name: \\"http\\", args: {source: \\"v1\\", http: {GET: \\"/resources\\"}, selection: \\"\\"})
      }

      type Resource
        @join__type(graph: WITH_CONNECTORS, key: \\"id\\")
      {
        id: ID!
        name: String!
      }"
    `);

    if (result.schema) {
      expect(printSchema(result.schema.toAPISchema())).toMatchInlineSnapshot(`
                      "type Query {
                        resources: [Resource!]!
                      }

                      type Resource {
                        id: ID!
                        name: String!
                      }"
                  `);
    }
  });

  it("composes v0.2", () => {
    const subgraphs = [
      {
        name: "with-connectors-v0_2",
        typeDefs: parse(`
                    extend schema
                    @link(
                        url: "https://specs.apollo.dev/federation/v2.11"
                        import: ["@key"]
                    )
                    @link(
                        url: "https://specs.apollo.dev/connect/v0.2"
                        import: ["@connect", "@source"]
                    )
<<<<<<< HEAD
                    @source(name: "v1", http: { baseURL: "http://v1" }, errors: { message: "" extensions: "" })
=======
                    @source(
                      name: "v1"
                      http: {
                        baseURL: "http://v1"
                        path: ""
                        queryParams: ""
                      }
                    )
>>>>>>> 105c4300

                    type Query {
                        resources: [Resource!]!
                        @connect(source: "v1", http: { GET: "/resources" }, selection: "")
                    }

<<<<<<< HEAD
                    type Resource @key(fields: "id") @connect(source: "v1", http: { GET: "/resources" }, batch: { maxSize: 5 }, errors: { message: "" extensions: "" }, selection: "") {
=======
                    type Resource @key(fields: "id")
                      @connect(
                        source: "v1"
                        http: {
                          GET: "/resources"
                          path: ""
                          queryParams: ""
                        }
                        batch: { maxSize: 5 }
                        selection: ""
                      ) {
>>>>>>> 105c4300
                        id: ID!
                        name: String!
                    }
                `),
      },
      {
        name: "with-connectors-v0_1",
        typeDefs: parse(`
                    extend schema
                    @link(
                        url: "https://specs.apollo.dev/federation/v2.10"
                        import: ["@key"]
                    )
                    @link(
                        url: "https://specs.apollo.dev/connect/v0.1"
                        import: ["@connect", "@source"]
                    )
                    @source(name: "v1", http: { baseURL: "http://v1" })

                    type Query {
                        widgets: [Widget!]!
                        @connect(source: "v1", http: { GET: "/widgets" }, selection: "")
                    }

                    type Widget @key(fields: "id") {
                        id: ID!
                        name: String!
                    }
                `),
      },
    ];

    const result = composeServices(subgraphs);
    expect(result.errors ?? []).toEqual([]);
    const printed = printSchema(result.schema!);
    expect(printed).toMatchInlineSnapshot(`
      "schema
        @link(url: \\"https://specs.apollo.dev/link/v1.0\\")
        @link(url: \\"https://specs.apollo.dev/join/v0.5\\", for: EXECUTION)
        @link(url: \\"https://specs.apollo.dev/connect/v0.2\\", for: EXECUTION)
        @join__directive(graphs: [WITH_CONNECTORS_V0_1_], name: \\"link\\", args: {url: \\"https://specs.apollo.dev/connect/v0.1\\", import: [\\"@connect\\", \\"@source\\"]})
        @join__directive(graphs: [WITH_CONNECTORS_V0_2_], name: \\"link\\", args: {url: \\"https://specs.apollo.dev/connect/v0.2\\", import: [\\"@connect\\", \\"@source\\"]})
        @join__directive(graphs: [WITH_CONNECTORS_V0_1_], name: \\"source\\", args: {name: \\"v1\\", http: {baseURL: \\"http://v1\\"}})
<<<<<<< HEAD
        @join__directive(graphs: [WITH_CONNECTORS_V0_2_], name: \\"source\\", args: {name: \\"v1\\", http: {baseURL: \\"http://v1\\"}, errors: {message: \\"\\", extensions: \\"\\"}})
=======
        @join__directive(graphs: [WITH_CONNECTORS_V0_2_], name: \\"source\\", args: {name: \\"v1\\", http: {baseURL: \\"http://v1\\", path: \\"\\", queryParams: \\"\\"}})
>>>>>>> 105c4300
      {
        query: Query
      }

      directive @link(url: String, as: String, for: link__Purpose, import: [link__Import]) repeatable on SCHEMA

      directive @join__graph(name: String!, url: String!) on ENUM_VALUE

      directive @join__type(graph: join__Graph!, key: join__FieldSet, extension: Boolean! = false, resolvable: Boolean! = true, isInterfaceObject: Boolean! = false) repeatable on OBJECT | INTERFACE | UNION | ENUM | INPUT_OBJECT | SCALAR

      directive @join__field(graph: join__Graph, requires: join__FieldSet, provides: join__FieldSet, type: String, external: Boolean, override: String, usedOverridden: Boolean, overrideLabel: String, contextArguments: [join__ContextArgument!]) repeatable on FIELD_DEFINITION | INPUT_FIELD_DEFINITION

      directive @join__implements(graph: join__Graph!, interface: String!) repeatable on OBJECT | INTERFACE

      directive @join__unionMember(graph: join__Graph!, member: String!) repeatable on UNION

      directive @join__enumValue(graph: join__Graph!) repeatable on ENUM_VALUE

      directive @join__directive(graphs: [join__Graph!], name: String!, args: join__DirectiveArguments) repeatable on SCHEMA | OBJECT | INTERFACE | FIELD_DEFINITION

      enum link__Purpose {
        \\"\\"\\"
        \`SECURITY\` features provide metadata necessary to securely resolve fields.
        \\"\\"\\"
        SECURITY

        \\"\\"\\"
        \`EXECUTION\` features provide metadata necessary for operation execution.
        \\"\\"\\"
        EXECUTION
      }

      scalar link__Import

      enum join__Graph {
        WITH_CONNECTORS_V0_1_ @join__graph(name: \\"with-connectors-v0_1\\", url: \\"\\")
        WITH_CONNECTORS_V0_2_ @join__graph(name: \\"with-connectors-v0_2\\", url: \\"\\")
      }

      scalar join__FieldSet

      scalar join__DirectiveArguments

      scalar join__FieldValue

      input join__ContextArgument {
        name: String!
        type: String!
        context: String!
        selection: join__FieldValue!
      }

      type Query
        @join__type(graph: WITH_CONNECTORS_V0_1_)
        @join__type(graph: WITH_CONNECTORS_V0_2_)
      {
        widgets: [Widget!]! @join__field(graph: WITH_CONNECTORS_V0_1_) @join__directive(graphs: [WITH_CONNECTORS_V0_1_], name: \\"connect\\", args: {source: \\"v1\\", http: {GET: \\"/widgets\\"}, selection: \\"\\"})
        resources: [Resource!]! @join__field(graph: WITH_CONNECTORS_V0_2_) @join__directive(graphs: [WITH_CONNECTORS_V0_2_], name: \\"connect\\", args: {source: \\"v1\\", http: {GET: \\"/resources\\"}, selection: \\"\\"})
      }

      type Widget
        @join__type(graph: WITH_CONNECTORS_V0_1_, key: \\"id\\")
      {
        id: ID!
        name: String!
      }

      type Resource
        @join__type(graph: WITH_CONNECTORS_V0_2_, key: \\"id\\")
<<<<<<< HEAD
        @join__directive(graphs: [WITH_CONNECTORS_V0_2_], name: \\"connect\\", args: {source: \\"v1\\", http: {GET: \\"/resources\\"}, batch: {maxSize: 5}, errors: {message: \\"\\", extensions: \\"\\"}, selection: \\"\\"})
=======
        @join__directive(graphs: [WITH_CONNECTORS_V0_2_], name: \\"connect\\", args: {source: \\"v1\\", http: {GET: \\"/resources\\", path: \\"\\", queryParams: \\"\\"}, batch: {maxSize: 5}, selection: \\"\\"})
>>>>>>> 105c4300
      {
        id: ID!
        name: String!
      }"
    `);

    if (result.schema) {
      expect(printSchema(result.schema.toAPISchema())).toMatchInlineSnapshot(`
        "type Query {
          widgets: [Widget!]!
          resources: [Resource!]!
        }

        type Widget {
          id: ID!
          name: String!
        }

        type Resource {
          id: ID!
          name: String!
        }"
      `);
    }
  });

  it("composes with renames", () => {
    const subgraphs = [
      {
        name: "with-connectors",
        typeDefs: parse(`
                    extend schema
                    @link(
                        url: "https://specs.apollo.dev/federation/v2.10"
                        import: ["@key"]
                    )
                    @link(
                        url: "https://specs.apollo.dev/connect/v0.1"
                        as: "http"
                        import: [
                            { name: "@connect", as: "@http" }
                            { name: "@source", as: "@api" }
                        ]
                    )
                    @api(name: "v1", http: { baseURL: "http://v1" })

                    type Query {
                        resources: [Resource!]!
                        @http(source: "v1", http: { GET: "/resources" }, selection: "")
                    }

                    type Resource @key(fields: "id") {
                        id: ID!
                        name: String!
                    }
                `),
      },
    ];

    const result = composeServices(subgraphs);
    expect(result.errors ?? []).toEqual([]);
    const printed = printSchema(result.schema!);
    expect(printed).toMatchInlineSnapshot(`
      "schema
        @link(url: \\"https://specs.apollo.dev/link/v1.0\\")
        @link(url: \\"https://specs.apollo.dev/join/v0.5\\", for: EXECUTION)
        @link(url: \\"https://specs.apollo.dev/connect/v0.2\\", for: EXECUTION)
        @join__directive(graphs: [WITH_CONNECTORS], name: \\"link\\", args: {url: \\"https://specs.apollo.dev/connect/v0.1\\", as: \\"http\\", import: [{name: \\"@connect\\", as: \\"@http\\"}, {name: \\"@source\\", as: \\"@api\\"}]})
        @join__directive(graphs: [WITH_CONNECTORS], name: \\"api\\", args: {name: \\"v1\\", http: {baseURL: \\"http://v1\\"}})
      {
        query: Query
      }

      directive @link(url: String, as: String, for: link__Purpose, import: [link__Import]) repeatable on SCHEMA

      directive @join__graph(name: String!, url: String!) on ENUM_VALUE

      directive @join__type(graph: join__Graph!, key: join__FieldSet, extension: Boolean! = false, resolvable: Boolean! = true, isInterfaceObject: Boolean! = false) repeatable on OBJECT | INTERFACE | UNION | ENUM | INPUT_OBJECT | SCALAR

      directive @join__field(graph: join__Graph, requires: join__FieldSet, provides: join__FieldSet, type: String, external: Boolean, override: String, usedOverridden: Boolean, overrideLabel: String, contextArguments: [join__ContextArgument!]) repeatable on FIELD_DEFINITION | INPUT_FIELD_DEFINITION

      directive @join__implements(graph: join__Graph!, interface: String!) repeatable on OBJECT | INTERFACE

      directive @join__unionMember(graph: join__Graph!, member: String!) repeatable on UNION

      directive @join__enumValue(graph: join__Graph!) repeatable on ENUM_VALUE

      directive @join__directive(graphs: [join__Graph!], name: String!, args: join__DirectiveArguments) repeatable on SCHEMA | OBJECT | INTERFACE | FIELD_DEFINITION

      enum link__Purpose {
        \\"\\"\\"
        \`SECURITY\` features provide metadata necessary to securely resolve fields.
        \\"\\"\\"
        SECURITY

        \\"\\"\\"
        \`EXECUTION\` features provide metadata necessary for operation execution.
        \\"\\"\\"
        EXECUTION
      }

      scalar link__Import

      enum join__Graph {
        WITH_CONNECTORS @join__graph(name: \\"with-connectors\\", url: \\"\\")
      }

      scalar join__FieldSet

      scalar join__DirectiveArguments

      scalar join__FieldValue

      input join__ContextArgument {
        name: String!
        type: String!
        context: String!
        selection: join__FieldValue!
      }

      type Query
        @join__type(graph: WITH_CONNECTORS)
      {
        resources: [Resource!]! @join__directive(graphs: [WITH_CONNECTORS], name: \\"http\\", args: {source: \\"v1\\", http: {GET: \\"/resources\\"}, selection: \\"\\"})
      }

      type Resource
        @join__type(graph: WITH_CONNECTORS, key: \\"id\\")
      {
        id: ID!
        name: String!
      }"
    `);

    if (result.schema) {
      expect(printSchema(result.schema.toAPISchema())).toMatchInlineSnapshot(`
                      "type Query {
                        resources: [Resource!]!
                      }

                      type Resource {
                        id: ID!
                        name: String!
                      }"
                  `);
    }
  });

  it("requires the http arg for @source", () => {
    const subgraphs = [
      {
        name: "with-connectors",
        typeDefs: parse(`
          extend schema
          @link(
            url: "https://specs.apollo.dev/federation/v2.10"
            import: ["@key"]
          )
          @link(
            url: "https://specs.apollo.dev/connect/v0.1"
            import: ["@connect", "@source"]
          )
          @source(name: "v1")

          type Query {
            resources: [Resource!]!
            @connect(source: "v1", http: { GET: "/resources" }, selection: "")
          }

          type Resource {
            id: ID!
            name: String!
          }
        `),
      },
    ];

    const result = composeServices(subgraphs);
    expect(result.errors?.length).toBe(1);
    const error = result.errors![0];
    expect(error.message).toEqual(
      '[with-connectors] Directive "@source" argument "http" of type "connect__SourceHTTP!" is required, but it was not provided.'
    );
    expect(error.extensions.code).toEqual("INVALID_GRAPHQL");
  });

  it("requires the http arg for @connect", () => {
    const subgraphs = [
      {
        name: "with-connectors",
        typeDefs: parse(`
          extend schema
          @link(
            url: "https://specs.apollo.dev/federation/v2.10"
            import: ["@key"]
          )
          @link(
            url: "https://specs.apollo.dev/connect/v0.1"
            import: ["@connect", "@source"]
          )
          @source(name: "v1", http: {baseURL: "http://127.0.0.1"})

          type Query {
            resources: [Resource!]!
            @connect(source: "v1", selection: "")
          }

          type Resource {
            id: ID!
            name: String!
          }
        `),
      },
    ];

    const result = composeServices(subgraphs);
    expect(result.errors?.length).toBe(1);
    const error = result.errors![0];
    expect(error.message).toEqual(
      '[with-connectors] Directive "@connect" argument "http" of type "connect__ConnectHTTP!" is required, but it was not provided.'
    );
    expect(error.extensions.code).toEqual("INVALID_GRAPHQL");
  });
});<|MERGE_RESOLUTION|>--- conflicted
+++ resolved
@@ -372,9 +372,6 @@
                         url: "https://specs.apollo.dev/connect/v0.2"
                         import: ["@connect", "@source"]
                     )
-<<<<<<< HEAD
-                    @source(name: "v1", http: { baseURL: "http://v1" }, errors: { message: "" extensions: "" })
-=======
                     @source(
                       name: "v1"
                       http: {
@@ -382,17 +379,14 @@
                         path: ""
                         queryParams: ""
                       }
-                    )
->>>>>>> 105c4300
+                      errors: { message: "" extensions: "" }
+                    )
 
                     type Query {
                         resources: [Resource!]!
                         @connect(source: "v1", http: { GET: "/resources" }, selection: "")
                     }
 
-<<<<<<< HEAD
-                    type Resource @key(fields: "id") @connect(source: "v1", http: { GET: "/resources" }, batch: { maxSize: 5 }, errors: { message: "" extensions: "" }, selection: "") {
-=======
                     type Resource @key(fields: "id")
                       @connect(
                         source: "v1"
@@ -402,9 +396,9 @@
                           queryParams: ""
                         }
                         batch: { maxSize: 5 }
+                        errors: { message: "" extensions: "" }
                         selection: ""
                       ) {
->>>>>>> 105c4300
                         id: ID!
                         name: String!
                     }
@@ -448,11 +442,7 @@
         @join__directive(graphs: [WITH_CONNECTORS_V0_1_], name: \\"link\\", args: {url: \\"https://specs.apollo.dev/connect/v0.1\\", import: [\\"@connect\\", \\"@source\\"]})
         @join__directive(graphs: [WITH_CONNECTORS_V0_2_], name: \\"link\\", args: {url: \\"https://specs.apollo.dev/connect/v0.2\\", import: [\\"@connect\\", \\"@source\\"]})
         @join__directive(graphs: [WITH_CONNECTORS_V0_1_], name: \\"source\\", args: {name: \\"v1\\", http: {baseURL: \\"http://v1\\"}})
-<<<<<<< HEAD
-        @join__directive(graphs: [WITH_CONNECTORS_V0_2_], name: \\"source\\", args: {name: \\"v1\\", http: {baseURL: \\"http://v1\\"}, errors: {message: \\"\\", extensions: \\"\\"}})
-=======
-        @join__directive(graphs: [WITH_CONNECTORS_V0_2_], name: \\"source\\", args: {name: \\"v1\\", http: {baseURL: \\"http://v1\\", path: \\"\\", queryParams: \\"\\"}})
->>>>>>> 105c4300
+        @join__directive(graphs: [WITH_CONNECTORS_V0_2_], name: \\"source\\", args: {name: \\"v1\\", http: {baseURL: \\"http://v1\\", path: \\"\\", queryParams: \\"\\"}, errors: {message: \\"\\", extensions: \\"\\"}})
       {
         query: Query
       }
@@ -522,11 +512,7 @@
 
       type Resource
         @join__type(graph: WITH_CONNECTORS_V0_2_, key: \\"id\\")
-<<<<<<< HEAD
-        @join__directive(graphs: [WITH_CONNECTORS_V0_2_], name: \\"connect\\", args: {source: \\"v1\\", http: {GET: \\"/resources\\"}, batch: {maxSize: 5}, errors: {message: \\"\\", extensions: \\"\\"}, selection: \\"\\"})
-=======
-        @join__directive(graphs: [WITH_CONNECTORS_V0_2_], name: \\"connect\\", args: {source: \\"v1\\", http: {GET: \\"/resources\\", path: \\"\\", queryParams: \\"\\"}, batch: {maxSize: 5}, selection: \\"\\"})
->>>>>>> 105c4300
+        @join__directive(graphs: [WITH_CONNECTORS_V0_2_], name: \\"connect\\", args: {source: \\"v1\\", http: {GET: \\"/resources\\", path: \\"\\", queryParams: \\"\\"}, batch: {maxSize: 5}, errors: {message: \\"\\", extensions: \\"\\"}, selection: \\"\\"})
       {
         id: ID!
         name: String!
