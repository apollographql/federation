import { composeServices } from "../compose";
import { buildSubgraph, printSchema } from "@apollo/federation-internals";
import { parse } from "graphql/index";

describe("connect spec and join__directive", () => {
  const subgraphSdl = `
      extend schema
      @link(
          url: "https://specs.apollo.dev/federation/v2.10"
          import: ["@key"]
      )
      @link(
          url: "https://specs.apollo.dev/connect/v0.1"
          import: ["@connect", "@source"]
      )
      @source(name: "v1", http: { baseURL: "http://v1" })

      type Query {
          resources: [Resource!]!
          @connect(source: "v1", http: { GET: "/resources" }, selection: "")
      }

      type Resource @key(fields: "id") {
          id: ID!
          name: String!
      }
  `;

  const expectedSupergraphSdl = `
    "schema
      @link(url: \\"https://specs.apollo.dev/link/v1.0\\")
      @link(url: \\"https://specs.apollo.dev/join/v0.5\\", for: EXECUTION)
      @link(url: \\"https://specs.apollo.dev/connect/v0.2\\", for: EXECUTION)
      @join__directive(graphs: [WITH_CONNECTORS], name: \\"link\\", args: {url: \\"https://specs.apollo.dev/connect/v0.1\\", import: [\\"@connect\\", \\"@source\\"]})
      @join__directive(graphs: [WITH_CONNECTORS], name: \\"source\\", args: {name: \\"v1\\", http: {baseURL: \\"http://v1\\"}})
    {
      query: Query
    }

    directive @link(url: String, as: String, for: link__Purpose, import: [link__Import]) repeatable on SCHEMA

    directive @join__graph(name: String!, url: String!) on ENUM_VALUE

    directive @join__type(graph: join__Graph!, key: join__FieldSet, extension: Boolean! = false, resolvable: Boolean! = true, isInterfaceObject: Boolean! = false) repeatable on OBJECT | INTERFACE | UNION | ENUM | INPUT_OBJECT | SCALAR

    directive @join__field(graph: join__Graph, requires: join__FieldSet, provides: join__FieldSet, type: String, external: Boolean, override: String, usedOverridden: Boolean, overrideLabel: String, contextArguments: [join__ContextArgument!]) repeatable on FIELD_DEFINITION | INPUT_FIELD_DEFINITION

    directive @join__implements(graph: join__Graph!, interface: String!) repeatable on OBJECT | INTERFACE

    directive @join__unionMember(graph: join__Graph!, member: String!) repeatable on UNION

    directive @join__enumValue(graph: join__Graph!) repeatable on ENUM_VALUE

    directive @join__directive(graphs: [join__Graph!], name: String!, args: join__DirectiveArguments) repeatable on SCHEMA | OBJECT | INTERFACE | FIELD_DEFINITION

    enum link__Purpose {
      \\"\\"\\"
      \`SECURITY\` features provide metadata necessary to securely resolve fields.
      \\"\\"\\"
      SECURITY

      \\"\\"\\"
      \`EXECUTION\` features provide metadata necessary for operation execution.
      \\"\\"\\"
      EXECUTION
    }

    scalar link__Import

    enum join__Graph {
      WITH_CONNECTORS @join__graph(name: \\"with-connectors\\", url: \\"\\")
    }

    scalar join__FieldSet

    scalar join__DirectiveArguments

    scalar join__FieldValue

    input join__ContextArgument {
      name: String!
      type: String!
      context: String!
      selection: join__FieldValue!
    }

    type Query
      @join__type(graph: WITH_CONNECTORS)
    {
      resources: [Resource!]! @join__directive(graphs: [WITH_CONNECTORS], name: \\"connect\\", args: {source: \\"v1\\", http: {GET: \\"/resources\\"}, selection: \\"\\"})
    }

    type Resource
      @join__type(graph: WITH_CONNECTORS, key: \\"id\\")
    {
      id: ID!
      name: String!
    }"
  `;

  const expectedApiSdl = `
    "type Query {
      resources: [Resource!]!
    }

    type Resource {
      id: ID!
      name: String!
    }"
  `;

  it("composes", () => {
    const subgraphs = [
      {
        name: "with-connectors",
        typeDefs: parse(subgraphSdl),
      },
    ];

    const result = composeServices(subgraphs);
    expect(result.errors ?? []).toEqual([]);
    const printed = printSchema(result.schema!);
    expect(printed).toMatchInlineSnapshot(expectedSupergraphSdl);

    if (result.schema) {
      expect(printSchema(result.schema.toAPISchema()))
        .toMatchInlineSnapshot(expectedApiSdl);
    }    
  });

  it("composes with completed definitions", () => {
    const completedSubgraphSdl = printSchema(buildSubgraph(
      "with-connectors",
      "",
      subgraphSdl,
    ).schema);

    const subgraphs = [
      {
        name: "with-connectors",
        typeDefs: parse(completedSubgraphSdl),
      },
    ];

    const result = composeServices(subgraphs);
    expect(result.errors ?? []).toEqual([]);
    const printed = printSchema(result.schema!);
    expect(printed).toMatchInlineSnapshot(expectedSupergraphSdl);

    if (result.schema) {
      expect(printSchema(result.schema.toAPISchema()))
        .toMatchInlineSnapshot(expectedApiSdl);
    }
  });

  it("does not require importing @connect", () => {
    const subgraphs = [
      {
        name: "with-connectors",
        typeDefs: parse(`
                    extend schema
                    @link(
                        url: "https://specs.apollo.dev/federation/v2.10"
                        import: ["@key"]
                    )
                    @link(
                        url: "https://specs.apollo.dev/connect/v0.1"
                        import: ["@source"]
                    )
                    @source(name: "v1", http: { baseURL: "http://v1" })

                    type Query {
                        resources: [Resource!]!
                        @connect(source: "v1", http: { GET: "/resources" }, selection: "")
                    }

                    type Resource @key(fields: "id") {
                        id: ID!
                        name: String!
                    }
                `),
      },
    ];

    const result = composeServices(subgraphs);
    expect(result.errors ?? []).toEqual([]);
    const printed = printSchema(result.schema!);
    expect(printed).toMatchInlineSnapshot(`
      "schema
        @link(url: \\"https://specs.apollo.dev/link/v1.0\\")
        @link(url: \\"https://specs.apollo.dev/join/v0.5\\", for: EXECUTION)
<<<<<<< HEAD
        @link(url: \\"https://specs.apollo.dev/connect/v0.3\\", for: EXECUTION)
        @join__directive(graphs: [WITH_CONNECTORS], name: \\"link\\", args: {url: \\"https://specs.apollo.dev/connect/v0.1\\", import: [\\"@connect\\", \\"@source\\"]})
=======
        @link(url: \\"https://specs.apollo.dev/connect/v0.2\\", for: EXECUTION)
        @join__directive(graphs: [WITH_CONNECTORS], name: \\"link\\", args: {url: \\"https://specs.apollo.dev/connect/v0.1\\", import: [\\"@source\\"]})
>>>>>>> f3ab499e
        @join__directive(graphs: [WITH_CONNECTORS], name: \\"source\\", args: {name: \\"v1\\", http: {baseURL: \\"http://v1\\"}})
      {
        query: Query
      }

      directive @link(url: String, as: String, for: link__Purpose, import: [link__Import]) repeatable on SCHEMA

      directive @join__graph(name: String!, url: String!) on ENUM_VALUE

      directive @join__type(graph: join__Graph!, key: join__FieldSet, extension: Boolean! = false, resolvable: Boolean! = true, isInterfaceObject: Boolean! = false) repeatable on OBJECT | INTERFACE | UNION | ENUM | INPUT_OBJECT | SCALAR

      directive @join__field(graph: join__Graph, requires: join__FieldSet, provides: join__FieldSet, type: String, external: Boolean, override: String, usedOverridden: Boolean, overrideLabel: String, contextArguments: [join__ContextArgument!]) repeatable on FIELD_DEFINITION | INPUT_FIELD_DEFINITION

      directive @join__implements(graph: join__Graph!, interface: String!) repeatable on OBJECT | INTERFACE

      directive @join__unionMember(graph: join__Graph!, member: String!) repeatable on UNION

      directive @join__enumValue(graph: join__Graph!) repeatable on ENUM_VALUE

      directive @join__directive(graphs: [join__Graph!], name: String!, args: join__DirectiveArguments) repeatable on SCHEMA | OBJECT | INTERFACE | FIELD_DEFINITION

      enum link__Purpose {
        \\"\\"\\"
        \`SECURITY\` features provide metadata necessary to securely resolve fields.
        \\"\\"\\"
        SECURITY

        \\"\\"\\"
        \`EXECUTION\` features provide metadata necessary for operation execution.
        \\"\\"\\"
        EXECUTION
      }

      scalar link__Import

      enum join__Graph {
        WITH_CONNECTORS @join__graph(name: \\"with-connectors\\", url: \\"\\")
      }

      scalar join__FieldSet

      scalar join__DirectiveArguments

      scalar join__FieldValue

      input join__ContextArgument {
        name: String!
        type: String!
        context: String!
        selection: join__FieldValue!
      }

      type Query
        @join__type(graph: WITH_CONNECTORS)
      {
        resources: [Resource!]! @join__directive(graphs: [WITH_CONNECTORS], name: \\"connect\\", args: {source: \\"v1\\", http: {GET: \\"/resources\\"}, selection: \\"\\"})
      }

      type Resource
        @join__type(graph: WITH_CONNECTORS, key: \\"id\\")
      {
        id: ID!
        name: String!
      }"
    `);

    if (result.schema) {
      expect(printSchema(result.schema.toAPISchema())).toMatchInlineSnapshot(`
                      "type Query {
                        resources: [Resource!]!
                      }

                      type Resource {
                        id: ID!
                        name: String!
                      }"
                  `);
    }
  });

<<<<<<< HEAD
  it("does not require importing @connect", () => {
    const subgraphs = [
      {
        name: "with-connectors",
        typeDefs: parse(`
                    extend schema
                    @link(
                        url: "https://specs.apollo.dev/federation/v2.10"
                        import: ["@key"]
                    )
                    @link(
                        url: "https://specs.apollo.dev/connect/v0.1"
                        import: ["@source"]
                    )
                    @source(name: "v1", http: { baseURL: "http://v1" })

                    type Query {
                        resources: [Resource!]!
                        @connect(source: "v1", http: { GET: "/resources" }, selection: "")
                    }

                    type Resource @key(fields: "id") {
                        id: ID!
                        name: String!
                    }
                `),
      },
    ];

    const result = composeServices(subgraphs);
    expect(result.errors ?? []).toEqual([]);
    const printed = printSchema(result.schema!);
    expect(printed).toMatchInlineSnapshot(`
      "schema
        @link(url: \\"https://specs.apollo.dev/link/v1.0\\")
        @link(url: \\"https://specs.apollo.dev/join/v0.5\\", for: EXECUTION)
        @link(url: \\"https://specs.apollo.dev/connect/v0.3\\", for: EXECUTION)
        @join__directive(graphs: [WITH_CONNECTORS], name: \\"link\\", args: {url: \\"https://specs.apollo.dev/connect/v0.1\\", import: [\\"@source\\"]})
        @join__directive(graphs: [WITH_CONNECTORS], name: \\"source\\", args: {name: \\"v1\\", http: {baseURL: \\"http://v1\\"}})
      {
        query: Query
      }

      directive @link(url: String, as: String, for: link__Purpose, import: [link__Import]) repeatable on SCHEMA

      directive @join__graph(name: String!, url: String!) on ENUM_VALUE

      directive @join__type(graph: join__Graph!, key: join__FieldSet, extension: Boolean! = false, resolvable: Boolean! = true, isInterfaceObject: Boolean! = false) repeatable on OBJECT | INTERFACE | UNION | ENUM | INPUT_OBJECT | SCALAR

      directive @join__field(graph: join__Graph, requires: join__FieldSet, provides: join__FieldSet, type: String, external: Boolean, override: String, usedOverridden: Boolean, overrideLabel: String, contextArguments: [join__ContextArgument!]) repeatable on FIELD_DEFINITION | INPUT_FIELD_DEFINITION

      directive @join__implements(graph: join__Graph!, interface: String!) repeatable on OBJECT | INTERFACE

      directive @join__unionMember(graph: join__Graph!, member: String!) repeatable on UNION

      directive @join__enumValue(graph: join__Graph!) repeatable on ENUM_VALUE

      directive @join__directive(graphs: [join__Graph!], name: String!, args: join__DirectiveArguments) repeatable on SCHEMA | OBJECT | INTERFACE | FIELD_DEFINITION

      enum link__Purpose {
        \\"\\"\\"
        \`SECURITY\` features provide metadata necessary to securely resolve fields.
        \\"\\"\\"
        SECURITY

        \\"\\"\\"
        \`EXECUTION\` features provide metadata necessary for operation execution.
        \\"\\"\\"
        EXECUTION
      }

      scalar link__Import

      enum join__Graph {
        WITH_CONNECTORS @join__graph(name: \\"with-connectors\\", url: \\"\\")
      }

      scalar join__FieldSet

      scalar join__DirectiveArguments

      scalar join__FieldValue

      input join__ContextArgument {
        name: String!
        type: String!
        context: String!
        selection: join__FieldValue!
      }

      type Query
        @join__type(graph: WITH_CONNECTORS)
      {
        resources: [Resource!]! @join__directive(graphs: [WITH_CONNECTORS], name: \\"connect\\", args: {source: \\"v1\\", http: {GET: \\"/resources\\"}, selection: \\"\\"})
      }

      type Resource
        @join__type(graph: WITH_CONNECTORS, key: \\"id\\")
      {
        id: ID!
        name: String!
      }"
    `);

    if (result.schema) {
      expect(printSchema(result.schema.toAPISchema())).toMatchInlineSnapshot(`
                      "type Query {
                        resources: [Resource!]!
                      }

                      type Resource {
                        id: ID!
                        name: String!
                      }"
                  `);
    }
  });

=======
>>>>>>> f3ab499e
  it("using as:", () => {
    const subgraphs = [
      {
        name: "with-connectors",
        typeDefs: parse(`
                    extend schema
                    @link(
                        url: "https://specs.apollo.dev/federation/v2.10"
                        import: ["@key"]
                    )
                    @link(
                        url: "https://specs.apollo.dev/connect/v0.1"
                        as: "http"
                        import: ["@source"]
                    )
                    @source(name: "v1", http: { baseURL: "http://v1" })

                    type Query {
                        resources: [Resource!]!
                        @http(source: "v1", http: { GET: "/resources" }, selection: "")
                    }

                    type Resource @key(fields: "id") {
                        id: ID!
                        name: String!
                    }
                `),
      },
    ];

    const result = composeServices(subgraphs);
    expect(result.errors ?? []).toEqual([]);
    const printed = printSchema(result.schema!);
    expect(printed).toMatchInlineSnapshot(`
      "schema
        @link(url: \\"https://specs.apollo.dev/link/v1.0\\")
        @link(url: \\"https://specs.apollo.dev/join/v0.5\\", for: EXECUTION)
<<<<<<< HEAD
        @link(url: \\"https://specs.apollo.dev/connect/v0.3\\", for: EXECUTION)
=======
        @link(url: \\"https://specs.apollo.dev/connect/v0.2\\", for: EXECUTION)
>>>>>>> f3ab499e
        @join__directive(graphs: [WITH_CONNECTORS], name: \\"link\\", args: {url: \\"https://specs.apollo.dev/connect/v0.1\\", as: \\"http\\", import: [\\"@source\\"]})
        @join__directive(graphs: [WITH_CONNECTORS], name: \\"source\\", args: {name: \\"v1\\", http: {baseURL: \\"http://v1\\"}})
      {
        query: Query
      }

      directive @link(url: String, as: String, for: link__Purpose, import: [link__Import]) repeatable on SCHEMA

      directive @join__graph(name: String!, url: String!) on ENUM_VALUE

      directive @join__type(graph: join__Graph!, key: join__FieldSet, extension: Boolean! = false, resolvable: Boolean! = true, isInterfaceObject: Boolean! = false) repeatable on OBJECT | INTERFACE | UNION | ENUM | INPUT_OBJECT | SCALAR

      directive @join__field(graph: join__Graph, requires: join__FieldSet, provides: join__FieldSet, type: String, external: Boolean, override: String, usedOverridden: Boolean, overrideLabel: String, contextArguments: [join__ContextArgument!]) repeatable on FIELD_DEFINITION | INPUT_FIELD_DEFINITION

      directive @join__implements(graph: join__Graph!, interface: String!) repeatable on OBJECT | INTERFACE

      directive @join__unionMember(graph: join__Graph!, member: String!) repeatable on UNION

      directive @join__enumValue(graph: join__Graph!) repeatable on ENUM_VALUE

      directive @join__directive(graphs: [join__Graph!], name: String!, args: join__DirectiveArguments) repeatable on SCHEMA | OBJECT | INTERFACE | FIELD_DEFINITION

      enum link__Purpose {
        \\"\\"\\"
        \`SECURITY\` features provide metadata necessary to securely resolve fields.
        \\"\\"\\"
        SECURITY

        \\"\\"\\"
        \`EXECUTION\` features provide metadata necessary for operation execution.
        \\"\\"\\"
        EXECUTION
      }

      scalar link__Import

      enum join__Graph {
        WITH_CONNECTORS @join__graph(name: \\"with-connectors\\", url: \\"\\")
      }

      scalar join__FieldSet

      scalar join__DirectiveArguments

      scalar join__FieldValue

      input join__ContextArgument {
        name: String!
        type: String!
        context: String!
        selection: join__FieldValue!
      }

      type Query
        @join__type(graph: WITH_CONNECTORS)
      {
        resources: [Resource!]! @join__directive(graphs: [WITH_CONNECTORS], name: \\"http\\", args: {source: \\"v1\\", http: {GET: \\"/resources\\"}, selection: \\"\\"})
      }

      type Resource
        @join__type(graph: WITH_CONNECTORS, key: \\"id\\")
      {
        id: ID!
        name: String!
      }"
    `);

    if (result.schema) {
      expect(printSchema(result.schema.toAPISchema())).toMatchInlineSnapshot(`
                      "type Query {
                        resources: [Resource!]!
                      }

                      type Resource {
                        id: ID!
                        name: String!
                      }"
                  `);
    }
  });

  it("composes v0.2", () => {
    const subgraphs = [
      {
        name: "with-connectors-v0_2",
        typeDefs: parse(`
                    extend schema
                    @link(
                        url: "https://specs.apollo.dev/federation/v2.11"
                        import: ["@key"]
                    )
                    @link(
                        url: "https://specs.apollo.dev/connect/v0.2"
                        import: ["@connect", "@source"]
                    )
                    @source(
                      name: "v1"
                      http: {
                        baseURL: "http://v1"
                        path: ""
                        queryParams: ""
                      }
                      errors: { message: "" extensions: "" }
                    )

                    type Query {
                        resources: [Resource!]!
                        @connect(source: "v1", http: { GET: "/resources" }, selection: "")
                    }

                    type Resource @key(fields: "id")
                      @connect(
                        source: "v1"
                        http: {
                          GET: "/resources"
                          path: ""
                          queryParams: ""
                        }
                        batch: { maxSize: 5 }
                        errors: { message: "" extensions: "" }
                        selection: ""
                      ) {
                        id: ID!
                        name: String!
                    }
                `),
      },
      {
        name: "with-connectors-v0_1",
        typeDefs: parse(`
                    extend schema
                    @link(
                        url: "https://specs.apollo.dev/federation/v2.10"
                        import: ["@key"]
                    )
                    @link(
                        url: "https://specs.apollo.dev/connect/v0.1"
                        import: ["@connect", "@source"]
                    )
                    @source(name: "v1", http: { baseURL: "http://v1" })

                    type Query {
                        widgets: [Widget!]!
                        @connect(source: "v1", http: { GET: "/widgets" }, selection: "")
                    }

                    type Widget @key(fields: "id") {
                        id: ID!
                        name: String!
                    }
                `),
      },
    ];

    const result = composeServices(subgraphs);
    expect(result.errors ?? []).toEqual([]);
    const printed = printSchema(result.schema!);
    expect(printed).toMatchInlineSnapshot(`
      "schema
        @link(url: \\"https://specs.apollo.dev/link/v1.0\\")
        @link(url: \\"https://specs.apollo.dev/join/v0.5\\", for: EXECUTION)
<<<<<<< HEAD
        @link(url: \\"https://specs.apollo.dev/connect/v0.3\\", for: EXECUTION)
=======
        @link(url: \\"https://specs.apollo.dev/connect/v0.2\\", for: EXECUTION)
>>>>>>> f3ab499e
        @join__directive(graphs: [WITH_CONNECTORS_V0_1_], name: \\"link\\", args: {url: \\"https://specs.apollo.dev/connect/v0.1\\", import: [\\"@connect\\", \\"@source\\"]})
        @join__directive(graphs: [WITH_CONNECTORS_V0_2_], name: \\"link\\", args: {url: \\"https://specs.apollo.dev/connect/v0.2\\", import: [\\"@connect\\", \\"@source\\"]})
        @join__directive(graphs: [WITH_CONNECTORS_V0_1_], name: \\"source\\", args: {name: \\"v1\\", http: {baseURL: \\"http://v1\\"}})
        @join__directive(graphs: [WITH_CONNECTORS_V0_2_], name: \\"source\\", args: {name: \\"v1\\", http: {baseURL: \\"http://v1\\", path: \\"\\", queryParams: \\"\\"}, errors: {message: \\"\\", extensions: \\"\\"}})
      {
        query: Query
      }

      directive @link(url: String, as: String, for: link__Purpose, import: [link__Import]) repeatable on SCHEMA

      directive @join__graph(name: String!, url: String!) on ENUM_VALUE

      directive @join__type(graph: join__Graph!, key: join__FieldSet, extension: Boolean! = false, resolvable: Boolean! = true, isInterfaceObject: Boolean! = false) repeatable on OBJECT | INTERFACE | UNION | ENUM | INPUT_OBJECT | SCALAR

      directive @join__field(graph: join__Graph, requires: join__FieldSet, provides: join__FieldSet, type: String, external: Boolean, override: String, usedOverridden: Boolean, overrideLabel: String, contextArguments: [join__ContextArgument!]) repeatable on FIELD_DEFINITION | INPUT_FIELD_DEFINITION

      directive @join__implements(graph: join__Graph!, interface: String!) repeatable on OBJECT | INTERFACE

      directive @join__unionMember(graph: join__Graph!, member: String!) repeatable on UNION

      directive @join__enumValue(graph: join__Graph!) repeatable on ENUM_VALUE

      directive @join__directive(graphs: [join__Graph!], name: String!, args: join__DirectiveArguments) repeatable on SCHEMA | OBJECT | INTERFACE | FIELD_DEFINITION

      enum link__Purpose {
        \\"\\"\\"
        \`SECURITY\` features provide metadata necessary to securely resolve fields.
        \\"\\"\\"
        SECURITY

        \\"\\"\\"
        \`EXECUTION\` features provide metadata necessary for operation execution.
        \\"\\"\\"
        EXECUTION
      }

      scalar link__Import

      enum join__Graph {
        WITH_CONNECTORS_V0_1_ @join__graph(name: \\"with-connectors-v0_1\\", url: \\"\\")
        WITH_CONNECTORS_V0_2_ @join__graph(name: \\"with-connectors-v0_2\\", url: \\"\\")
      }

      scalar join__FieldSet

      scalar join__DirectiveArguments

      scalar join__FieldValue

      input join__ContextArgument {
        name: String!
        type: String!
        context: String!
        selection: join__FieldValue!
      }

      type Query
        @join__type(graph: WITH_CONNECTORS_V0_1_)
        @join__type(graph: WITH_CONNECTORS_V0_2_)
      {
        widgets: [Widget!]! @join__field(graph: WITH_CONNECTORS_V0_1_) @join__directive(graphs: [WITH_CONNECTORS_V0_1_], name: \\"connect\\", args: {source: \\"v1\\", http: {GET: \\"/widgets\\"}, selection: \\"\\"})
        resources: [Resource!]! @join__field(graph: WITH_CONNECTORS_V0_2_) @join__directive(graphs: [WITH_CONNECTORS_V0_2_], name: \\"connect\\", args: {source: \\"v1\\", http: {GET: \\"/resources\\"}, selection: \\"\\"})
      }

      type Widget
        @join__type(graph: WITH_CONNECTORS_V0_1_, key: \\"id\\")
      {
        id: ID!
        name: String!
      }

      type Resource
        @join__type(graph: WITH_CONNECTORS_V0_2_, key: \\"id\\")
        @join__directive(graphs: [WITH_CONNECTORS_V0_2_], name: \\"connect\\", args: {source: \\"v1\\", http: {GET: \\"/resources\\", path: \\"\\", queryParams: \\"\\"}, batch: {maxSize: 5}, errors: {message: \\"\\", extensions: \\"\\"}, selection: \\"\\"})
      {
        id: ID!
        name: String!
      }"
    `);

    if (result.schema) {
      expect(printSchema(result.schema.toAPISchema())).toMatchInlineSnapshot(`
        "type Query {
          widgets: [Widget!]!
          resources: [Resource!]!
        }

        type Widget {
          id: ID!
          name: String!
        }

        type Resource {
          id: ID!
          name: String!
        }"
      `);
    }
  });

<<<<<<< HEAD
  it("composes v0.3", () => {
    const subgraphs = [
      {
        name: "with-connectors-v0_3",
        typeDefs: parse(`
                    extend schema
                    @link(
                        url: "https://specs.apollo.dev/federation/v2.12"
                        import: ["@key"]
                    )
                    @link(
                        url: "https://specs.apollo.dev/connect/v0.3"
                        import: ["@connect", "@source"]
                    )
                    @source(
                      name: "v1"
                      http: {
                        baseURL: "http://v1"
                        path: ""
                        queryParams: ""
                      }
                      errors: { message: "" extensions: "" }
                      isSuccess: ""
                    )

                    type Query {
                        resources: [Resource!]!
                        @connect(source: "v1", http: { GET: "/resources" }, selection: "")
                    }

                    type Resource @key(fields: "id")
                      @connect(
                        id: "conn_id", 
                        source: "v1"
                        http: {
                          GET: "/resources"
                          path: ""
                          queryParams: ""
                        }
                        batch: { maxSize: 5 }
                        errors: { message: "" extensions: "" }
                        isSuccess: ""
                        selection: ""
                      ) {
                        id: ID!
                        name: String!
                    }
                `),
      },
      {
        name: "with-connectors-v0_1",
        typeDefs: parse(`
                    extend schema
                    @link(
                        url: "https://specs.apollo.dev/federation/v2.10"
                        import: ["@key"]
                    )
                    @link(
                        url: "https://specs.apollo.dev/connect/v0.1"
                        import: ["@connect", "@source"]
                    )
                    @source(name: "v1", http: { baseURL: "http://v1" })

                    type Query {
                        widgets: [Widget!]!
                        @connect(source: "v1", http: { GET: "/widgets" }, selection: "")
                    }

                    type Widget @key(fields: "id") {
                        id: ID!
                        name: String!
                    }
                `),
      },
    ];

    const result = composeServices(subgraphs);
    expect(result.errors ?? []).toEqual([]);
    const printed = printSchema(result.schema!);
    expect(printed).toMatchInlineSnapshot(`
      "schema
        @link(url: \\"https://specs.apollo.dev/link/v1.0\\")
        @link(url: \\"https://specs.apollo.dev/join/v0.5\\", for: EXECUTION)
        @link(url: \\"https://specs.apollo.dev/connect/v0.3\\", for: EXECUTION)
        @join__directive(graphs: [WITH_CONNECTORS_V0_1_], name: \\"link\\", args: {url: \\"https://specs.apollo.dev/connect/v0.1\\", import: [\\"@connect\\", \\"@source\\"]})
        @join__directive(graphs: [WITH_CONNECTORS_V0_3_], name: \\"link\\", args: {url: \\"https://specs.apollo.dev/connect/v0.3\\", import: [\\"@connect\\", \\"@source\\"]})
        @join__directive(graphs: [WITH_CONNECTORS_V0_1_], name: \\"source\\", args: {name: \\"v1\\", http: {baseURL: \\"http://v1\\"}})
        @join__directive(graphs: [WITH_CONNECTORS_V0_3_], name: \\"source\\", args: {name: \\"v1\\", http: {baseURL: \\"http://v1\\", path: \\"\\", queryParams: \\"\\"}, errors: {message: \\"\\", extensions: \\"\\"}, isSuccess: \\"\\"})
      {
        query: Query
      }

      directive @link(url: String, as: String, for: link__Purpose, import: [link__Import]) repeatable on SCHEMA

      directive @join__graph(name: String!, url: String!) on ENUM_VALUE

      directive @join__type(graph: join__Graph!, key: join__FieldSet, extension: Boolean! = false, resolvable: Boolean! = true, isInterfaceObject: Boolean! = false) repeatable on OBJECT | INTERFACE | UNION | ENUM | INPUT_OBJECT | SCALAR

      directive @join__field(graph: join__Graph, requires: join__FieldSet, provides: join__FieldSet, type: String, external: Boolean, override: String, usedOverridden: Boolean, overrideLabel: String, contextArguments: [join__ContextArgument!]) repeatable on FIELD_DEFINITION | INPUT_FIELD_DEFINITION

      directive @join__implements(graph: join__Graph!, interface: String!) repeatable on OBJECT | INTERFACE

      directive @join__unionMember(graph: join__Graph!, member: String!) repeatable on UNION

      directive @join__enumValue(graph: join__Graph!) repeatable on ENUM_VALUE

      directive @join__directive(graphs: [join__Graph!], name: String!, args: join__DirectiveArguments) repeatable on SCHEMA | OBJECT | INTERFACE | FIELD_DEFINITION

      enum link__Purpose {
        \\"\\"\\"
        \`SECURITY\` features provide metadata necessary to securely resolve fields.
        \\"\\"\\"
        SECURITY

        \\"\\"\\"
        \`EXECUTION\` features provide metadata necessary for operation execution.
        \\"\\"\\"
        EXECUTION
      }

      scalar link__Import

      enum join__Graph {
        WITH_CONNECTORS_V0_1_ @join__graph(name: \\"with-connectors-v0_1\\", url: \\"\\")
        WITH_CONNECTORS_V0_3_ @join__graph(name: \\"with-connectors-v0_3\\", url: \\"\\")
      }

      scalar join__FieldSet

      scalar join__DirectiveArguments

      scalar join__FieldValue

      input join__ContextArgument {
        name: String!
        type: String!
        context: String!
        selection: join__FieldValue!
      }

      type Query
        @join__type(graph: WITH_CONNECTORS_V0_1_)
        @join__type(graph: WITH_CONNECTORS_V0_3_)
      {
        widgets: [Widget!]! @join__field(graph: WITH_CONNECTORS_V0_1_) @join__directive(graphs: [WITH_CONNECTORS_V0_1_], name: \\"connect\\", args: {source: \\"v1\\", http: {GET: \\"/widgets\\"}, selection: \\"\\"})
        resources: [Resource!]! @join__field(graph: WITH_CONNECTORS_V0_3_) @join__directive(graphs: [WITH_CONNECTORS_V0_3_], name: \\"connect\\", args: {source: \\"v1\\", http: {GET: \\"/resources\\"}, selection: \\"\\"})
      }

      type Widget
        @join__type(graph: WITH_CONNECTORS_V0_1_, key: \\"id\\")
      {
        id: ID!
        name: String!
      }

      type Resource
        @join__type(graph: WITH_CONNECTORS_V0_3_, key: \\"id\\")
        @join__directive(graphs: [WITH_CONNECTORS_V0_3_], name: \\"connect\\", args: {id: \\"conn_id\\", source: \\"v1\\", http: {GET: \\"/resources\\", path: \\"\\", queryParams: \\"\\"}, batch: {maxSize: 5}, errors: {message: \\"\\", extensions: \\"\\"}, isSuccess: \\"\\", selection: \\"\\"})
      {
        id: ID!
        name: String!
      }"
    `);

    if (result.schema) {
      expect(printSchema(result.schema.toAPISchema())).toMatchInlineSnapshot(`
        "type Query {
          widgets: [Widget!]!
          resources: [Resource!]!
        }

        type Widget {
          id: ID!
          name: String!
        }

        type Resource {
          id: ID!
          name: String!
        }"
      `);
    }
  });

=======
>>>>>>> f3ab499e
  it("composes with renames", () => {
    const subgraphs = [
      {
        name: "with-connectors",
        typeDefs: parse(`
                    extend schema
                    @link(
                        url: "https://specs.apollo.dev/federation/v2.10"
                        import: ["@key"]
                    )
                    @link(
                        url: "https://specs.apollo.dev/connect/v0.1"
                        as: "http"
                        import: [
                            { name: "@connect", as: "@http" }
                            { name: "@source", as: "@api" }
                        ]
                    )
                    @api(name: "v1", http: { baseURL: "http://v1" })

                    type Query {
                        resources: [Resource!]!
                        @http(source: "v1", http: { GET: "/resources" }, selection: "")
                    }

                    type Resource @key(fields: "id") {
                        id: ID!
                        name: String!
                    }
                `),
      },
    ];

    const result = composeServices(subgraphs);
    expect(result.errors ?? []).toEqual([]);
    const printed = printSchema(result.schema!);
    expect(printed).toMatchInlineSnapshot(`
      "schema
        @link(url: \\"https://specs.apollo.dev/link/v1.0\\")
        @link(url: \\"https://specs.apollo.dev/join/v0.5\\", for: EXECUTION)
<<<<<<< HEAD
        @link(url: \\"https://specs.apollo.dev/connect/v0.3\\", for: EXECUTION)
=======
        @link(url: \\"https://specs.apollo.dev/connect/v0.2\\", for: EXECUTION)
>>>>>>> f3ab499e
        @join__directive(graphs: [WITH_CONNECTORS], name: \\"link\\", args: {url: \\"https://specs.apollo.dev/connect/v0.1\\", as: \\"http\\", import: [{name: \\"@connect\\", as: \\"@http\\"}, {name: \\"@source\\", as: \\"@api\\"}]})
        @join__directive(graphs: [WITH_CONNECTORS], name: \\"api\\", args: {name: \\"v1\\", http: {baseURL: \\"http://v1\\"}})
      {
        query: Query
      }

      directive @link(url: String, as: String, for: link__Purpose, import: [link__Import]) repeatable on SCHEMA

      directive @join__graph(name: String!, url: String!) on ENUM_VALUE

      directive @join__type(graph: join__Graph!, key: join__FieldSet, extension: Boolean! = false, resolvable: Boolean! = true, isInterfaceObject: Boolean! = false) repeatable on OBJECT | INTERFACE | UNION | ENUM | INPUT_OBJECT | SCALAR

      directive @join__field(graph: join__Graph, requires: join__FieldSet, provides: join__FieldSet, type: String, external: Boolean, override: String, usedOverridden: Boolean, overrideLabel: String, contextArguments: [join__ContextArgument!]) repeatable on FIELD_DEFINITION | INPUT_FIELD_DEFINITION

      directive @join__implements(graph: join__Graph!, interface: String!) repeatable on OBJECT | INTERFACE

      directive @join__unionMember(graph: join__Graph!, member: String!) repeatable on UNION

      directive @join__enumValue(graph: join__Graph!) repeatable on ENUM_VALUE

      directive @join__directive(graphs: [join__Graph!], name: String!, args: join__DirectiveArguments) repeatable on SCHEMA | OBJECT | INTERFACE | FIELD_DEFINITION

      enum link__Purpose {
        \\"\\"\\"
        \`SECURITY\` features provide metadata necessary to securely resolve fields.
        \\"\\"\\"
        SECURITY

        \\"\\"\\"
        \`EXECUTION\` features provide metadata necessary for operation execution.
        \\"\\"\\"
        EXECUTION
      }

      scalar link__Import

      enum join__Graph {
        WITH_CONNECTORS @join__graph(name: \\"with-connectors\\", url: \\"\\")
      }

      scalar join__FieldSet

      scalar join__DirectiveArguments

      scalar join__FieldValue

      input join__ContextArgument {
        name: String!
        type: String!
        context: String!
        selection: join__FieldValue!
      }

      type Query
        @join__type(graph: WITH_CONNECTORS)
      {
        resources: [Resource!]! @join__directive(graphs: [WITH_CONNECTORS], name: \\"http\\", args: {source: \\"v1\\", http: {GET: \\"/resources\\"}, selection: \\"\\"})
      }

      type Resource
        @join__type(graph: WITH_CONNECTORS, key: \\"id\\")
      {
        id: ID!
        name: String!
      }"
    `);

    if (result.schema) {
      expect(printSchema(result.schema.toAPISchema())).toMatchInlineSnapshot(`
                      "type Query {
                        resources: [Resource!]!
                      }

                      type Resource {
                        id: ID!
                        name: String!
                      }"
                  `);
    }
  });

  it("requires the http arg for @source", () => {
    const subgraphs = [
      {
        name: "with-connectors",
        typeDefs: parse(`
          extend schema
          @link(
            url: "https://specs.apollo.dev/federation/v2.10"
            import: ["@key"]
          )
          @link(
            url: "https://specs.apollo.dev/connect/v0.1"
            import: ["@connect", "@source"]
          )
          @source(name: "v1")

          type Query {
            resources: [Resource!]!
            @connect(source: "v1", http: { GET: "/resources" }, selection: "")
          }

          type Resource {
            id: ID!
            name: String!
          }
        `),
      },
    ];

    const result = composeServices(subgraphs);
    expect(result.errors?.length).toBe(1);
    const error = result.errors![0];
    expect(error.message).toEqual(
      '[with-connectors] Directive "@source" argument "http" of type "connect__SourceHTTP!" is required, but it was not provided.'
    );
    expect(error.extensions.code).toEqual("INVALID_GRAPHQL");
  });

  it("requires the http arg for @connect", () => {
    const subgraphs = [
      {
        name: "with-connectors",
        typeDefs: parse(`
          extend schema
          @link(
            url: "https://specs.apollo.dev/federation/v2.10"
            import: ["@key"]
          )
          @link(
            url: "https://specs.apollo.dev/connect/v0.1"
            import: ["@connect", "@source"]
          )
          @source(name: "v1", http: {baseURL: "http://127.0.0.1"})

          type Query {
            resources: [Resource!]!
            @connect(source: "v1", selection: "")
          }

          type Resource {
            id: ID!
            name: String!
          }
        `),
      },
    ];

    const result = composeServices(subgraphs);
    expect(result.errors?.length).toBe(1);
    const error = result.errors![0];
    expect(error.message).toEqual(
      '[with-connectors] Directive "@connect" argument "http" of type "connect__ConnectHTTP!" is required, but it was not provided.'
    );
    expect(error.extensions.code).toEqual("INVALID_GRAPHQL");
  });
});<|MERGE_RESOLUTION|>--- conflicted
+++ resolved
@@ -30,7 +30,7 @@
     "schema
       @link(url: \\"https://specs.apollo.dev/link/v1.0\\")
       @link(url: \\"https://specs.apollo.dev/join/v0.5\\", for: EXECUTION)
-      @link(url: \\"https://specs.apollo.dev/connect/v0.2\\", for: EXECUTION)
+      @link(url: \\"https://specs.apollo.dev/connect/v0.3\\", for: EXECUTION)
       @join__directive(graphs: [WITH_CONNECTORS], name: \\"link\\", args: {url: \\"https://specs.apollo.dev/connect/v0.1\\", import: [\\"@connect\\", \\"@source\\"]})
       @join__directive(graphs: [WITH_CONNECTORS], name: \\"source\\", args: {name: \\"v1\\", http: {baseURL: \\"http://v1\\"}})
     {
@@ -123,17 +123,16 @@
     expect(printed).toMatchInlineSnapshot(expectedSupergraphSdl);
 
     if (result.schema) {
-      expect(printSchema(result.schema.toAPISchema()))
-        .toMatchInlineSnapshot(expectedApiSdl);
-    }    
+      expect(printSchema(result.schema.toAPISchema())).toMatchInlineSnapshot(
+        expectedApiSdl
+      );
+    }
   });
 
   it("composes with completed definitions", () => {
-    const completedSubgraphSdl = printSchema(buildSubgraph(
-      "with-connectors",
-      "",
-      subgraphSdl,
-    ).schema);
+    const completedSubgraphSdl = printSchema(
+      buildSubgraph("with-connectors", "", subgraphSdl).schema
+    );
 
     const subgraphs = [
       {
@@ -148,135 +147,12 @@
     expect(printed).toMatchInlineSnapshot(expectedSupergraphSdl);
 
     if (result.schema) {
-      expect(printSchema(result.schema.toAPISchema()))
-        .toMatchInlineSnapshot(expectedApiSdl);
+      expect(printSchema(result.schema.toAPISchema())).toMatchInlineSnapshot(
+        expectedApiSdl
+      );
     }
   });
 
-  it("does not require importing @connect", () => {
-    const subgraphs = [
-      {
-        name: "with-connectors",
-        typeDefs: parse(`
-                    extend schema
-                    @link(
-                        url: "https://specs.apollo.dev/federation/v2.10"
-                        import: ["@key"]
-                    )
-                    @link(
-                        url: "https://specs.apollo.dev/connect/v0.1"
-                        import: ["@source"]
-                    )
-                    @source(name: "v1", http: { baseURL: "http://v1" })
-
-                    type Query {
-                        resources: [Resource!]!
-                        @connect(source: "v1", http: { GET: "/resources" }, selection: "")
-                    }
-
-                    type Resource @key(fields: "id") {
-                        id: ID!
-                        name: String!
-                    }
-                `),
-      },
-    ];
-
-    const result = composeServices(subgraphs);
-    expect(result.errors ?? []).toEqual([]);
-    const printed = printSchema(result.schema!);
-    expect(printed).toMatchInlineSnapshot(`
-      "schema
-        @link(url: \\"https://specs.apollo.dev/link/v1.0\\")
-        @link(url: \\"https://specs.apollo.dev/join/v0.5\\", for: EXECUTION)
-<<<<<<< HEAD
-        @link(url: \\"https://specs.apollo.dev/connect/v0.3\\", for: EXECUTION)
-        @join__directive(graphs: [WITH_CONNECTORS], name: \\"link\\", args: {url: \\"https://specs.apollo.dev/connect/v0.1\\", import: [\\"@connect\\", \\"@source\\"]})
-=======
-        @link(url: \\"https://specs.apollo.dev/connect/v0.2\\", for: EXECUTION)
-        @join__directive(graphs: [WITH_CONNECTORS], name: \\"link\\", args: {url: \\"https://specs.apollo.dev/connect/v0.1\\", import: [\\"@source\\"]})
->>>>>>> f3ab499e
-        @join__directive(graphs: [WITH_CONNECTORS], name: \\"source\\", args: {name: \\"v1\\", http: {baseURL: \\"http://v1\\"}})
-      {
-        query: Query
-      }
-
-      directive @link(url: String, as: String, for: link__Purpose, import: [link__Import]) repeatable on SCHEMA
-
-      directive @join__graph(name: String!, url: String!) on ENUM_VALUE
-
-      directive @join__type(graph: join__Graph!, key: join__FieldSet, extension: Boolean! = false, resolvable: Boolean! = true, isInterfaceObject: Boolean! = false) repeatable on OBJECT | INTERFACE | UNION | ENUM | INPUT_OBJECT | SCALAR
-
-      directive @join__field(graph: join__Graph, requires: join__FieldSet, provides: join__FieldSet, type: String, external: Boolean, override: String, usedOverridden: Boolean, overrideLabel: String, contextArguments: [join__ContextArgument!]) repeatable on FIELD_DEFINITION | INPUT_FIELD_DEFINITION
-
-      directive @join__implements(graph: join__Graph!, interface: String!) repeatable on OBJECT | INTERFACE
-
-      directive @join__unionMember(graph: join__Graph!, member: String!) repeatable on UNION
-
-      directive @join__enumValue(graph: join__Graph!) repeatable on ENUM_VALUE
-
-      directive @join__directive(graphs: [join__Graph!], name: String!, args: join__DirectiveArguments) repeatable on SCHEMA | OBJECT | INTERFACE | FIELD_DEFINITION
-
-      enum link__Purpose {
-        \\"\\"\\"
-        \`SECURITY\` features provide metadata necessary to securely resolve fields.
-        \\"\\"\\"
-        SECURITY
-
-        \\"\\"\\"
-        \`EXECUTION\` features provide metadata necessary for operation execution.
-        \\"\\"\\"
-        EXECUTION
-      }
-
-      scalar link__Import
-
-      enum join__Graph {
-        WITH_CONNECTORS @join__graph(name: \\"with-connectors\\", url: \\"\\")
-      }
-
-      scalar join__FieldSet
-
-      scalar join__DirectiveArguments
-
-      scalar join__FieldValue
-
-      input join__ContextArgument {
-        name: String!
-        type: String!
-        context: String!
-        selection: join__FieldValue!
-      }
-
-      type Query
-        @join__type(graph: WITH_CONNECTORS)
-      {
-        resources: [Resource!]! @join__directive(graphs: [WITH_CONNECTORS], name: \\"connect\\", args: {source: \\"v1\\", http: {GET: \\"/resources\\"}, selection: \\"\\"})
-      }
-
-      type Resource
-        @join__type(graph: WITH_CONNECTORS, key: \\"id\\")
-      {
-        id: ID!
-        name: String!
-      }"
-    `);
-
-    if (result.schema) {
-      expect(printSchema(result.schema.toAPISchema())).toMatchInlineSnapshot(`
-                      "type Query {
-                        resources: [Resource!]!
-                      }
-
-                      type Resource {
-                        id: ID!
-                        name: String!
-                      }"
-                  `);
-    }
-  });
-
-<<<<<<< HEAD
   it("does not require importing @connect", () => {
     const subgraphs = [
       {
@@ -395,9 +271,7 @@
     }
   });
 
-=======
->>>>>>> f3ab499e
-  it("using as:", () => {
+  it("does not require importing @connect", () => {
     const subgraphs = [
       {
         name: "with-connectors",
@@ -409,14 +283,13 @@
                     )
                     @link(
                         url: "https://specs.apollo.dev/connect/v0.1"
-                        as: "http"
                         import: ["@source"]
                     )
                     @source(name: "v1", http: { baseURL: "http://v1" })
 
                     type Query {
                         resources: [Resource!]!
-                        @http(source: "v1", http: { GET: "/resources" }, selection: "")
+                        @connect(source: "v1", http: { GET: "/resources" }, selection: "")
                     }
 
                     type Resource @key(fields: "id") {
@@ -434,11 +307,126 @@
       "schema
         @link(url: \\"https://specs.apollo.dev/link/v1.0\\")
         @link(url: \\"https://specs.apollo.dev/join/v0.5\\", for: EXECUTION)
-<<<<<<< HEAD
         @link(url: \\"https://specs.apollo.dev/connect/v0.3\\", for: EXECUTION)
-=======
-        @link(url: \\"https://specs.apollo.dev/connect/v0.2\\", for: EXECUTION)
->>>>>>> f3ab499e
+        @join__directive(graphs: [WITH_CONNECTORS], name: \\"link\\", args: {url: \\"https://specs.apollo.dev/connect/v0.1\\", import: [\\"@source\\"]})
+        @join__directive(graphs: [WITH_CONNECTORS], name: \\"source\\", args: {name: \\"v1\\", http: {baseURL: \\"http://v1\\"}})
+      {
+        query: Query
+      }
+
+      directive @link(url: String, as: String, for: link__Purpose, import: [link__Import]) repeatable on SCHEMA
+
+      directive @join__graph(name: String!, url: String!) on ENUM_VALUE
+
+      directive @join__type(graph: join__Graph!, key: join__FieldSet, extension: Boolean! = false, resolvable: Boolean! = true, isInterfaceObject: Boolean! = false) repeatable on OBJECT | INTERFACE | UNION | ENUM | INPUT_OBJECT | SCALAR
+
+      directive @join__field(graph: join__Graph, requires: join__FieldSet, provides: join__FieldSet, type: String, external: Boolean, override: String, usedOverridden: Boolean, overrideLabel: String, contextArguments: [join__ContextArgument!]) repeatable on FIELD_DEFINITION | INPUT_FIELD_DEFINITION
+
+      directive @join__implements(graph: join__Graph!, interface: String!) repeatable on OBJECT | INTERFACE
+
+      directive @join__unionMember(graph: join__Graph!, member: String!) repeatable on UNION
+
+      directive @join__enumValue(graph: join__Graph!) repeatable on ENUM_VALUE
+
+      directive @join__directive(graphs: [join__Graph!], name: String!, args: join__DirectiveArguments) repeatable on SCHEMA | OBJECT | INTERFACE | FIELD_DEFINITION
+
+      enum link__Purpose {
+        \\"\\"\\"
+        \`SECURITY\` features provide metadata necessary to securely resolve fields.
+        \\"\\"\\"
+        SECURITY
+
+        \\"\\"\\"
+        \`EXECUTION\` features provide metadata necessary for operation execution.
+        \\"\\"\\"
+        EXECUTION
+      }
+
+      scalar link__Import
+
+      enum join__Graph {
+        WITH_CONNECTORS @join__graph(name: \\"with-connectors\\", url: \\"\\")
+      }
+
+      scalar join__FieldSet
+
+      scalar join__DirectiveArguments
+
+      scalar join__FieldValue
+
+      input join__ContextArgument {
+        name: String!
+        type: String!
+        context: String!
+        selection: join__FieldValue!
+      }
+
+      type Query
+        @join__type(graph: WITH_CONNECTORS)
+      {
+        resources: [Resource!]! @join__directive(graphs: [WITH_CONNECTORS], name: \\"connect\\", args: {source: \\"v1\\", http: {GET: \\"/resources\\"}, selection: \\"\\"})
+      }
+
+      type Resource
+        @join__type(graph: WITH_CONNECTORS, key: \\"id\\")
+      {
+        id: ID!
+        name: String!
+      }"
+    `);
+
+    if (result.schema) {
+      expect(printSchema(result.schema.toAPISchema())).toMatchInlineSnapshot(`
+                      "type Query {
+                        resources: [Resource!]!
+                      }
+
+                      type Resource {
+                        id: ID!
+                        name: String!
+                      }"
+                  `);
+    }
+  });
+
+  it("using as:", () => {
+    const subgraphs = [
+      {
+        name: "with-connectors",
+        typeDefs: parse(`
+                    extend schema
+                    @link(
+                        url: "https://specs.apollo.dev/federation/v2.10"
+                        import: ["@key"]
+                    )
+                    @link(
+                        url: "https://specs.apollo.dev/connect/v0.1"
+                        as: "http"
+                        import: ["@source"]
+                    )
+                    @source(name: "v1", http: { baseURL: "http://v1" })
+
+                    type Query {
+                        resources: [Resource!]!
+                        @http(source: "v1", http: { GET: "/resources" }, selection: "")
+                    }
+
+                    type Resource @key(fields: "id") {
+                        id: ID!
+                        name: String!
+                    }
+                `),
+      },
+    ];
+
+    const result = composeServices(subgraphs);
+    expect(result.errors ?? []).toEqual([]);
+    const printed = printSchema(result.schema!);
+    expect(printed).toMatchInlineSnapshot(`
+      "schema
+        @link(url: \\"https://specs.apollo.dev/link/v1.0\\")
+        @link(url: \\"https://specs.apollo.dev/join/v0.5\\", for: EXECUTION)
+        @link(url: \\"https://specs.apollo.dev/connect/v0.3\\", for: EXECUTION)
         @join__directive(graphs: [WITH_CONNECTORS], name: \\"link\\", args: {url: \\"https://specs.apollo.dev/connect/v0.1\\", as: \\"http\\", import: [\\"@source\\"]})
         @join__directive(graphs: [WITH_CONNECTORS], name: \\"source\\", args: {name: \\"v1\\", http: {baseURL: \\"http://v1\\"}})
       {
@@ -600,11 +588,7 @@
       "schema
         @link(url: \\"https://specs.apollo.dev/link/v1.0\\")
         @link(url: \\"https://specs.apollo.dev/join/v0.5\\", for: EXECUTION)
-<<<<<<< HEAD
         @link(url: \\"https://specs.apollo.dev/connect/v0.3\\", for: EXECUTION)
-=======
-        @link(url: \\"https://specs.apollo.dev/connect/v0.2\\", for: EXECUTION)
->>>>>>> f3ab499e
         @join__directive(graphs: [WITH_CONNECTORS_V0_1_], name: \\"link\\", args: {url: \\"https://specs.apollo.dev/connect/v0.1\\", import: [\\"@connect\\", \\"@source\\"]})
         @join__directive(graphs: [WITH_CONNECTORS_V0_2_], name: \\"link\\", args: {url: \\"https://specs.apollo.dev/connect/v0.2\\", import: [\\"@connect\\", \\"@source\\"]})
         @join__directive(graphs: [WITH_CONNECTORS_V0_1_], name: \\"source\\", args: {name: \\"v1\\", http: {baseURL: \\"http://v1\\"}})
@@ -705,7 +689,6 @@
     }
   });
 
-<<<<<<< HEAD
   it("composes v0.3", () => {
     const subgraphs = [
       {
@@ -738,7 +721,7 @@
 
                     type Resource @key(fields: "id")
                       @connect(
-                        id: "conn_id", 
+                        id: "conn_id",
                         source: "v1"
                         http: {
                           GET: "/resources"
@@ -890,8 +873,6 @@
     }
   });
 
-=======
->>>>>>> f3ab499e
   it("composes with renames", () => {
     const subgraphs = [
       {
@@ -932,11 +913,7 @@
       "schema
         @link(url: \\"https://specs.apollo.dev/link/v1.0\\")
         @link(url: \\"https://specs.apollo.dev/join/v0.5\\", for: EXECUTION)
-<<<<<<< HEAD
         @link(url: \\"https://specs.apollo.dev/connect/v0.3\\", for: EXECUTION)
-=======
-        @link(url: \\"https://specs.apollo.dev/connect/v0.2\\", for: EXECUTION)
->>>>>>> f3ab499e
         @join__directive(graphs: [WITH_CONNECTORS], name: \\"link\\", args: {url: \\"https://specs.apollo.dev/connect/v0.1\\", as: \\"http\\", import: [{name: \\"@connect\\", as: \\"@http\\"}, {name: \\"@source\\", as: \\"@api\\"}]})
         @join__directive(graphs: [WITH_CONNECTORS], name: \\"api\\", args: {name: \\"v1\\", http: {baseURL: \\"http://v1\\"}})
       {
