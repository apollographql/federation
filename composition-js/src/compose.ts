import {
  printSchema,
  Schema,
  Subgraphs,
  defaultPrintOptions,
  shallowOrderPrintedDefinitions,
  PrintOptions,
  ServiceDefinition,
  subgraphsFromServiceList,
  upgradeSubgraphsIfNecessary,
  SubtypingRule,
  assert,
  Supergraph,
} from "@apollo/federation-internals";
import { GraphQLError } from "graphql";
import { buildFederatedQueryGraph, buildSupergraphAPIQueryGraph } from "@apollo/query-graphs";
import { MergeResult, mergeSubgraphs } from "./merging";
import { validateGraphComposition } from "./validate";
import { CompositionHint } from "./hints";

export type CompositionResult = CompositionFailure | CompositionSuccess;

export interface CompositionFailure {
  errors: GraphQLError[];
  schema?: undefined;
  supergraphSdl?: undefined;
  hints?: undefined;
}

export interface CompositionSuccess {
  schema: Schema;
  supergraphSdl: string;
  hints: CompositionHint[];
  errors?: undefined;
}

export interface CompositionOptions {
  sdlPrintOptions?: PrintOptions;
  allowedFieldTypeMergingSubtypingRules?: SubtypingRule[];
  /// Flag to toggle if satisfiability should be performed during composition
  runSatisfiability?: boolean;
}

function validateCompositionOptions(options: CompositionOptions) {
  // TODO: we currently cannot allow "list upgrades", meaning a subgraph returning `String` and another returning `[String]`. To support it, we would need the execution code to
  // recognize situation and "coerce" results from the first subgraph (the one returning `String`) into singleton lists.
  assert(!options?.allowedFieldTypeMergingSubtypingRules?.includes("list_upgrade"), "The `list_upgrade` field subtyping rule is currently not supported");
}

/**
 * Used to compose a supergraph from subgraphs
<<<<<<< HEAD
 * 
 * @param subgraphs Subgraphs
 * @param options CompositionOptions
 * @param runSatisfiability Boolean - flag used to toggle satisfiability. Defaults to `true`
 */
export function compose(subgraphs: Subgraphs, options: CompositionOptions = {}, runSatisfiability = true): CompositionResult {
=======
 * `options.runSatisfiability` will default to `true`
 * 
 * @param subgraphs Subgraphs
 * @param options CompositionOptions
 */
export function compose(subgraphs: Subgraphs, options: CompositionOptions = {}): CompositionResult {
  const { runSatisfiability = true, sdlPrintOptions } = options;

>>>>>>> 6cf28f26
  validateCompositionOptions(options);

  const mergeResult = validateSubgraphsAndMerge(subgraphs);
  if (mergeResult.errors) {
    return { errors: mergeResult.errors };
  }

  let satisfiabilityResult;
  if (runSatisfiability) {
    satisfiabilityResult = validateSatisfiability({
      supergraphSchema: mergeResult.supergraph
    });
    if (satisfiabilityResult.errors) {
      return { errors: satisfiabilityResult.errors };
    }
  }

  // printSchema calls validateOptions, which can throw
  let supergraphSdl;
  try {
    supergraphSdl = printSchema(
      mergeResult.supergraph,
<<<<<<< HEAD
      options.sdlPrintOptions ?? shallowOrderPrintedDefinitions(defaultPrintOptions),
=======
      sdlPrintOptions ?? shallowOrderPrintedDefinitions(defaultPrintOptions),
>>>>>>> 6cf28f26
    );
  } catch (err) {
    return { errors: [err] };
  }

  return {
    schema: mergeResult.supergraph,
    supergraphSdl,
    hints: [...mergeResult.hints, ...(satisfiabilityResult?.hints ?? [])],
  };
}

/**
 * Method to validate and compose services
 * 
 * @param services List of Service definitions
 * @param options CompositionOptions
<<<<<<< HEAD
 * @param runSatisfiability Flag to toggle satisfiability check within composition. Defaults to `true`
 * @returns CompositionResult
 */
export function composeServices(services: ServiceDefinition[], options: CompositionOptions = {}, runSatisfiability = true): CompositionResult  {
=======
 * @returns CompositionResult
 */
export function composeServices(services: ServiceDefinition[], options: CompositionOptions = {}): CompositionResult  {
>>>>>>> 6cf28f26
  const subgraphs = subgraphsFromServiceList(services);
  if (Array.isArray(subgraphs)) {
    // Errors in subgraphs are not truly "composition" errors, but it's probably still the best place
    // to surface them in this case. Not that `subgraphsFromServiceList` do ensure the errors will
    // include the subgraph name in their message.
    return { errors: subgraphs };
  }

<<<<<<< HEAD
  return compose(subgraphs, options, runSatisfiability);
=======
  return compose(subgraphs, options);
>>>>>>> 6cf28f26
}

type SatisfiabilityArgs = {
  supergraphSchema: Schema
  supergraphSdl?: never
} | { supergraphSdl: string, supergraphSchema?: never };

/**
 * Run satisfiability check for a supergraph
 * 
 * Can pass either the supergraph's Schema or SDL to validate
 * @param args: SatisfiabilityArgs 
 * @returns { errors? : GraphQLError[], hints? : CompositionHint[] }
 */
export function validateSatisfiability({ supergraphSchema, supergraphSdl} : SatisfiabilityArgs) : {
  errors? : GraphQLError[],
  hints? : CompositionHint[],
} {
  // We pass `null` for the `supportedFeatures` to disable the feature support validation. Validating feature support
  // is useful when executing/handling a supergraph, but here we're just validating the supergraph we've just created,
  // and there is no reason to error due to an unsupported feature.
  const supergraph = supergraphSchema ? new Supergraph(supergraphSchema, null) : Supergraph.build(supergraphSdl);
  const supergraphQueryGraph = buildSupergraphAPIQueryGraph(supergraph);
  const federatedQueryGraph = buildFederatedQueryGraph(supergraph, false);
  return validateGraphComposition(supergraph.schema, supergraph.subgraphNameToGraphEnumValue(), supergraphQueryGraph, federatedQueryGraph);
}

<<<<<<< HEAD
export function validateSubgraphsAndMerge(subgraphs: Subgraphs){
=======
type ValidateSubgraphsAndMergeResult = MergeResult | { errors: GraphQLError[] };

/**
 * Upgrade subgraphs if necessary, then validates subgraphs before attempting to merge
 * 
 * @param subgraphs 
 * @returns ValidateSubgraphsAndMergeResult
 */
function validateSubgraphsAndMerge(subgraphs: Subgraphs) : ValidateSubgraphsAndMergeResult {
>>>>>>> 6cf28f26
  const upgradeResult = upgradeSubgraphsIfNecessary(subgraphs);
  if (upgradeResult.errors) {
    return { errors: upgradeResult.errors };
  }

  const toMerge = upgradeResult.subgraphs;
  const validationErrors = toMerge.validate();
  if (validationErrors) {
    return { errors: validationErrors };
  }

  return mergeSubgraphs(toMerge);
}<|MERGE_RESOLUTION|>--- conflicted
+++ resolved
@@ -49,23 +49,14 @@
 
 /**
  * Used to compose a supergraph from subgraphs
-<<<<<<< HEAD
- * 
- * @param subgraphs Subgraphs
- * @param options CompositionOptions
- * @param runSatisfiability Boolean - flag used to toggle satisfiability. Defaults to `true`
- */
-export function compose(subgraphs: Subgraphs, options: CompositionOptions = {}, runSatisfiability = true): CompositionResult {
-=======
  * `options.runSatisfiability` will default to `true`
- * 
+ *
  * @param subgraphs Subgraphs
  * @param options CompositionOptions
  */
 export function compose(subgraphs: Subgraphs, options: CompositionOptions = {}): CompositionResult {
   const { runSatisfiability = true, sdlPrintOptions } = options;
 
->>>>>>> 6cf28f26
   validateCompositionOptions(options);
 
   const mergeResult = validateSubgraphsAndMerge(subgraphs);
@@ -88,11 +79,7 @@
   try {
     supergraphSdl = printSchema(
       mergeResult.supergraph,
-<<<<<<< HEAD
-      options.sdlPrintOptions ?? shallowOrderPrintedDefinitions(defaultPrintOptions),
-=======
       sdlPrintOptions ?? shallowOrderPrintedDefinitions(defaultPrintOptions),
->>>>>>> 6cf28f26
     );
   } catch (err) {
     return { errors: [err] };
@@ -107,19 +94,12 @@
 
 /**
  * Method to validate and compose services
- * 
+ *
  * @param services List of Service definitions
  * @param options CompositionOptions
-<<<<<<< HEAD
- * @param runSatisfiability Flag to toggle satisfiability check within composition. Defaults to `true`
- * @returns CompositionResult
- */
-export function composeServices(services: ServiceDefinition[], options: CompositionOptions = {}, runSatisfiability = true): CompositionResult  {
-=======
  * @returns CompositionResult
  */
 export function composeServices(services: ServiceDefinition[], options: CompositionOptions = {}): CompositionResult  {
->>>>>>> 6cf28f26
   const subgraphs = subgraphsFromServiceList(services);
   if (Array.isArray(subgraphs)) {
     // Errors in subgraphs are not truly "composition" errors, but it's probably still the best place
@@ -128,11 +108,7 @@
     return { errors: subgraphs };
   }
 
-<<<<<<< HEAD
-  return compose(subgraphs, options, runSatisfiability);
-=======
   return compose(subgraphs, options);
->>>>>>> 6cf28f26
 }
 
 type SatisfiabilityArgs = {
@@ -142,9 +118,9 @@
 
 /**
  * Run satisfiability check for a supergraph
- * 
+ *
  * Can pass either the supergraph's Schema or SDL to validate
- * @param args: SatisfiabilityArgs 
+ * @param args: SatisfiabilityArgs
  * @returns { errors? : GraphQLError[], hints? : CompositionHint[] }
  */
 export function validateSatisfiability({ supergraphSchema, supergraphSdl} : SatisfiabilityArgs) : {
@@ -160,19 +136,15 @@
   return validateGraphComposition(supergraph.schema, supergraph.subgraphNameToGraphEnumValue(), supergraphQueryGraph, federatedQueryGraph);
 }
 
-<<<<<<< HEAD
-export function validateSubgraphsAndMerge(subgraphs: Subgraphs){
-=======
 type ValidateSubgraphsAndMergeResult = MergeResult | { errors: GraphQLError[] };
 
 /**
  * Upgrade subgraphs if necessary, then validates subgraphs before attempting to merge
- * 
- * @param subgraphs 
+ *
+ * @param subgraphs
  * @returns ValidateSubgraphsAndMergeResult
  */
 function validateSubgraphsAndMerge(subgraphs: Subgraphs) : ValidateSubgraphsAndMergeResult {
->>>>>>> 6cf28f26
   const upgradeResult = upgradeSubgraphsIfNecessary(subgraphs);
   if (upgradeResult.errors) {
     return { errors: upgradeResult.errors };
