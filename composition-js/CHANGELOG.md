--- conflicted
+++ resolved
@@ -1,18 +1,5 @@
 # CHANGELOG for `@apollo/composition`
 
-<<<<<<< HEAD
-## 2.9.0-connectors.0
-
-### Minor Changes
-
-- Support for connectors
-
-### Patch Changes
-
-- Updated dependencies []:
-  - @apollo/federation-internals@2.9.0-connectors.0
-  - @apollo/query-graphs@2.9.0-connectors.0
-=======
 ## 2.8.1
 
 ### Patch Changes
@@ -22,7 +9,6 @@
 - Updated dependencies []:
   - @apollo/federation-internals@2.8.1
   - @apollo/query-graphs@2.8.1
->>>>>>> b258406a
 
 ## 2.8.0
 
